// SPDX-License-Identifier: MIT
pragma solidity 0.8.19;

import {VmSafe} from "forge-std/Vm.sol";
import {console2, stdJson} from "forge-std/Script.sol";

import {FixedPointMathLib} from "@solmate/utils/FixedPointMathLib.sol";

import {RoleHolderData, RolePermissionData} from "src/lib/Structs.sol";
import {RoleDescription} from "src/lib/UDVTs.sol";
<<<<<<< HEAD
import {LlamaAccount} from "src/LlamaAccount.sol";
=======
import {AbsoluteStrategyBase} from "src/strategies/AbsoluteStrategyBase.sol";
import {RelativeQuorum} from "src/strategies/RelativeQuorum.sol";
>>>>>>> 2fad9e79

library DeployUtils {
  using stdJson for string;

  address internal constant VM_ADDRESS = address(uint160(uint256(keccak256("hevm cheat code"))));
  VmSafe internal constant VM = VmSafe(VM_ADDRESS);

  uint8 public constant BOOTSTRAP_ROLE = 1;
  uint256 internal constant ONE_HUNDRED_IN_BPS = 10_000;

  struct RelativeQuorumJsonInputs {
    // Attributes need to be in alphabetical order so JSON decodes properly.
    uint64 approvalPeriod;
    uint8 approvalRole;
    uint8 disapprovalRole;
    uint64 expirationPeriod;
    uint8[] forceApprovalRoles;
    uint8[] forceDisapprovalRoles;
    bool isFixedLengthApprovalPeriod;
    uint16 minApprovalPct;
    uint16 minDisapprovalPct;
    uint64 queuingPeriod;
  }

  struct RoleHolderJsonInputs {
    // Attributes need to be in alphabetical order so JSON decodes properly.
    string comment;
    uint64 expiration;
    address policyholder;
    uint128 quantity;
    uint8 role;
  }

  struct RolePermissionJsonInputs {
    // Attributes need to be in alphabetical order so JSON decodes properly.
    string comment;
    bytes32 permissionId;
    uint8 role;
  }

  struct AccountJsonInputs {
    // Attributes need to be in alphabetical order so JSON decodes properly.
    string name;
  }

  function print(string memory message) internal view {
    // Avoid getting flooded with logs during tests. Note that fork tests will show logs with this
    // approach, because there's currently no way to tell which environment we're in, e.g. script
    // or test. This is being tracked in https://github.com/foundry-rs/foundry/issues/2900.
    if (block.chainid != 31_337) console2.log(message);
  }

  function readScriptInput(string memory filename) internal view returns (string memory) {
    string memory inputDir = string.concat(VM.projectRoot(), "/script/input/");
    string memory chainDir = string.concat(VM.toString(block.chainid), "/");
    return VM.readFile(string.concat(inputDir, chainDir, filename));
  }

  function readRelativeStrategies(string memory jsonInput) internal pure returns (bytes[] memory) {
    bytes memory strategyData = jsonInput.parseRaw(".initialStrategies");
    RelativeQuorumJsonInputs[] memory rawStrategyConfigs = abi.decode(strategyData, (RelativeQuorumJsonInputs[]));

    RelativeQuorum.Config[] memory strategyConfigs = new RelativeQuorum.Config[](rawStrategyConfigs.length);
    for (uint256 i = 0; i < rawStrategyConfigs.length; i++) {
      RelativeQuorumJsonInputs memory rawStrategy = rawStrategyConfigs[i];
      strategyConfigs[i].approvalPeriod = rawStrategy.approvalPeriod;
      strategyConfigs[i].queuingPeriod = rawStrategy.queuingPeriod;
      strategyConfigs[i].expirationPeriod = rawStrategy.expirationPeriod;
      strategyConfigs[i].minApprovalPct = rawStrategy.minApprovalPct;
      strategyConfigs[i].minDisapprovalPct = rawStrategy.minDisapprovalPct;
      strategyConfigs[i].isFixedLengthApprovalPeriod = rawStrategy.isFixedLengthApprovalPeriod;
      strategyConfigs[i].approvalRole = rawStrategy.approvalRole;
      strategyConfigs[i].disapprovalRole = rawStrategy.disapprovalRole;
      strategyConfigs[i].forceApprovalRoles = rawStrategy.forceApprovalRoles;
      strategyConfigs[i].forceDisapprovalRoles = rawStrategy.forceDisapprovalRoles;
    }

    return encodeStrategyConfigs(strategyConfigs);
  }

  function readAccounts(string memory jsonInput) internal pure returns (bytes[] memory) {
    bytes memory accountData = jsonInput.parseRaw(".initialAccounts");
    AccountJsonInputs[] memory rawAccountsConfigs = abi.decode(accountData, (AccountJsonInputs[]));

    LlamaAccount.Config[] memory accountConfigs = new LlamaAccount.Config[](rawAccountsConfigs.length);
    for (uint256 i = 0; i < rawAccountsConfigs.length; i++) {
      AccountJsonInputs memory rawAccount = rawAccountsConfigs[i];
      accountConfigs[i].name = rawAccount.name;
    }

    return encodeAccountConfigs(accountConfigs);
  }

  function readRoleDescriptions(string memory jsonInput) internal returns (RoleDescription[] memory roleDescriptions) {
    string[] memory descriptions = jsonInput.readStringArray(".initialRoleDescriptions");
    for (uint256 i = 0; i < descriptions.length; i++) {
      require(bytes(descriptions[i]).length <= 32, "Role description is too long");
    }
    roleDescriptions = abi.decode(abi.encode(descriptions), (RoleDescription[]));
  }

  function readRoleHolders(string memory jsonInput) internal pure returns (RoleHolderData[] memory roleHolders) {
    bytes memory roleHolderData = jsonInput.parseRaw(".initialRoleHolders");
    RoleHolderJsonInputs[] memory rawRoleHolders = abi.decode(roleHolderData, (RoleHolderJsonInputs[]));

    roleHolders = new RoleHolderData[](rawRoleHolders.length);
    for (uint256 i = 0; i < rawRoleHolders.length; i++) {
      RoleHolderJsonInputs memory rawRoleHolder = rawRoleHolders[i];
      roleHolders[i].role = rawRoleHolder.role;
      roleHolders[i].policyholder = rawRoleHolder.policyholder;
      roleHolders[i].quantity = rawRoleHolder.quantity;
      roleHolders[i].expiration = rawRoleHolder.expiration;
    }
  }

  function readRolePermissions(string memory jsonInput)
    internal
    pure
    returns (RolePermissionData[] memory rolePermissions)
  {
    bytes memory rolePermissionData = jsonInput.parseRaw(".initialRolePermissions");
    RolePermissionJsonInputs[] memory rawRolePermissions = abi.decode(rolePermissionData, (RolePermissionJsonInputs[]));

    rolePermissions = new RolePermissionData[](rawRolePermissions.length);
    for (uint256 i = 0; i < rawRolePermissions.length; i++) {
      RolePermissionJsonInputs memory rawRolePermission = rawRolePermissions[i];
      rolePermissions[i].role = rawRolePermission.role;
      rolePermissions[i].permissionId = rawRolePermission.permissionId;
      rolePermissions[i].hasPermission = true;
    }
  }

  function encodeStrategy(RelativeQuorum.Config memory strategy) internal pure returns (bytes memory encoded) {
    encoded = abi.encode(strategy);
  }

  function encodeStrategy(AbsoluteStrategyBase.Config memory strategy) internal pure returns (bytes memory encoded) {
    encoded = abi.encode(strategy);
  }

<<<<<<< HEAD
  function encodeAccount(LlamaAccount.Config memory account) internal pure returns (bytes memory encoded) {
    encoded = abi.encode(account);
  }

  function encodeStrategyConfigs(RelativeStrategyConfig[] memory strategies)
=======
  function encodeStrategyConfigs(RelativeQuorum.Config[] memory strategies)
>>>>>>> 2fad9e79
    internal
    pure
    returns (bytes[] memory encoded)
  {
    encoded = new bytes[](strategies.length);
    for (uint256 i = 0; i < strategies.length; i++) {
      encoded[i] = encodeStrategy(strategies[i]);
    }
  }

  function encodeStrategyConfigs(AbsoluteStrategyBase.Config[] memory strategies)
    internal
    pure
    returns (bytes[] memory encoded)
  {
    encoded = new bytes[](strategies.length);
    for (uint256 i = 0; i < strategies.length; i++) {
      encoded[i] = encodeStrategy(strategies[i]);
    }
  }

  function encodeAccountConfigs(LlamaAccount.Config[] memory accounts) internal pure returns (bytes[] memory encoded) {
    encoded = new bytes[](accounts.length);
    for (uint256 i = 0; i < accounts.length; i++) {
      encoded[i] = encodeAccount(accounts[i]);
    }
  }

  function bootstrapSafetyCheck(string memory filename) internal view {
    // NOTE: This only supports relative strategies for now.

    // -------- Read data --------
    // Read the raw, encoded input file
    string memory jsonInput = readScriptInput(filename);

    // Get the list of role holders.
    RoleHolderData[] memory roleHolderData = readRoleHolders(jsonInput);

    // Get the bootstrap strategy, which is the first strategy in the list.
    bytes memory encodedStrategyConfigs = jsonInput.parseRaw(".initialStrategies");
    RelativeQuorumJsonInputs[] memory relativeStrategyConfigs =
      abi.decode(encodedStrategyConfigs, (RelativeQuorumJsonInputs[]));

    RelativeQuorumJsonInputs memory bootstrapStrategy = relativeStrategyConfigs[0];

    // -------- Validate data --------
    // For a bootstrap strategy to passable, we need at least one of the following to be true:
    //   1. The approval role is be the bootstrap role AND there are enough bootstrap role holders
    //      to pass an action.
    //   2. A force approval role is the bootstrap role AND there is at least one bootstrap role
    //      holder.

    // Get the number of role holders with Role ID 1, which is the bootstrap role.
    uint256 bootstrapRoleSupply = 0;
    for (uint256 i = 0; i < roleHolderData.length; i++) {
      if (roleHolderData[i].role == BOOTSTRAP_ROLE) bootstrapRoleSupply++;
    }

    // If no one holds that role, then the bootstrap strategy is not passable.
    require(bootstrapRoleSupply > 0, "No one holds the bootstrap role");

    // Check 1.
    bool isCheck1Satisfied = false;
    if (bootstrapStrategy.approvalRole == BOOTSTRAP_ROLE) {
      // Based on the bootstrap strategy config and number of bootstrap role holders, compute the
      // minimum number of role holders to pass a vote. The calculation here MUST match the one
      // in the RelativeQuorum's `_getMinimumAmountNeeded` method. This check should never fail
      // for relative strategies, but it's left in as a reminder that it needs to be checked for
      // absolute strategies.
      uint256 minPct = bootstrapStrategy.minApprovalPct;
      uint256 numApprovalsRequired = FixedPointMathLib.mulDivUp(bootstrapRoleSupply, minPct, ONE_HUNDRED_IN_BPS);

      if (bootstrapRoleSupply >= numApprovalsRequired) isCheck1Satisfied = true;
    }

    // Check 2.
    bool isCheck2Satisfied = false;
    for (uint256 i = 0; i < bootstrapStrategy.forceApprovalRoles.length; i++) {
      if (bootstrapStrategy.forceApprovalRoles[i] == BOOTSTRAP_ROLE) {
        isCheck2Satisfied = true;
        break;
      }
    }

    // If neither check is satisfied, the bootstrap strategy is invalid.
    string memory check1Result = string.concat("\n  check1: ", isCheck1Satisfied ? "true" : "false");
    string memory check2Result = string.concat("\n  check2: ", isCheck2Satisfied ? "true" : "false");
    require(
      isCheck1Satisfied || isCheck2Satisfied,
      string.concat("Bootstrap strategy is invalid", check1Result, check2Result, "\n")
    );
  }
}<|MERGE_RESOLUTION|>--- conflicted
+++ resolved
@@ -8,12 +8,9 @@
 
 import {RoleHolderData, RolePermissionData} from "src/lib/Structs.sol";
 import {RoleDescription} from "src/lib/UDVTs.sol";
-<<<<<<< HEAD
 import {LlamaAccount} from "src/LlamaAccount.sol";
-=======
 import {AbsoluteStrategyBase} from "src/strategies/AbsoluteStrategyBase.sol";
 import {RelativeQuorum} from "src/strategies/RelativeQuorum.sol";
->>>>>>> 2fad9e79
 
 library DeployUtils {
   using stdJson for string;
@@ -154,15 +151,11 @@
     encoded = abi.encode(strategy);
   }
 
-<<<<<<< HEAD
   function encodeAccount(LlamaAccount.Config memory account) internal pure returns (bytes memory encoded) {
     encoded = abi.encode(account);
   }
 
-  function encodeStrategyConfigs(RelativeStrategyConfig[] memory strategies)
-=======
   function encodeStrategyConfigs(RelativeQuorum.Config[] memory strategies)
->>>>>>> 2fad9e79
     internal
     pure
     returns (bytes[] memory encoded)
