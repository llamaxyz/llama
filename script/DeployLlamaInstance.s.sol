--- conflicted
+++ resolved
@@ -15,22 +15,15 @@
 
   error InvalidStrategyType();
 
-<<<<<<< HEAD
-=======
   uint256 constant MAX_STRATEGY_TYPE_INDEX = 1;
-
->>>>>>> 99c38353
+  
   // The core of the deployed Llama instance.
   LlamaCore core;
 
   function run(address deployer, string memory configFile) public {
     string memory jsonInput = DeployUtils.readScriptInput(configFile);
     uint256 strategyType = abi.decode(jsonInput.parseRaw(".strategyType"), (uint256));
-<<<<<<< HEAD
-    if (strategyType != 0 && strategyType != 1) revert InvalidStrategyType();
-=======
     if (strategyType > MAX_STRATEGY_TYPE_INDEX) revert InvalidStrategyType();
->>>>>>> 99c38353
 
     // ======== START SAFETY CHECK ========
     // Before deploying the factory, we ensure the bootstrap strategy is configured properly to
