// SPDX-License-Identifier: MIT
pragma solidity ^0.8.19;

import {Test, console2, StdStorage, stdStorage} from "forge-std/Test.sol";

import {MockAccountLogicContract} from "test/mock/MockAccountLogicContract.sol";
import {MockActionGuard} from "test/mock/MockActionGuard.sol";
import {MockPoorlyImplementedAbsolutePeerReview} from "test/mock/MockPoorlyImplementedStrategy.sol";
import {MockProtocol} from "test/mock/MockProtocol.sol";
import {LlamaCoreSigUtils} from "test/utils/LlamaCoreSigUtils.sol";
import {LlamaFactoryWithoutInitialization} from "test/utils/LlamaFactoryWithoutInitialization.sol";
import {LlamaStrategyTestSetup} from "test/strategies/LlamaStrategyTestSetup.sol";
import {Roles} from "test/utils/LlamaTestSetup.sol";

import {DeployUtils} from "script/DeployUtils.sol";

import {LlamaAccount} from "src/accounts/LlamaAccount.sol";
import {ILlamaAccount} from "src/interfaces/ILlamaAccount.sol";
import {ILlamaActionGuard} from "src/interfaces/ILlamaActionGuard.sol";
import {ILlamaStrategy} from "src/interfaces/ILlamaStrategy.sol";
import {ActionState} from "src/lib/Enums.sol";
import {
  Action,
  ActionInfo,
  LlamaInstanceConfig,
  LlamaPolicyConfig,
  PermissionData,
  RoleHolderData,
  RolePermissionData
} from "src/lib/Structs.sol";
import {RoleDescription} from "src/lib/UDVTs.sol";
import {LlamaAbsoluteStrategyBase} from "src/strategies/absolute/LlamaAbsoluteStrategyBase.sol";
import {LlamaRelativeHolderQuorum} from "src/strategies/relative/LlamaRelativeHolderQuorum.sol";
import {LlamaRelativeStrategyBase} from "src/strategies/relative/LlamaRelativeStrategyBase.sol";
import {LlamaCore} from "src/LlamaCore.sol";
import {LlamaExecutor} from "src/LlamaExecutor.sol";
import {LlamaPolicy} from "src/LlamaPolicy.sol";

contract LlamaCoreTest is LlamaStrategyTestSetup, LlamaCoreSigUtils {
  string constant COLOR = "#FF0420";
  string constant LOGO =
    '<g fill="#FF0420"><path d="M44.876 462c-3.783 0-6.883-.881-9.3-2.645-2.384-1.794-3.576-4.344-3.576-7.65 0-.692.08-1.542.238-2.55.414-2.266 1.002-4.989 1.765-8.169C36.165 432.329 41.744 428 50.742 428c2.448 0 4.641.409 6.58 1.228 1.94.787 3.466 1.983 4.579 3.589 1.112 1.574 1.669 3.463 1.669 5.666 0 .661-.08 1.496-.239 2.503a106.077 106.077 0 0 1-1.716 8.169c-1.113 4.314-3.037 7.54-5.77 9.681-2.735 2.109-6.39 3.164-10.97 3.164Zm.668-6.8c1.78 0 3.29-.52 4.53-1.558 1.272-1.039 2.178-2.629 2.718-4.77.731-2.959 1.288-5.541 1.67-7.744.127-.661.19-1.338.19-2.031 0-2.865-1.51-4.297-4.53-4.297-1.78 0-3.307.519-4.578 1.558-1.24 1.039-2.13 2.629-2.671 4.77-.572 2.109-1.145 4.691-1.717 7.744-.127.63-.19 1.291-.19 1.983 0 2.897 1.526 4.345 4.578 4.345ZM68.409 461.528c-.35 0-.62-.11-.81-.331a1.12 1.12 0 0 1-.144-.85l6.581-30.694c.064-.347.239-.63.525-.85.286-.221.588-.331.906-.331h12.685c3.529 0 6.358.724 8.489 2.172 2.161 1.449 3.242 3.542 3.242 6.281 0 .787-.095 1.605-.286 2.455-.795 3.621-2.4 6.297-4.816 8.028-2.385 1.732-5.66 2.597-9.824 2.597h-6.438l-2.194 10.342a1.35 1.35 0 0 1-.524.85c-.287.221-.588.331-.907.331H68.41Zm16.882-18.039c1.335 0 2.495-.362 3.48-1.086 1.018-.724 1.686-1.763 2.004-3.117a8.185 8.185 0 0 0 .143-1.417c0-.913-.27-1.605-.81-2.077-.541-.504-1.463-.756-2.767-.756H81.62l-1.813 8.453h5.485ZM110.628 461.528c-.349 0-.62-.11-.81-.331-.191-.252-.255-.535-.191-.85l5.293-24.461h-8.488c-.35 0-.62-.11-.811-.33a1.12 1.12 0 0 1-.143-.851l1.097-5.052c.063-.347.238-.63.524-.85.286-.221.588-.331.906-.331h25.657c.35 0 .62.11.811.331.127.189.19.378.19.566a.909.909 0 0 1-.047.284l-1.097 5.052c-.064.347-.239.63-.525.851-.254.22-.556.33-.906.33h-8.441l-5.293 24.461c-.064.346-.239.63-.525.85-.286.221-.588.331-.906.331h-6.295ZM135.88 461.528c-.35 0-.62-.11-.811-.331a1.016 1.016 0 0 1-.191-.85l6.629-30.694a1.35 1.35 0 0 1 .525-.85c.286-.221.588-.331.906-.331h6.438c.349 0 .62.11.81.331.128.189.191.378.191.566a.882.882 0 0 1-.048.284l-6.581 30.694c-.063.346-.238.63-.524.85-.286.221-.588.331-.906.331h-6.438ZM154.038 461.528c-.349 0-.62-.11-.81-.331-.191-.22-.255-.504-.191-.85l6.581-30.694c.064-.347.238-.63.524-.85.287-.221.605-.331.954-.331h5.151c.763 0 1.255.346 1.478 1.039l5.198 14.875 11.588-14.875c.159-.252.382-.488.668-.708.318-.221.7-.331 1.145-.331h5.198c.349 0 .62.11.81.331.127.189.191.378.191.566a.882.882 0 0 1-.048.284l-6.581 30.694c-.063.346-.238.63-.524.85-.286.221-.588.331-.906.331h-5.771c-.349 0-.62-.11-.81-.331a1.118 1.118 0 0 1-.143-.85l3.719-17.425-7.296 9.586c-.318.347-.62.614-.906.803-.286.189-.62.283-1.002.283h-2.479c-.668 0-1.129-.362-1.383-1.086l-3.386-10.011-3.815 17.85c-.064.346-.239.63-.525.85-.286.221-.588.331-.906.331h-5.723ZM196.132 461.528c-.35 0-.62-.11-.81-.331-.191-.252-.255-.535-.191-.85l6.628-30.694a1.35 1.35 0 0 1 .525-.85c.285-.221.588-.331.906-.331h6.438c.35 0 .62.11.811.331.127.189.19.378.19.566a.88.88 0 0 1-.047.284l-6.581 30.694c-.063.346-.238.63-.525.85a1.46 1.46 0 0 1-.907.331h-6.437ZM226.07 462c-2.798 0-5.198-.378-7.201-1.133-1.972-.756-3.466-1.763-4.483-3.022-.986-1.26-1.479-2.661-1.479-4.203 0-.252.033-.63.095-1.134.065-.283.193-.519.383-.708.223-.189.476-.283.763-.283h6.103c.383 0 .668.063.859.188.222.126.445.347.668.662.223.818.731 1.495 1.526 2.03.827.535 1.955.803 3.385.803 1.812 0 3.276-.283 4.388-.85 1.113-.567 1.781-1.338 2.002-2.314a2.42 2.42 0 0 0 .048-.566c0-.788-.491-1.401-1.477-1.842-.986-.473-2.798-1.023-5.437-1.653-3.084-.661-5.421-1.653-7.011-2.975-1.589-1.354-2.383-3.117-2.383-5.289 0-.755.095-1.527.286-2.314.635-2.928 2.21-5.226 4.72-6.894 2.544-1.669 5.818-2.503 9.825-2.503 2.415 0 4.563.425 6.438 1.275 1.875.85 3.321 1.936 4.34 3.258 1.049 1.291 1.572 2.582 1.572 3.873 0 .377-.015.645-.047.802-.063.284-.206.52-.429.709a.975.975 0 0 1-.715.283h-6.391c-.698 0-1.176-.268-1.429-.803-.033-.724-.415-1.338-1.146-1.841-.731-.504-1.685-.756-2.861-.756-1.399 0-2.559.252-3.482.756-.889.503-1.447 1.243-1.668 2.219a3.172 3.172 0 0 0-.049.614c0 .755.445 1.385 1.336 1.889.922.472 2.528.96 4.816 1.464 3.562.692 6.153 1.684 7.774 2.975 1.653 1.29 2.479 3.006 2.479 5.147 0 .724-.095 1.511-.286 2.361-.698 3.211-2.4 5.651-5.103 7.32-2.669 1.636-6.246 2.455-10.729 2.455ZM248.515 461.528c-.35 0-.62-.11-.81-.331-.191-.22-.255-.504-.191-.85l6.581-30.694c.063-.347.238-.63.525-.85.286-.221.604-.331.954-.331h5.149c.763 0 1.256.346 1.479 1.039l5.199 14.875 11.587-14.875c.16-.252.382-.488.668-.708.318-.221.699-.331 1.144-.331h5.199c.35 0 .62.11.811.331.127.189.19.378.19.566a.856.856 0 0 1-.048.284l-6.58 30.694c-.065.346-.24.63-.526.85a1.456 1.456 0 0 1-.906.331h-5.769c-.351 0-.621-.11-.811-.331a1.109 1.109 0 0 1-.143-.85l3.719-17.425-7.296 9.586c-.318.347-.62.614-.906.803a1.776 1.776 0 0 1-1.001.283h-2.481c-.668 0-1.128-.362-1.382-1.086l-3.386-10.011-3.815 17.85a1.36 1.36 0 0 1-.525.85c-.286.221-.588.331-.906.331h-5.723Z"/></g>';

  event AccountLogicAuthorizationSet(ILlamaAccount indexed accountLogic, bool authorized);
  event ActionCreated(
    uint256 id,
    address indexed creator,
    uint8 role,
    ILlamaStrategy indexed strategy,
    address indexed target,
    uint256 value,
    bytes data,
    string description
  );
  event ActionCanceled(uint256 id, address indexed caller);
  event ActionQueued(
    uint256 id, address indexed caller, ILlamaStrategy indexed strategy, address indexed creator, uint256 executionTime
  );
  event ActionExecuted(
    uint256 id, address indexed caller, ILlamaStrategy indexed strategy, address indexed creator, bytes result
  );
  event ApprovalCast(uint256 id, address indexed policyholder, uint8 indexed role, uint256 quantity, string reason);
  event DisapprovalCast(uint256 id, address indexed policyholder, uint8 indexed role, uint256 quantity, string reason);
  event StrategyCreated(ILlamaStrategy strategy, ILlamaStrategy indexed strategyLogic, bytes initializationData);
  event StrategyAuthorizationSet(ILlamaStrategy indexed strategy, bool authorized);
  event AccountCreated(ILlamaAccount account, ILlamaAccount indexed accountLogic, bytes initializationData);
  event ScriptAuthorizationSet(address indexed script, bool authorized);
  event ScriptExecutedWithValue(uint256 value);
  event StrategyLogicAuthorizationSet(ILlamaStrategy indexed strategyLogic, bool authorized);

  // We use this to easily generate, save off, and pass around `ActionInfo` structs.
  // mapping (uint256 actionId => ActionInfo) actionInfo;

  function setUp() public virtual override {
    LlamaStrategyTestSetup.setUp();

    // Setting Mock Protocol Core's EIP-712 Domain Hash
    setDomainHash(
      LlamaCoreSigUtils.EIP712Domain({
        name: mpCore.name(),
        version: "1",
        chainId: block.chainid,
        verifyingContract: address(mpCore)
      })
    );
  }

  // =========================
  // ======== Helpers ========
  // =========================

  function _createAction() public returns (ActionInfo memory actionInfo) {
    bytes memory data = abi.encodeCall(MockProtocol.pause, (true));
    vm.prank(actionCreatorAaron);
    uint256 actionId = mpCore.createAction(uint8(Roles.ActionCreator), mpStrategy1, address(mockProtocol), 0, data, "");
    actionInfo =
      ActionInfo(actionId, actionCreatorAaron, uint8(Roles.ActionCreator), mpStrategy1, address(mockProtocol), 0, data);
    vm.warp(block.timestamp + 1);
  }

  function _approveAction(address _policyholder, ActionInfo memory actionInfo) public {
    vm.expectEmit();
    emit ApprovalCast(actionInfo.id, _policyholder, uint8(Roles.Approver), 1, "");
    vm.prank(_policyholder);
    mpCore.castApproval(uint8(Roles.Approver), actionInfo, "");
  }

  function _disapproveAction(address _policyholder, ActionInfo memory actionInfo) public {
    vm.expectEmit();
    emit DisapprovalCast(actionInfo.id, _policyholder, uint8(Roles.Disapprover), 1, "");
    vm.prank(_policyholder);
    mpCore.castDisapproval(uint8(Roles.Disapprover), actionInfo, "");
  }

  function _queueAction(ActionInfo memory actionInfo) public {
    uint256 executionTime = block.timestamp + toRelativeQuorum(mpStrategy1).queuingPeriod();
    vm.expectEmit();
    emit ActionQueued(actionInfo.id, address(this), mpStrategy1, actionCreatorAaron, executionTime);
    mpCore.queueAction(actionInfo);
  }

  function _executeAction(ActionInfo memory actionInfo) public {
    vm.expectEmit();
    emit ActionExecuted(actionInfo.id, address(this), actionInfo.strategy, actionInfo.creator, bytes(""));
    mpCore.executeAction(actionInfo);

    Action memory action = mpCore.getAction(actionInfo.id);
    assertEq(action.executed, true);
  }

  function _executeCompleteActionFlow() internal returns (ActionInfo memory actionInfo) {
    actionInfo = _createAction();

    _approveAction(approverAdam, actionInfo);
    _approveAction(approverAlicia, actionInfo);

    vm.warp(block.timestamp + 6 days);

    assertEq(mpStrategy1.isActionApproved(actionInfo), true);
    _queueAction(actionInfo);

    vm.warp(block.timestamp + 5 days);

    _executeAction(actionInfo);
  }

  function _deployAndAuthorizeAdditionalStrategyLogic() internal returns (ILlamaStrategy) {
    LlamaRelativeHolderQuorum additionalStrategyLogic = new LlamaRelativeHolderQuorum();
    vm.prank(address(mpExecutor));
    mpCore.setStrategyLogicAuthorization(additionalStrategyLogic, true);
    return additionalStrategyLogic;
  }

  function _deployAndAuthorizeAdditionalAccountLogic() internal returns (ILlamaAccount) {
    LlamaAccount additionalAccountLogic = new LlamaAccount();
    vm.prank(address(mpExecutor));
    mpCore.setAccountLogicAuthorization(additionalAccountLogic, true);
    return additionalAccountLogic;
  }

  function _deployAndAuthorizeMockAccountLogic() internal returns (ILlamaAccount) {
    MockAccountLogicContract mockAccountLogic = new MockAccountLogicContract();
    vm.prank(address(mpExecutor));
    mpCore.setAccountLogicAuthorization(mockAccountLogic, true);
    return mockAccountLogic;
  }

  function _createStrategy(uint256 salt, bool isFixedLengthApprovalPeriod)
    internal
    pure
    returns (LlamaRelativeStrategyBase.Config memory)
  {
    return LlamaRelativeStrategyBase.Config({
      approvalPeriod: toUint64(salt % 1000 days),
      queuingPeriod: toUint64(salt % 1001 days),
      expirationPeriod: toUint64(salt % 1002 days),
      isFixedLengthApprovalPeriod: isFixedLengthApprovalPeriod,
      minApprovalPct: toUint16(salt % 10_000),
      minDisapprovalPct: toUint16(salt % 10_100),
      approvalRole: uint8(Roles.Approver),
      disapprovalRole: uint8(Roles.Disapprover),
      forceApprovalRoles: new uint8[](0),
      forceDisapprovalRoles: new uint8[](0)
    });
  }

  function deployMockPoorStrategyAndCreatePermission() internal returns (ILlamaStrategy newStrategy) {
    ILlamaStrategy mockStrategyLogic = new MockPoorlyImplementedAbsolutePeerReview();

    LlamaAbsoluteStrategyBase.Config memory strategyConfig = LlamaAbsoluteStrategyBase.Config({
      approvalPeriod: 1 days,
      queuingPeriod: 1 days,
      expirationPeriod: 1 days,
      isFixedLengthApprovalPeriod: false,
      minApprovals: 2,
      minDisapprovals: 2,
      approvalRole: uint8(Roles.Approver),
      disapprovalRole: uint8(Roles.Approver),
      forceApprovalRoles: new uint8[](0),
      forceDisapprovalRoles: new uint8[](0)
    });

    LlamaAbsoluteStrategyBase.Config[] memory strategyConfigs = new LlamaAbsoluteStrategyBase.Config[](1);
    strategyConfigs[0] = strategyConfig;

    vm.prank(address(mpExecutor));
    mpCore.setStrategyLogicAuthorization(mockStrategyLogic, true);

    vm.prank(address(mpExecutor));

    mpCore.createStrategies(mockStrategyLogic, DeployUtils.encodeStrategyConfigs(strategyConfigs));

    newStrategy = lens.computeLlamaStrategyAddress(
      address(mockStrategyLogic), DeployUtils.encodeStrategy(strategyConfig), address(mpCore)
    );

    PermissionData memory newPermissionData = PermissionData(address(mockProtocol), PAUSE_SELECTOR, newStrategy);
    vm.prank(address(mpExecutor));
    mpPolicy.setRolePermission(uint8(Roles.ActionCreator), newPermissionData, true);
  }

  function createActionUsingAbsolutePeerReview(ILlamaStrategy testStrategy)
    internal
    returns (ActionInfo memory actionInfo)
  {
    // Give the action creator the ability to use this strategy.
    PermissionData memory newPermissionData = PermissionData(address(mockProtocol), PAUSE_SELECTOR, testStrategy);
    vm.prank(address(mpExecutor));
    mpPolicy.setRolePermission(uint8(Roles.ActionCreator), newPermissionData, true);

    // Create the action.
    bytes memory data = abi.encodeCall(MockProtocol.pause, (true));
    vm.prank(actionCreatorAaron);
    uint256 actionId = mpCore.createAction(uint8(Roles.ActionCreator), testStrategy, address(mockProtocol), 0, data, "");

    actionInfo =
      ActionInfo(actionId, actionCreatorAaron, uint8(Roles.ActionCreator), testStrategy, address(mockProtocol), 0, data);

    vm.warp(block.timestamp + 1);
  }

  function _createApproveAndQueueAction() internal returns (ActionInfo memory actionInfo) {
    actionInfo = _createAction();
    _approveAction(approverAdam, actionInfo);
    _approveAction(approverAlicia, actionInfo);

    vm.warp(block.timestamp + 6 days);

    assertEq(mpStrategy1.isActionApproved(actionInfo), true);
    _queueAction(actionInfo);
  }
}

contract Setup is LlamaCoreTest {
  function test_setUp() public {
    assertEq(mpCore.name(), "Mock Protocol Llama");
    assertEq(address(mpCore.policy()), address(mpPolicy));

    assertEqStrategyStatus(mpCore, mpStrategy1, true, true);
    assertEqStrategyStatus(mpCore, mpStrategy2, true, true);

    vm.expectRevert(bytes("Initializable: contract is already initialized"));
    mpAccount1.initialize("LlamaAccount0");

    vm.expectRevert(bytes("Initializable: contract is already initialized"));
    mpAccount2.initialize("LlamaAccount1");
  }
}

contract Constructor is LlamaCoreTest {
  function test_RevertIf_InitializeImplementationContract() public {
    vm.expectRevert(bytes("Initializable: contract is already initialized"));
    LlamaPolicyConfig memory policyConfig =
      LlamaPolicyConfig(new RoleDescription[](0), new RoleHolderData[](0), new RolePermissionData[](0), COLOR, LOGO);

    LlamaInstanceConfig memory config = LlamaInstanceConfig(
      "NewProject", relativeHolderQuorumLogic, accountLogic, new bytes[](0), new bytes[](0), policyConfig
    );
    coreLogic.initialize(config, mpPolicy, policyMetadataLogic);
  }
}

contract Initialize is LlamaCoreTest {
  function deployWithoutInitialization()
    internal
    returns (LlamaFactoryWithoutInitialization modifiedFactory, LlamaCore llama)
  {
    bytes[] memory strategyConfigs = strategyConfigsRootLlama();
    bytes[] memory accounts = accountConfigsRootLlama();
    RoleHolderData[] memory roleHolders = defaultActionCreatorRoleHolder(actionCreatorAaron);
    modifiedFactory = new LlamaFactoryWithoutInitialization(
      coreLogic,
      relativeHolderQuorumLogic,
      accountLogic,
      policyLogic,
      policyMetadataLogic,
      "Root Llama",
      strategyConfigs,
      accounts,
      rootLlamaRoleDescriptions(),
      roleHolders,
      new RolePermissionData[](0)
    );

    (llama) = modifiedFactory.deployWithoutInitialization("NewProject");
  }

  function test_ExecutorIsSetInCore() public {
    (LlamaFactoryWithoutInitialization modifiedFactory, LlamaCore uninitializedLlama) = deployWithoutInitialization();
    bytes[] memory strategyConfigs = strategyConfigsRootLlama();
    bytes[] memory accounts = accountConfigsRootLlama();
    RoleHolderData[] memory roleHolders = defaultActionCreatorRoleHolder(actionCreatorAaron);
    ILlamaStrategy[] memory strategyAddresses = new ILlamaStrategy[](3);
    for (uint256 i = 0; i < strategyConfigs.length; i++) {
      strategyAddresses[i] = lens.computeLlamaStrategyAddress(
        address(relativeHolderQuorumLogic), strategyConfigs[i], address(uninitializedLlama)
      );
    }

    LlamaExecutor computedExecutor = lens.computeLlamaExecutorAddress(address(uninitializedLlama));
    assertEq(address(uninitializedLlama.executor()), address(0));
    assertEq(address(computedExecutor).code.length, 0);

    LlamaPolicyConfig memory policyConfig =
      LlamaPolicyConfig(rootLlamaRoleDescriptions(), roleHolders, new RolePermissionData[](0), COLOR, LOGO);

    LlamaInstanceConfig memory instanceConfig = LlamaInstanceConfig(
      "NewProject", relativeHolderQuorumLogic, accountLogic, strategyConfigs, accounts, policyConfig
    );

    modifiedFactory.initialize(instanceConfig);

    assertEq(address(uninitializedLlama.executor()), address(computedExecutor));
    assertGt(address(computedExecutor).code.length, 0);
  }

  function test_StrategiesAreDeployedAtExpectedAddress() public {
    (LlamaFactoryWithoutInitialization modifiedFactory, LlamaCore uninitializedLlama) = deployWithoutInitialization();
    bytes[] memory strategyConfigs = strategyConfigsRootLlama();
    bytes[] memory accounts = accountConfigsRootLlama();
    RoleHolderData[] memory roleHolders = defaultActionCreatorRoleHolder(actionCreatorAaron);
    ILlamaStrategy[] memory strategyAddresses = new ILlamaStrategy[](3);
    for (uint256 i = 0; i < strategyConfigs.length; i++) {
      strategyAddresses[i] = lens.computeLlamaStrategyAddress(
        address(relativeHolderQuorumLogic), strategyConfigs[i], address(uninitializedLlama)
      );
    }

    assertEq(address(strategyAddresses[0]).code.length, 0);
    assertEq(address(strategyAddresses[1]).code.length, 0);

    LlamaPolicyConfig memory policyConfig =
      LlamaPolicyConfig(rootLlamaRoleDescriptions(), roleHolders, new RolePermissionData[](0), COLOR, LOGO);

    LlamaInstanceConfig memory instanceConfig = LlamaInstanceConfig(
      "NewProject", relativeHolderQuorumLogic, accountLogic, strategyConfigs, accounts, policyConfig
    );

    modifiedFactory.initialize(instanceConfig);

    assertGt(address(strategyAddresses[0]).code.length, 0);
    assertGt(address(strategyAddresses[1]).code.length, 0);
  }

  function test_EmitsStrategyAuthorizedEventForEachStrategy() public {
    (LlamaFactoryWithoutInitialization modifiedFactory, LlamaCore uninitializedLlama) = deployWithoutInitialization();
    bytes[] memory strategyConfigs = strategyConfigsRootLlama();
    bytes[] memory accounts = accountConfigsRootLlama();
    RoleHolderData[] memory roleHolders = defaultActionCreatorRoleHolder(actionCreatorAaron);
    ILlamaStrategy[] memory strategyAddresses = new ILlamaStrategy[](3);
    for (uint256 i = 0; i < strategyConfigs.length; i++) {
      strategyAddresses[i] = lens.computeLlamaStrategyAddress(
        address(relativeHolderQuorumLogic), strategyConfigs[i], address(uninitializedLlama)
      );
    }

    vm.expectEmit();
    emit StrategyAuthorizationSet(strategyAddresses[0], true);
    vm.expectEmit();
    emit StrategyCreated(strategyAddresses[0], relativeHolderQuorumLogic, strategyConfigs[0]);

    vm.expectEmit();
    emit StrategyAuthorizationSet(strategyAddresses[1], true);
    vm.expectEmit();
    emit StrategyCreated(strategyAddresses[1], relativeHolderQuorumLogic, strategyConfigs[1]);

    LlamaPolicyConfig memory policyConfig =
      LlamaPolicyConfig(rootLlamaRoleDescriptions(), roleHolders, new RolePermissionData[](0), COLOR, LOGO);

    LlamaInstanceConfig memory instanceConfig = LlamaInstanceConfig(
      "NewProject", relativeHolderQuorumLogic, accountLogic, strategyConfigs, accounts, policyConfig
    );

    modifiedFactory.initialize(instanceConfig);
  }

  function test_StrategiesHaveLlamaCoreAddressInStorage() public {
    (LlamaFactoryWithoutInitialization modifiedFactory, LlamaCore uninitializedLlama) = deployWithoutInitialization();
    bytes[] memory strategyConfigs = strategyConfigsRootLlama();
    bytes[] memory accounts = accountConfigsRootLlama();
    RoleHolderData[] memory roleHolders = defaultActionCreatorRoleHolder(actionCreatorAaron);
    ILlamaStrategy[] memory strategyAddresses = new ILlamaStrategy[](3);
    for (uint256 i = 0; i < strategyConfigs.length; i++) {
      strategyAddresses[i] = lens.computeLlamaStrategyAddress(
        address(relativeHolderQuorumLogic), strategyConfigs[i], address(uninitializedLlama)
      );
    }

    LlamaPolicyConfig memory policyConfig =
      LlamaPolicyConfig(rootLlamaRoleDescriptions(), roleHolders, new RolePermissionData[](0), COLOR, LOGO);

    LlamaInstanceConfig memory instanceConfig = LlamaInstanceConfig(
      "NewProject", relativeHolderQuorumLogic, accountLogic, strategyConfigs, accounts, policyConfig
    );

    modifiedFactory.initialize(instanceConfig);

    assertEq(address(strategyAddresses[0].llamaCore()), address(uninitializedLlama));
    assertEq(address(strategyAddresses[1].llamaCore()), address(uninitializedLlama));
  }

  function test_StrategiesHavePolicyAddressInStorage() public {
    (LlamaFactoryWithoutInitialization modifiedFactory, LlamaCore uninitializedLlama) = deployWithoutInitialization();
    bytes[] memory strategyConfigs = strategyConfigsRootLlama();
    bytes[] memory accounts = accountConfigsRootLlama();
    RoleHolderData[] memory roleHolders = defaultActionCreatorRoleHolder(actionCreatorAaron);
    ILlamaStrategy[] memory strategyAddresses = new ILlamaStrategy[](3);
    for (uint256 i = 0; i < strategyConfigs.length; i++) {
      strategyAddresses[i] = lens.computeLlamaStrategyAddress(
        address(relativeHolderQuorumLogic), strategyConfigs[i], address(uninitializedLlama)
      );
    }

    LlamaPolicyConfig memory policyConfig =
      LlamaPolicyConfig(rootLlamaRoleDescriptions(), roleHolders, new RolePermissionData[](0), COLOR, LOGO);

    LlamaInstanceConfig memory instanceConfig = LlamaInstanceConfig(
      "NewProject", relativeHolderQuorumLogic, accountLogic, strategyConfigs, accounts, policyConfig
    );

    modifiedFactory.initialize(instanceConfig);

    LlamaPolicy policy = uninitializedLlama.policy();

    assertEq(address(strategyAddresses[0].policy()), address(policy));
    assertEq(address(strategyAddresses[1].policy()), address(policy));
  }

  function test_StrategiesAreAuthorizedByLlamaCore() public {
    (LlamaFactoryWithoutInitialization modifiedFactory, LlamaCore uninitializedLlama) = deployWithoutInitialization();
    bytes[] memory strategyConfigs = strategyConfigsRootLlama();
    bytes[] memory accounts = accountConfigsRootLlama();
    RoleHolderData[] memory roleHolders = defaultActionCreatorRoleHolder(actionCreatorAaron);
    ILlamaStrategy[] memory strategyAddresses = new ILlamaStrategy[](3);
    for (uint256 i = 0; i < strategyConfigs.length; i++) {
      strategyAddresses[i] = lens.computeLlamaStrategyAddress(
        address(relativeHolderQuorumLogic), strategyConfigs[i], address(uninitializedLlama)
      );
    }

    assertEqStrategyStatus(uninitializedLlama, strategyAddresses[0], false, false);
    assertEqStrategyStatus(uninitializedLlama, strategyAddresses[1], false, false);

    LlamaPolicyConfig memory policyConfig =
      LlamaPolicyConfig(rootLlamaRoleDescriptions(), roleHolders, new RolePermissionData[](0), COLOR, LOGO);

    LlamaInstanceConfig memory instanceConfig = LlamaInstanceConfig(
      "NewProject", relativeHolderQuorumLogic, accountLogic, strategyConfigs, accounts, policyConfig
    );

    modifiedFactory.initialize(instanceConfig);

    assertEqStrategyStatus(uninitializedLlama, strategyAddresses[0], true, true);
    assertEqStrategyStatus(uninitializedLlama, strategyAddresses[1], true, true);
  }

  function test_SetsLlamaStrategyLogicAddress() public {
    (LlamaFactoryWithoutInitialization modifiedFactory, LlamaCore uninitializedLlama) = deployWithoutInitialization();
    bytes[] memory strategyConfigs = strategyConfigsRootLlama();
    bytes[] memory accounts = accountConfigsRootLlama();
    RoleHolderData[] memory roleHolders = defaultActionCreatorRoleHolder(actionCreatorAaron);

    assertFalse(uninitializedLlama.authorizedStrategyLogics(relativeHolderQuorumLogic));

    LlamaPolicyConfig memory policyConfig =
      LlamaPolicyConfig(rootLlamaRoleDescriptions(), roleHolders, new RolePermissionData[](0), COLOR, LOGO);

    LlamaInstanceConfig memory instanceConfig = LlamaInstanceConfig(
      "NewProject",
      ILlamaStrategy(relativeHolderQuorumLogic),
      ILlamaAccount(accountLogic),
      strategyConfigs,
      accounts,
      policyConfig
    );

    modifiedFactory.initialize(instanceConfig);

    assertTrue(uninitializedLlama.authorizedStrategyLogics(relativeHolderQuorumLogic));
  }

  function test_EmitsStrategyLogicAuthorizedEvent() public {
    (LlamaFactoryWithoutInitialization modifiedFactory,) = deployWithoutInitialization();
    bytes[] memory strategyConfigs = strategyConfigsRootLlama();
    bytes[] memory accounts = accountConfigsRootLlama();
    RoleHolderData[] memory roleHolders = defaultActionCreatorRoleHolder(actionCreatorAaron);

    vm.expectEmit();

    LlamaPolicyConfig memory policyConfig =
      LlamaPolicyConfig(rootLlamaRoleDescriptions(), roleHolders, new RolePermissionData[](0), COLOR, LOGO);

    LlamaInstanceConfig memory instanceConfig = LlamaInstanceConfig(
      "NewProject", relativeHolderQuorumLogic, ILlamaAccount(accountLogic), strategyConfigs, accounts, policyConfig
    );

    emit StrategyLogicAuthorizationSet(relativeHolderQuorumLogic, true);
    modifiedFactory.initialize(instanceConfig);
  }

  function test_SetsLlamaAccountLogicAddress() public {
    (LlamaFactoryWithoutInitialization modifiedFactory, LlamaCore uninitializedLlama) = deployWithoutInitialization();
    bytes[] memory strategyConfigs = strategyConfigsRootLlama();
    bytes[] memory accounts = accountConfigsRootLlama();
    RoleHolderData[] memory roleHolders = defaultActionCreatorRoleHolder(actionCreatorAaron);

    assertFalse(uninitializedLlama.authorizedAccountLogics(accountLogic));

    LlamaPolicyConfig memory policyConfig =
      LlamaPolicyConfig(rootLlamaRoleDescriptions(), roleHolders, new RolePermissionData[](0), COLOR, LOGO);

    LlamaInstanceConfig memory instanceConfig = LlamaInstanceConfig(
      "NewProject", relativeHolderQuorumLogic, ILlamaAccount(accountLogic), strategyConfigs, accounts, policyConfig
    );

    modifiedFactory.initialize(instanceConfig);

    assertTrue(uninitializedLlama.authorizedAccountLogics(accountLogic));
  }

  function test_EmitsAccountLogicAuthorizationSetEvent() public {
    (LlamaFactoryWithoutInitialization modifiedFactory,) = deployWithoutInitialization();
    bytes[] memory strategyConfigs = strategyConfigsRootLlama();
    bytes[] memory accounts = accountConfigsRootLlama();
    RoleHolderData[] memory roleHolders = defaultActionCreatorRoleHolder(actionCreatorAaron);

    vm.expectEmit();

    LlamaPolicyConfig memory policyConfig =
      LlamaPolicyConfig(rootLlamaRoleDescriptions(), roleHolders, new RolePermissionData[](0), COLOR, LOGO);

    LlamaInstanceConfig memory instanceConfig = LlamaInstanceConfig(
      "NewProject", relativeHolderQuorumLogic, ILlamaAccount(accountLogic), strategyConfigs, accounts, policyConfig
    );

    emit AccountLogicAuthorizationSet(accountLogic, true);
    modifiedFactory.initialize(instanceConfig);
  }

  function test_AccountsAreDeployedAtExpectedAddress() public {
    (LlamaFactoryWithoutInitialization modifiedFactory, LlamaCore uninitializedLlama) = deployWithoutInitialization();
    bytes[] memory strategyConfigs = strategyConfigsRootLlama();
    bytes[] memory accounts = accountConfigsRootLlama();
    RoleHolderData[] memory roleHolders = defaultActionCreatorRoleHolder(actionCreatorAaron);
    ILlamaAccount[] memory accountAddresses = new ILlamaAccount[](2);
    for (uint256 i; i < accounts.length; i++) {
      accountAddresses[i] =
        lens.computeLlamaAccountAddress(address(accountLogic), accounts[i], address(uninitializedLlama));
    }

    assertEq(address(accountAddresses[0]).code.length, 0);
    assertEq(address(accountAddresses[1]).code.length, 0);

    LlamaPolicyConfig memory policyConfig =
      LlamaPolicyConfig(rootLlamaRoleDescriptions(), roleHolders, new RolePermissionData[](0), COLOR, LOGO);

    LlamaInstanceConfig memory instanceConfig = LlamaInstanceConfig(
      "NewProject", relativeHolderQuorumLogic, accountLogic, strategyConfigs, accounts, policyConfig
    );

    modifiedFactory.initialize(instanceConfig);

    assertGt(address(accountAddresses[0]).code.length, 0);
    assertGt(address(accountAddresses[1]).code.length, 0);
  }

  function test_EmitsAccountCreatedEventForEachAccount() public {
    (LlamaFactoryWithoutInitialization modifiedFactory, LlamaCore uninitializedLlama) = deployWithoutInitialization();
    bytes[] memory strategyConfigs = strategyConfigsRootLlama();
    bytes[] memory accounts = accountConfigsRootLlama();
    RoleHolderData[] memory roleHolders = defaultActionCreatorRoleHolder(actionCreatorAaron);
    ILlamaAccount[] memory accountAddresses = new ILlamaAccount[](2);
    for (uint256 i; i < accounts.length; i++) {
      accountAddresses[i] =
        lens.computeLlamaAccountAddress(address(accountLogic), accounts[i], address(uninitializedLlama));
    }

    vm.expectEmit();
    emit AccountCreated(accountAddresses[0], accountLogic, accounts[0]);
    vm.expectEmit();

    LlamaPolicyConfig memory policyConfig =
      LlamaPolicyConfig(rootLlamaRoleDescriptions(), roleHolders, new RolePermissionData[](0), COLOR, LOGO);

    LlamaInstanceConfig memory instanceConfig = LlamaInstanceConfig(
      "NewProject", relativeHolderQuorumLogic, accountLogic, strategyConfigs, accounts, policyConfig
    );

    emit AccountCreated(accountAddresses[1], accountLogic, accounts[1]);
    modifiedFactory.initialize(instanceConfig);
  }

  function test_AccountsHaveLlamaExecutorAddressInStorage() public {
    (LlamaFactoryWithoutInitialization modifiedFactory, LlamaCore uninitializedLlama) = deployWithoutInitialization();
    bytes[] memory strategyConfigs = strategyConfigsRootLlama();
    bytes[] memory accounts = accountConfigsRootLlama();
    RoleHolderData[] memory roleHolders = defaultActionCreatorRoleHolder(actionCreatorAaron);
    ILlamaAccount[] memory accountAddresses = new ILlamaAccount[](2);
    for (uint256 i; i < accounts.length; i++) {
      accountAddresses[i] =
        lens.computeLlamaAccountAddress(address(accountLogic), accounts[i], address(uninitializedLlama));
    }

    LlamaPolicyConfig memory policyConfig =
      LlamaPolicyConfig(rootLlamaRoleDescriptions(), roleHolders, new RolePermissionData[](0), COLOR, LOGO);

    LlamaInstanceConfig memory instanceConfig = LlamaInstanceConfig(
      "NewProject", relativeHolderQuorumLogic, accountLogic, strategyConfigs, accounts, policyConfig
    );

    modifiedFactory.initialize(instanceConfig);

    LlamaExecutor executor = uninitializedLlama.executor();

    assertEq(address(accountAddresses[0].llamaExecutor()), address(executor));
    assertEq(address(accountAddresses[1].llamaExecutor()), address(executor));
  }

  function test_AccountsHaveNameInStorage() public {
    (LlamaFactoryWithoutInitialization modifiedFactory, LlamaCore uninitializedLlama) = deployWithoutInitialization();
    bytes[] memory strategyConfigs = strategyConfigsRootLlama();
    bytes[] memory accounts = accountConfigsRootLlama();
    RoleHolderData[] memory roleHolders = defaultActionCreatorRoleHolder(actionCreatorAaron);
    ILlamaAccount[] memory accountAddresses = new ILlamaAccount[](2);
    for (uint256 i; i < accounts.length; i++) {
      accountAddresses[i] =
        lens.computeLlamaAccountAddress(address(accountLogic), accounts[i], address(uninitializedLlama));
    }

    LlamaPolicyConfig memory policyConfig =
      LlamaPolicyConfig(rootLlamaRoleDescriptions(), roleHolders, new RolePermissionData[](0), COLOR, LOGO);

    LlamaInstanceConfig memory instanceConfig = LlamaInstanceConfig(
      "NewProject", relativeHolderQuorumLogic, accountLogic, strategyConfigs, accounts, policyConfig
    );

    modifiedFactory.initialize(instanceConfig);

    assertEq(LlamaAccount(payable(address(accountAddresses[0]))).name(), "Llama Treasury");
    assertEq(LlamaAccount(payable(address(accountAddresses[1]))).name(), "Llama Grants");
  }
}

contract CreateAction is LlamaCoreTest {
  bytes data = abi.encodeCall(MockProtocol.pause, (true));

  function test_CreatesAnAction() public {
    vm.expectEmit();
    emit ActionCreated(
      0, actionCreatorAaron, uint8(Roles.ActionCreator), mpStrategy1, address(mockProtocol), 0, data, ""
    );
    vm.prank(actionCreatorAaron);
    uint256 actionId = mpCore.createAction(uint8(Roles.ActionCreator), mpStrategy1, address(mockProtocol), 0, data, "");

    ActionInfo memory actionInfo =
      ActionInfo(actionId, actionCreatorAaron, uint8(Roles.ActionCreator), mpStrategy1, address(mockProtocol), 0, data);
    Action memory action = mpCore.getAction(actionInfo.id);
    uint256 approvalPeriodEnd = toRelativeQuorum(actionInfo.strategy).approvalEndTime(actionInfo);

    assertEq(actionInfo.id, 0);
    assertEq(mpCore.actionsCount(), 1);
    assertEq(action.creationTime, block.timestamp);
    assertEq(approvalPeriodEnd, block.timestamp + 2 days);
    assertEq(toRelativeQuorum(actionInfo.strategy).getApprovalSupply(actionInfo), 3);
    assertEq(toRelativeQuorum(actionInfo.strategy).getDisapprovalSupply(actionInfo), 3);
  }

  function test_CreatesAnActionWithDescription() public {
    string memory description =
      "# Transfer USDC to service provider \n This action transfers 10,000 USDC to our trusted provider.";
    vm.expectEmit();
    emit ActionCreated(
      0, actionCreatorAaron, uint8(Roles.ActionCreator), mpStrategy1, address(mockProtocol), 0, data, description
    );
    vm.prank(actionCreatorAaron);
    uint256 actionId =
      mpCore.createAction(uint8(Roles.ActionCreator), mpStrategy1, address(mockProtocol), 0, data, description);

    ActionInfo memory actionInfo =
      ActionInfo(actionId, actionCreatorAaron, uint8(Roles.ActionCreator), mpStrategy1, address(mockProtocol), 0, data);
    Action memory action = mpCore.getAction(actionInfo.id);
    uint256 approvalPeriodEnd = toRelativeQuorum(actionInfo.strategy).approvalEndTime(actionInfo);

    assertEq(actionInfo.id, 0);
    assertEq(mpCore.actionsCount(), 1);
    assertEq(action.creationTime, block.timestamp);
    assertEq(approvalPeriodEnd, block.timestamp + 2 days);
    assertEq(toRelativeQuorum(actionInfo.strategy).getApprovalSupply(actionInfo), 3);
    assertEq(toRelativeQuorum(actionInfo.strategy).getDisapprovalSupply(actionInfo), 3);
  }

  function testFuzz_RevertIf_PolicyholderDoesNotHavePermission(address _target, uint256 _value) public {
    vm.assume(_target != address(mockProtocol) && _target != address(mpExecutor));

    bytes memory dataTrue = abi.encodeCall(MockProtocol.pause, (true));
    vm.expectRevert(LlamaCore.PolicyholderDoesNotHavePermission.selector);
    vm.prank(actionCreatorAaron);
    mpCore.createAction(uint8(Roles.ActionCreator), mpStrategy1, address(_target), _value, dataTrue, "");
  }

  function test_RevertIf_ActionGuardProhibitsAction() public {
    ILlamaActionGuard guard = ILlamaActionGuard(new MockActionGuard(false, true, true, "no action creation"));

    vm.prank(address(mpExecutor));
    mpCore.setGuard(address(mockProtocol), PAUSE_SELECTOR, guard);

    vm.prank(actionCreatorAaron);
    vm.expectRevert("no action creation");
    mpCore.createAction(uint8(Roles.ActionCreator), mpStrategy1, address(mockProtocol), 0, data, "");
  }

  function test_RevertIf_StrategyUnauthorized() public {
    ILlamaStrategy unauthorizedStrategy = ILlamaStrategy(makeAddr("unauthorized strategy"));
    vm.prank(actionCreatorAaron);
    vm.expectRevert(LlamaCore.UnauthorizedStrategy.selector);
    mpCore.createAction(uint8(Roles.ActionCreator), unauthorizedStrategy, address(mockProtocol), 0, data, "");
  }

  function test_RevertIf_StrategyIsFromAnotherLlama() public {
    ILlamaStrategy unauthorizedStrategy = rootStrategy1;
    vm.prank(actionCreatorAaron);
    vm.expectRevert(LlamaCore.UnauthorizedStrategy.selector);
    mpCore.createAction(uint8(Roles.ActionCreator), unauthorizedStrategy, address(mockProtocol), 0, data, "");
  }

  function testFuzz_RevertIf_PolicyholderNotMinted(address policyholder) public {
    if (policyholder == address(0)) policyholder = address(100); // Faster than vm.assume, since 0 comes up a lot.
    vm.assume(mpPolicy.balanceOf(policyholder) == 0);
    vm.prank(policyholder);
    vm.expectRevert(LlamaCore.PolicyholderDoesNotHavePermission.selector);
    mpCore.createAction(uint8(Roles.ActionCreator), mpStrategy1, address(mockProtocol), 0, data, "");
  }

  function test_RevertIf_NoPermissionForStrategy() public {
    vm.prank(actionCreatorAaron);
    vm.expectRevert(LlamaCore.PolicyholderDoesNotHavePermission.selector);
    mpCore.createAction(uint8(Roles.ActionCreator), mpStrategy2, address(mockProtocol), 0, data, "");
  }

  function testFuzz_RevertIf_NoPermissionForTarget(address _incorrectTarget) public {
    vm.assume(_incorrectTarget != address(mockProtocol) && _incorrectTarget != address(mpExecutor));
    vm.prank(actionCreatorAaron);
    vm.expectRevert(LlamaCore.PolicyholderDoesNotHavePermission.selector);
    mpCore.createAction(uint8(Roles.ActionCreator), mpStrategy1, _incorrectTarget, 0, data, "");
  }

  function testFuzz_RevertIf_BadPermissionForSelector(bytes4 _badSelector) public {
    vm.assume(_badSelector != PAUSE_SELECTOR && _badSelector != FAIL_SELECTOR && _badSelector != RECEIVE_ETH_SELECTOR);
    vm.prank(actionCreatorAaron);
    vm.expectRevert(LlamaCore.PolicyholderDoesNotHavePermission.selector);
    mpCore.createAction(
      uint8(Roles.ActionCreator), mpStrategy1, address(mockProtocol), 0, abi.encodeWithSelector(_badSelector), ""
    );
  }

  function testFuzz_RevertIf_PermissionExpired(uint64 _expirationTimestamp) public {
    vm.assume(_expirationTimestamp > block.timestamp + 1 && _expirationTimestamp < type(uint64).max - 1);
    address actionCreatorAustin = makeAddr("actionCreatorAustin");

    vm.startPrank(address(mpExecutor));
    mpPolicy.setRoleHolder(uint8(Roles.ActionCreator), actionCreatorAustin, DEFAULT_ROLE_QTY, _expirationTimestamp);
    vm.stopPrank();

    vm.prank(address(actionCreatorAustin));
    mpCore.createAction(uint8(Roles.ActionCreator), mpStrategy1, address(mockProtocol), 0, data, "");

    vm.warp(_expirationTimestamp + 1);
    mpPolicy.revokeExpiredRole(uint8(Roles.ActionCreator), actionCreatorAustin);

    vm.startPrank(address(actionCreatorAustin));
    vm.expectRevert(LlamaCore.PolicyholderDoesNotHavePermission.selector);
    mpCore.createAction(uint8(Roles.ActionCreator), mpStrategy1, address(mockProtocol), 0, data, "");
  }

  function testFuzz_CreatesAnActionWithScriptAsTarget(address scriptAddress) public {
    vm.assume(
      scriptAddress != address(mpExecutor) && scriptAddress != address(mpCore) && scriptAddress != address(mpPolicy)
    );

    PermissionData memory permissionData = PermissionData(scriptAddress, bytes4(data), mpStrategy1);

    vm.prank(address(mpExecutor));
    mpCore.setScriptAuthorization(scriptAddress, true);

    vm.prank(address(mpExecutor));
    mpPolicy.setRolePermission(uint8(Roles.ActionCreator), permissionData, true);

    vm.prank(actionCreatorAaron);
    uint256 actionId = mpCore.createAction(uint8(Roles.ActionCreator), mpStrategy1, address(scriptAddress), 0, data, "");
    Action memory action = mpCore.getAction(actionId);

    assertEq(action.isScript, true);
  }

  function testFuzz_CreatesAnActionWithNonScriptAsTarget(address nonScriptAddress) public {
    vm.assume(nonScriptAddress != address(mpExecutor));

    PermissionData memory permissionData = PermissionData(nonScriptAddress, bytes4(data), mpStrategy1);

    vm.prank(address(mpExecutor));
    mpPolicy.setRolePermission(uint8(Roles.ActionCreator), permissionData, true);

    vm.prank(actionCreatorAaron);
    uint256 actionId =
      mpCore.createAction(uint8(Roles.ActionCreator), mpStrategy1, address(nonScriptAddress), 0, data, "");
    Action memory action = mpCore.getAction(actionId);

    assertEq(action.isScript, false);
  }

  function test_RevertIf_ActionTargetIsExecutor() public {
    vm.prank(actionCreatorAaron);
    vm.expectRevert(LlamaCore.CannotSetExecutorAsTarget.selector);
    mpCore.createAction(uint8(Roles.ActionCreator), mpStrategy1, address(mpExecutor), 0, abi.encodeWithSelector(""), "");
  }
}

contract CreateActionBySig is LlamaCoreTest {
  function createOffchainSignature(uint256 privateKey) internal view returns (uint8 v, bytes32 r, bytes32 s) {
    (v, r, s) = createOffchainSignatureWithDescription(privateKey, "");
  }

  function createOffchainSignatureWithDescription(uint256 privateKey, string memory description)
    internal
    view
    returns (uint8 v, bytes32 r, bytes32 s)
  {
    LlamaCoreSigUtils.CreateAction memory createAction = LlamaCoreSigUtils.CreateAction({
      role: uint8(Roles.ActionCreator),
      strategy: address(mpStrategy1),
      target: address(mockProtocol),
      value: 0,
      data: abi.encodeCall(MockProtocol.pause, (true)),
      description: description,
      policyholder: actionCreatorAaron,
      nonce: 0
    });
    bytes32 digest = getCreateActionTypedDataHash(createAction);
    (v, r, s) = vm.sign(privateKey, digest);
  }

  function createActionBySig(uint8 v, bytes32 r, bytes32 s) internal returns (uint256 actionId) {
    actionId = mpCore.createActionBySig(
      actionCreatorAaron,
      uint8(Roles.ActionCreator),
      mpStrategy1,
      address(mockProtocol),
      0,
      abi.encodeCall(MockProtocol.pause, (true)),
      "",
      v,
      r,
      s
    );
  }

  function test_CreatesActionBySig() public {
    (uint8 v, bytes32 r, bytes32 s) = createOffchainSignature(actionCreatorAaronPrivateKey);
    bytes memory data = abi.encodeCall(MockProtocol.pause, (true));

    vm.expectEmit();
    emit ActionCreated(
      0, actionCreatorAaron, uint8(Roles.ActionCreator), mpStrategy1, address(mockProtocol), 0, data, ""
    );

    uint256 actionId = createActionBySig(v, r, s);
    ActionInfo memory actionInfo =
      ActionInfo(actionId, actionCreatorAaron, uint8(Roles.ActionCreator), mpStrategy1, address(mockProtocol), 0, data);
    Action memory action = mpCore.getAction(actionId);

    uint256 approvalPeriodEnd = toRelativeQuorum(actionInfo.strategy).approvalEndTime(actionInfo);

    assertEq(actionId, 0);
    assertEq(mpCore.actionsCount(), 1);
    assertEq(action.creationTime, block.timestamp);
    assertEq(approvalPeriodEnd, block.timestamp + 2 days);
    assertEq(toRelativeQuorum(actionInfo.strategy).getApprovalSupply(actionInfo), 3);
    assertEq(toRelativeQuorum(actionInfo.strategy).getDisapprovalSupply(actionInfo), 3);
  }

  function test_CreatesActionBySigWithDescription() public {
    (uint8 v, bytes32 r, bytes32 s) =
      createOffchainSignatureWithDescription(actionCreatorAaronPrivateKey, "# Action 0 \n This is my action.");
    bytes memory data = abi.encodeCall(MockProtocol.pause, (true));

    vm.expectEmit();
    emit ActionCreated(
      0,
      actionCreatorAaron,
      uint8(Roles.ActionCreator),
      mpStrategy1,
      address(mockProtocol),
      0,
      data,
      "# Action 0 \n This is my action."
    );

    uint256 actionId = mpCore.createActionBySig(
      actionCreatorAaron,
      uint8(Roles.ActionCreator),
      mpStrategy1,
      address(mockProtocol),
      0,
      abi.encodeCall(MockProtocol.pause, (true)),
      "# Action 0 \n This is my action.",
      v,
      r,
      s
    );
    ActionInfo memory actionInfo =
      ActionInfo(actionId, actionCreatorAaron, uint8(Roles.ActionCreator), mpStrategy1, address(mockProtocol), 0, data);
    Action memory action = mpCore.getAction(actionId);

    uint256 approvalPeriodEnd = toRelativeQuorum(actionInfo.strategy).approvalEndTime(actionInfo);

    assertEq(actionId, 0);
    assertEq(mpCore.actionsCount(), 1);
    assertEq(action.creationTime, block.timestamp);
    assertEq(approvalPeriodEnd, block.timestamp + 2 days);
    assertEq(toRelativeQuorum(actionInfo.strategy).getApprovalSupply(actionInfo), 3);
    assertEq(toRelativeQuorum(actionInfo.strategy).getDisapprovalSupply(actionInfo), 3);
  }

  function test_CheckNonceIncrements() public {
    (uint8 v, bytes32 r, bytes32 s) = createOffchainSignature(actionCreatorAaronPrivateKey);
    assertEq(mpCore.nonces(actionCreatorAaron, LlamaCore.createActionBySig.selector), 0);
    createActionBySig(v, r, s);
    assertEq(mpCore.nonces(actionCreatorAaron, LlamaCore.createActionBySig.selector), 1);
  }

  function test_OperationCannotBeReplayed() public {
    (uint8 v, bytes32 r, bytes32 s) = createOffchainSignature(actionCreatorAaronPrivateKey);
    createActionBySig(v, r, s);
    // Invalid Signature error since the recovered signer address during the second call is not the same as policyholder
    // since nonce has increased.
    vm.expectRevert(LlamaCore.InvalidSignature.selector);
    createActionBySig(v, r, s);
  }

  function test_RevertIf_SignerIsNotPolicyHolder() public {
    (, uint256 randomSignerPrivateKey) = makeAddrAndKey("randomSigner");
    (uint8 v, bytes32 r, bytes32 s) = createOffchainSignature(randomSignerPrivateKey);
    // Invalid Signature error since the recovered signer address is not the same as the policyholder passed in as
    // parameter.
    vm.expectRevert(LlamaCore.InvalidSignature.selector);
    createActionBySig(v, r, s);
  }

  function test_RevertIf_SignerIsZeroAddress() public {
    (uint8 v, bytes32 r, bytes32 s) = createOffchainSignature(actionCreatorAaronPrivateKey);
    // Invalid Signature error since the recovered signer address is zero address due to invalid signature values
    // (v,r,s).
    vm.expectRevert(LlamaCore.InvalidSignature.selector);
    createActionBySig((v + 1), r, s);
  }

  function test_RevertIf_PolicyholderIncrementsNonce() public {
    (uint8 v, bytes32 r, bytes32 s) = createOffchainSignature(actionCreatorAaronPrivateKey);

    vm.prank(actionCreatorAaron);
    mpCore.incrementNonce(LlamaCore.createActionBySig.selector);

    // Invalid Signature error since the recovered signer address during the call is not the same as policyholder
    // since nonce has increased.
    vm.expectRevert(LlamaCore.InvalidSignature.selector);
    createActionBySig(v, r, s);
  }
}

contract CancelAction is LlamaCoreTest {
  ActionInfo actionInfo;

  function setUp() public override {
    LlamaCoreTest.setUp();
    actionInfo = _createAction();
  }

  function test_CreatorCancelFlow() public {
    vm.prank(actionCreatorAaron);
    vm.expectEmit();
    emit ActionCanceled(actionInfo.id, actionCreatorAaron);
    mpCore.cancelAction(actionInfo);

    uint256 state = uint256(mpCore.getActionState(actionInfo));
    uint256 canceled = uint256(ActionState.Canceled);
    assertEq(state, canceled);
  }

  function test_CreatorCanCancelAfterMinExecutionTime() public {
    actionInfo = _createApproveAndQueueAction();

    vm.prank(disapproverDave);
    mpCore.castDisapproval(uint8(Roles.Disapprover), actionInfo, "");

    vm.warp(actionInfo.strategy.minExecutionTime(actionInfo) + 1);

    vm.expectRevert(LlamaCore.CannotDisapproveAfterMinExecutionTime.selector);
    vm.prank(disapproverDrake);
    mpCore.castDisapproval(uint8(Roles.Disapprover), actionInfo, "");

    vm.prank(actionCreatorAaron);
    vm.expectEmit();
    emit ActionCanceled(actionInfo.id, actionCreatorAaron);
    mpCore.cancelAction(actionInfo);
  }

  function testFuzz_RevertIf_NotCreator(address _randomCaller) public {
    vm.assume(_randomCaller != actionCreatorAaron);
    vm.prank(_randomCaller);
    vm.expectRevert(LlamaRelativeStrategyBase.OnlyActionCreator.selector);
    mpCore.cancelAction(actionInfo);
  }

  function testFuzz_RevertIf_InvalidActionId(ActionInfo calldata _actionInfo) public {
    vm.prank(actionCreatorAaron);
    vm.expectRevert(LlamaCore.InfoHashMismatch.selector);
    mpCore.cancelAction(_actionInfo);
  }

  function test_RevertIf_ActionDoesNotExist() public {
    uint256 unusedActionId = mpCore.actionsCount();
    assertEq((mpCore.getAction(unusedActionId).infoHash), bytes32(0));

    ActionInfo memory _actionInfo = ActionInfo(
      unusedActionId, address(0), uint8(0), ILlamaStrategy(address(0)), address(0), uint256(0), bytes(abi.encode(0))
    );
    vm.expectRevert(LlamaCore.InfoHashMismatch.selector);
    mpCore.cancelAction(_actionInfo);
  }

  function test_RevertIf_AlreadyCanceled() public {
    vm.startPrank(actionCreatorAaron);
    mpCore.cancelAction(actionInfo);
    vm.expectRevert(
      abi.encodeWithSelector(LlamaRelativeStrategyBase.CannotCancelInState.selector, ActionState.Canceled)
    );
    mpCore.cancelAction(actionInfo);
  }

  function test_RevertIf_ActionExecuted() public {
    ActionInfo memory _actionInfo = _executeCompleteActionFlow();

    vm.prank(actionCreatorAaron);
    vm.expectRevert(
      abi.encodeWithSelector(LlamaRelativeStrategyBase.CannotCancelInState.selector, ActionState.Executed)
    );
    mpCore.cancelAction(_actionInfo);
  }

  function test_RevertIf_ActionExpired() public {
    _approveAction(approverAdam, actionInfo);
    _approveAction(approverAlicia, actionInfo);

    vm.warp(block.timestamp + 6 days);

    assertEq(mpStrategy1.isActionApproved(actionInfo), true);
    _queueAction(actionInfo);

    _disapproveAction(disapproverDave, actionInfo);

    vm.warp(block.timestamp + 15 days);

    vm.prank(actionCreatorAaron);
    vm.expectRevert(abi.encodeWithSelector(LlamaRelativeStrategyBase.CannotCancelInState.selector, ActionState.Expired));
    mpCore.cancelAction(actionInfo);
  }

  function test_RevertIf_ActionFailed() public {
    _approveAction(approverAdam, actionInfo);

    vm.warp(block.timestamp + 6 days);

    assertEq(mpStrategy1.isActionApproved(actionInfo), false);

    vm.expectRevert(abi.encodeWithSelector(LlamaRelativeStrategyBase.CannotCancelInState.selector, ActionState.Failed));
    mpCore.cancelAction(actionInfo);
  }

  function test_RevertIf_DisapprovalDoesNotReachQuorum() public {
    _approveAction(approverAdam, actionInfo);
    _approveAction(approverAlicia, actionInfo);

    vm.warp(block.timestamp + 6 days);

    assertEq(mpStrategy1.isActionApproved(actionInfo), true);
    _queueAction(actionInfo);

    vm.expectRevert(LlamaRelativeStrategyBase.OnlyActionCreator.selector);
    mpCore.cancelAction(actionInfo);
  }
}

contract CancelActionBySig is LlamaCoreTest {
  function createOffchainSignature(ActionInfo memory actionInfo, uint256 privateKey)
    internal
    view
    returns (uint8 v, bytes32 r, bytes32 s)
  {
    LlamaCoreSigUtils.CancelAction memory cancelAction =
      LlamaCoreSigUtils.CancelAction({policyholder: actionCreatorAaron, actionInfo: actionInfo, nonce: 0});
    bytes32 digest = getCancelActionTypedDataHash(cancelAction);
    (v, r, s) = vm.sign(privateKey, digest);
  }

  function cancelActionBySig(ActionInfo memory actionInfo, uint8 v, bytes32 r, bytes32 s) internal {
    mpCore.cancelActionBySig(actionCreatorAaron, actionInfo, v, r, s);
  }

  function test_CancelActionBySig() public {
    ActionInfo memory actionInfo = _createAction();

    (uint8 v, bytes32 r, bytes32 s) = createOffchainSignature(actionInfo, actionCreatorAaronPrivateKey);

    vm.expectEmit();
    emit ActionCanceled(actionInfo.id, actionCreatorAaron);

    cancelActionBySig(actionInfo, v, r, s);

    uint256 state = uint256(mpCore.getActionState(actionInfo));
    uint256 canceled = uint256(ActionState.Canceled);
    assertEq(state, canceled);
  }

  function test_CheckNonceIncrements() public {
    ActionInfo memory actionInfo = _createAction();

    (uint8 v, bytes32 r, bytes32 s) = createOffchainSignature(actionInfo, actionCreatorAaronPrivateKey);

    assertEq(mpCore.nonces(actionCreatorAaron, LlamaCore.cancelActionBySig.selector), 0);
    cancelActionBySig(actionInfo, v, r, s);
    assertEq(mpCore.nonces(actionCreatorAaron, LlamaCore.cancelActionBySig.selector), 1);
  }

  function test_OperationCannotBeReplayed() public {
    ActionInfo memory actionInfo = _createAction();

    (uint8 v, bytes32 r, bytes32 s) = createOffchainSignature(actionInfo, actionCreatorAaronPrivateKey);
    cancelActionBySig(actionInfo, v, r, s);
    // Invalid Signature error since the recovered signer address during the second call is not the same as policyholder
    // since nonce has increased.
    vm.expectRevert(LlamaCore.InvalidSignature.selector);
    cancelActionBySig(actionInfo, v, r, s);
  }

  function test_RevertIf_SignerIsNotPolicyHolder() public {
    ActionInfo memory actionInfo = _createAction();

    (, uint256 randomSignerPrivateKey) = makeAddrAndKey("randomSigner");
    (uint8 v, bytes32 r, bytes32 s) = createOffchainSignature(actionInfo, randomSignerPrivateKey);
    // Invalid Signature error since the recovered signer address is not the same as the policyholder passed in as
    // parameter.
    vm.expectRevert(LlamaCore.InvalidSignature.selector);
    cancelActionBySig(actionInfo, v, r, s);
  }

  function test_RevertIf_SignerIsZeroAddress() public {
    ActionInfo memory actionInfo = _createAction();

    (uint8 v, bytes32 r, bytes32 s) = createOffchainSignature(actionInfo, actionCreatorAaronPrivateKey);
    // Invalid Signature error since the recovered signer address is zero address due to invalid signature values
    // (v,r,s).
    vm.expectRevert(LlamaCore.InvalidSignature.selector);
    cancelActionBySig(actionInfo, (v + 1), r, s);
  }

  function test_RevertIf_PolicyholderIncrementsNonce() public {
    ActionInfo memory actionInfo = _createAction();

    (uint8 v, bytes32 r, bytes32 s) = createOffchainSignature(actionInfo, actionCreatorAaronPrivateKey);

    vm.prank(actionCreatorAaron);
    mpCore.incrementNonce(LlamaCore.cancelActionBySig.selector);

    // Invalid Signature error since the recovered signer address during the call is not the same as policyholder
    // since nonce has increased.
    vm.expectRevert(LlamaCore.InvalidSignature.selector);
    cancelActionBySig(actionInfo, v, r, s);
  }
}

contract QueueAction is LlamaCoreTest {
  function test_RevertIf_NotApproved() public {
    ActionInfo memory actionInfo = _createAction();
    _approveAction(approverAdam, actionInfo);

    vm.warp(block.timestamp + 6 days);

    vm.expectRevert(abi.encodePacked(LlamaCore.InvalidActionState.selector, uint256(ActionState.Failed)));
    mpCore.queueAction(actionInfo);
  }

  function testFuzz_RevertIf_InvalidActionId(ActionInfo calldata actionInfo) public {
    vm.expectRevert(LlamaCore.InfoHashMismatch.selector);
    mpCore.queueAction(actionInfo);
  }

  function testFuzz_RevertIf_MinExecutionTimeIsInThePast(uint64 blockTimestamp, uint64 minExecutionTime) public {
    blockTimestamp = toUint64(bound(blockTimestamp, block.timestamp, type(uint64).max / 2)); // Arbitrary bound that
      // won't revert.
    minExecutionTime = toUint64(bound(minExecutionTime, 0, blockTimestamp));
    vm.warp(blockTimestamp);

    // Approve an action.
    ActionInfo memory actionInfo = _createAction();
    _approveAction(approverAdam, actionInfo);
    _approveAction(approverAlicia, actionInfo);
    vm.warp(block.timestamp + 6 days);
    assertEq(mpStrategy1.isActionApproved(actionInfo), true);

    // Queue reverts because minExecutionTime is in the past.
    assertEq(uint8(mpCore.getActionState(actionInfo)), uint8(ActionState.Approved));
    vm.mockCall(
      address(actionInfo.strategy),
      abi.encodeWithSelector(ILlamaStrategy.minExecutionTime.selector),
      abi.encode(minExecutionTime)
    );
    vm.expectRevert(LlamaCore.MinExecutionTimeCannotBeInThePast.selector);
    mpCore.queueAction(actionInfo);
  }

  function testFuzz_SuccessfullyQueuesAction(uint64 blockTimestamp, uint64 minExecutionTime) public {
    blockTimestamp = toUint64(bound(blockTimestamp, block.timestamp, type(uint64).max / 2)); // Arbitrary bound that
      // won't revert.
    minExecutionTime = toUint64(bound(minExecutionTime, 0, blockTimestamp));
    vm.warp(blockTimestamp);

    // Approve an action.
    ActionInfo memory actionInfo = _createAction();
    _approveAction(approverAdam, actionInfo);
    _approveAction(approverAlicia, actionInfo);
    vm.warp(block.timestamp + 6 days);
    assertEq(mpStrategy1.isActionApproved(actionInfo), true);

    // Queue it.
    assertEq(uint8(mpCore.getActionState(actionInfo)), uint8(ActionState.Approved));
    mpCore.queueAction(actionInfo);
    assertEq(uint8(mpCore.getActionState(actionInfo)), uint8(ActionState.Queued));
  }

  function test_RevertIf_AlreadyQueuedAutomatically() public {
    ILlamaStrategy absolutePeerReview = deployAbsolutePeerReview(
      uint8(Roles.Approver),
      uint8(Roles.Disapprover),
      1 days,
      4 days,
      1 days,
      false,
      2,
      1,
      new uint8[](0),
      new uint8[](0)
    );
    ActionInfo memory actionInfo = createActionUsingAbsolutePeerReview(absolutePeerReview);
    _approveAction(approverAdam, actionInfo);
    _approveAction(approverAlicia, actionInfo);
    ActionState actionState = mpCore.getActionState(actionInfo);
    assertEq(uint8(actionState), uint8(ActionState.Queued));

    vm.expectRevert(abi.encodePacked(LlamaCore.InvalidActionState.selector, uint256(ActionState.Queued)));
    // will revert because action was already queued automatically by the final action approval
    mpCore.queueAction(actionInfo);
  }
}

contract ExecuteAction is LlamaCoreTest {
  ActionInfo actionInfo;

  function _executeScriptAuthorizationActionFlow(bool authorize) internal {
    bytes memory data = abi.encodeCall(mpCore.setScriptAuthorization, (address(mockScript), authorize));
    vm.prank(actionCreatorAaron);
    uint256 actionId = mpCore.createAction(uint8(Roles.ActionCreator), mpStrategy1, address(mpCore), 0, data, "");
    actionInfo =
      ActionInfo(actionId, actionCreatorAaron, uint8(Roles.ActionCreator), mpStrategy1, address(mpCore), 0, data);
    vm.warp(block.timestamp + 1);

    _approveAction(approverAdam, actionInfo);
    _approveAction(approverAlicia, actionInfo);

    vm.warp(block.timestamp + 6 days);

    assertEq(mpStrategy1.isActionApproved(actionInfo), true);
    _queueAction(actionInfo);

    vm.warp(block.timestamp + 5 days);

    _executeAction(actionInfo);
  }

  function setUp() public override {
    LlamaCoreTest.setUp();

    actionInfo = _createAction();
    _approveAction(approverAdam, actionInfo);
    _approveAction(approverAlicia, actionInfo);

    vm.warp(block.timestamp + 6 days);

    assertEq(mpStrategy1.isActionApproved(actionInfo), true);
  }

  function test_ActionExecution() public {
    mpCore.queueAction(actionInfo);
    vm.warp(block.timestamp + 6 days);

    vm.expectEmit();
    emit ActionExecuted(0, address(this), mpStrategy1, actionCreatorAaron, bytes(""));
    mpCore.executeAction(actionInfo);
  }

  function testFuzz_ScriptsCanTransferValue(uint256 value) public {
    address actionCreatorAustin = makeAddr("actionCreatorAustin");

    vm.prank(address(mpExecutor));
    mpPolicy.setRoleHolder(uint8(Roles.TestRole2), actionCreatorAustin, DEFAULT_ROLE_QTY, DEFAULT_ROLE_EXPIRATION);

    vm.prank(address(mpExecutor));
    mpCore.setScriptAuthorization(address(mockScript), true);

    bytes memory data = abi.encodeWithSelector(EXECUTE_SCRIPT_WITH_VALUE_SELECTOR);
    vm.prank(actionCreatorAustin);
    uint256 actionId = mpCore.createAction(uint8(Roles.TestRole2), mpStrategy1, address(mockScript), value, data, "");
    ActionInfo memory _actionInfo =
      ActionInfo(actionId, actionCreatorAustin, uint8(Roles.TestRole2), mpStrategy1, address(mockScript), value, data);

    vm.warp(block.timestamp + 1);

    _approveAction(approverAdam, _actionInfo);
    _approveAction(approverAlicia, _actionInfo);

    vm.warp(block.timestamp + 6 days);

    mpCore.queueAction(_actionInfo);

    vm.warp(block.timestamp + 5 days);

    vm.deal(address(this), value);

    vm.expectEmit();
    emit ScriptExecutedWithValue(value);
    mpCore.executeAction{value: value}(_actionInfo);
  }

  function test_ScriptsAlwaysUseDelegatecall() public {
    address actionCreatorAustin = makeAddr("actionCreatorAustin");

    vm.prank(address(mpExecutor));
    mpPolicy.setRoleHolder(uint8(Roles.TestRole2), actionCreatorAustin, DEFAULT_ROLE_QTY, DEFAULT_ROLE_EXPIRATION);

    vm.prank(address(mpExecutor));
    mpCore.setScriptAuthorization(address(mockScript), true);

    bytes memory data = abi.encodeWithSelector(EXECUTE_SCRIPT_SELECTOR);
    vm.prank(actionCreatorAustin);
    uint256 actionId = mpCore.createAction(uint8(Roles.TestRole2), mpStrategy1, address(mockScript), 0, data, "");
    ActionInfo memory _actionInfo =
      ActionInfo(actionId, actionCreatorAustin, uint8(Roles.TestRole2), mpStrategy1, address(mockScript), 0, data);

    vm.warp(block.timestamp + 1);

    _approveAction(approverAdam, _actionInfo);
    _approveAction(approverAlicia, _actionInfo);

    vm.warp(block.timestamp + 6 days);

    mpCore.queueAction(_actionInfo);

    vm.warp(block.timestamp + 5 days);

    vm.expectEmit();
    // Checking that the result is a delegatecall because msg.sender is this mpCore and not mpExecutor
    emit ActionExecuted(_actionInfo.id, address(this), mpStrategy1, actionCreatorAustin, abi.encode(address(mpCore)));
    mpCore.executeAction(_actionInfo);
  }

  function test_RevertIf_NotQueued() public {
    vm.expectRevert(abi.encodePacked(LlamaCore.InvalidActionState.selector, uint256(ActionState.Approved)));
    mpCore.executeAction(actionInfo);

    // Check that it's in the Approved state
    assertEq(uint256(mpCore.getActionState(actionInfo)), uint256(3));
  }

  function test_RevertIf_ActionGuardProhibitsActionPreExecution() public {
    ILlamaActionGuard guard = ILlamaActionGuard(new MockActionGuard(true, false, true, "no action pre-execution"));

    vm.prank(address(mpExecutor));
    mpCore.setGuard(address(mockProtocol), PAUSE_SELECTOR, guard);

    actionInfo = _createAction();
    _approveAction(approverAdam, actionInfo);
    _approveAction(approverAlicia, actionInfo);

    vm.warp(block.timestamp + 6 days);

    mpCore.queueAction(actionInfo);
    vm.warp(block.timestamp + 6 days);

    vm.expectRevert("no action pre-execution");
    mpCore.executeAction(actionInfo);
  }

  function test_RevertIf_ActionGuardProhibitsActionPostExecution() public {
    ILlamaActionGuard guard = ILlamaActionGuard(new MockActionGuard(true, true, false, "no action post-execution"));

    vm.prank(address(mpExecutor));
    mpCore.setGuard(address(mockProtocol), PAUSE_SELECTOR, guard);

    actionInfo = _createAction();
    _approveAction(approverAdam, actionInfo);
    _approveAction(approverAlicia, actionInfo);

    vm.warp(block.timestamp + 6 days);

    mpCore.queueAction(actionInfo);
    vm.warp(block.timestamp + 6 days);

    vm.expectRevert("no action post-execution");
    mpCore.executeAction(actionInfo);
  }

  function testFuzz_RevertIf_InvalidAction(ActionInfo calldata _actionInfo) public {
    vm.expectRevert(LlamaCore.InfoHashMismatch.selector);
    mpCore.executeAction(_actionInfo);
  }

  function testFuzz_RevertIf_MinExecutionTimeNotReached(uint256 timeElapsed) public {
    // Using a reasonable upper limit for elapsedTime
    vm.assume(timeElapsed < 10_000 days);
    mpCore.queueAction(actionInfo);
    uint256 executionTime = mpCore.getAction(actionInfo.id).minExecutionTime;

    vm.warp(block.timestamp + timeElapsed);

    if (executionTime > block.timestamp) {
      vm.expectRevert(LlamaCore.MinExecutionTimeNotReached.selector);
      mpCore.executeAction(actionInfo);
    }
  }

  function testFuzz_ExecuteActionWithValue(uint256 value) public {
    bytes memory data = abi.encodeCall(MockProtocol.receiveEth, ());
    vm.prank(actionCreatorAaron);
    uint256 actionId =
      mpCore.createAction(uint8(Roles.ActionCreator), mpStrategy1, address(mockProtocol), value, data, "");
    ActionInfo memory _actionInfo = ActionInfo(
      actionId, actionCreatorAaron, uint8(Roles.ActionCreator), mpStrategy1, address(mockProtocol), value, data
    );

    assertEq(address(mockProtocol).balance, 0);

    vm.warp(block.timestamp + 1);

    _approveAction(approverAdam, _actionInfo);
    _approveAction(approverAlicia, _actionInfo);

    vm.warp(block.timestamp + 6 days);

    mpCore.queueAction(_actionInfo);

    vm.warp(block.timestamp + 5 days);

    vm.deal(actionCreatorAaron, value);

    vm.prank(actionCreatorAaron);
    mpCore.executeAction{value: value}(_actionInfo);

    assertEq(address(mockProtocol).balance, value);
  }

  function testFuzz_RevertIf_IncorrectMsgValue(uint256 value) public {
    vm.assume(value != 1 ether);
    bytes memory data = abi.encodeCall(MockProtocol.receiveEth, ());
    vm.prank(actionCreatorAaron);
    uint256 actionId =
      mpCore.createAction(uint8(Roles.ActionCreator), mpStrategy1, address(mockProtocol), 1 ether, data, "");
    ActionInfo memory _actionInfo = ActionInfo(
      actionId, actionCreatorAaron, uint8(Roles.ActionCreator), mpStrategy1, address(mockProtocol), 1 ether, data
    );

    vm.warp(block.timestamp + 1);

    _approveAction(approverAdam, _actionInfo);
    _approveAction(approverAlicia, _actionInfo);

    vm.warp(block.timestamp + 6 days);

    mpCore.queueAction(_actionInfo);

    vm.warp(block.timestamp + 5 days);

    vm.deal(actionCreatorAaron, value);

    vm.prank(actionCreatorAaron);
    (bool status, bytes memory _data) =
      address(mpCore).call{value: value}((abi.encodeCall(mpCore.executeAction, (_actionInfo))));
    assertFalse(status, "expectRevert: call did not revert");
    assertEq(_data, bytes.concat(LlamaCore.IncorrectMsgValue.selector));
  }

  function test_RevertIf_FailedActionExecution() public {
    bytes memory data = abi.encodeCall(MockProtocol.fail, ());
    vm.prank(actionCreatorAaron);
    uint256 actionId = mpCore.createAction(uint8(Roles.ActionCreator), mpStrategy1, address(mockProtocol), 0, data, "");
    ActionInfo memory _actionInfo =
      ActionInfo(actionId, actionCreatorAaron, uint8(Roles.ActionCreator), mpStrategy1, address(mockProtocol), 0, data);

    vm.warp(block.timestamp + 1);

    _approveAction(approverAdam, _actionInfo);
    _approveAction(approverAlicia, _actionInfo);

    vm.warp(block.timestamp + 6 days);

    assertEq(mpStrategy1.isActionApproved(_actionInfo), true);

    mpCore.queueAction(_actionInfo);

    vm.warp(block.timestamp + 5 days);

    bytes memory expectedErr = abi.encodeWithSelector(
      LlamaCore.FailedActionExecution.selector, abi.encodeWithSelector(MockProtocol.Failed.selector)
    );
    vm.expectRevert(expectedErr);
    mpCore.executeAction(_actionInfo);
  }

  function test_HandlesReentrancy() public {
    address actionCreatorAustin = makeAddr("actionCreatorAustin");
    bytes memory expectedErr = abi.encodeWithSelector(
      LlamaCore.FailedActionExecution.selector,
      abi.encodeWithSelector(LlamaCore.InvalidActionState.selector, (ActionState.Approved))
    );

    vm.startPrank(address(mpExecutor));
    mpPolicy.setRoleHolder(uint8(Roles.TestRole2), actionCreatorAustin, DEFAULT_ROLE_QTY, DEFAULT_ROLE_EXPIRATION);
    vm.stopPrank();

    bytes memory data = abi.encodeCall(LlamaCore.executeAction, (actionInfo));
    vm.prank(actionCreatorAustin);
    uint256 actionId = mpCore.createAction(uint8(Roles.TestRole2), mpStrategy1, address(mpCore), 0, data, "");
    ActionInfo memory _actionInfo =
      ActionInfo(actionId, actionCreatorAustin, uint8(Roles.TestRole2), mpStrategy1, address(mpCore), 0, data);

    vm.warp(block.timestamp + 1);

    _approveAction(approverAdam, _actionInfo);
    _approveAction(approverAlicia, _actionInfo);

    vm.warp(block.timestamp + 6 days);

    mpCore.queueAction(_actionInfo);

    vm.warp(block.timestamp + 5 days);

    vm.expectRevert(expectedErr);
    mpCore.executeAction(_actionInfo);
  }

  function test_ScriptAuthorizationDoesNotAffectExecution() external {
    address actionCreatorAustin = makeAddr("actionCreatorAustin");
    vm.prank(address(mpExecutor));
    mpCore.setScriptAuthorization(address(mockScript), false);

    vm.prank(address(mpExecutor));
    mpPolicy.setRoleHolder(uint8(Roles.TestRole2), actionCreatorAustin, DEFAULT_ROLE_QTY, DEFAULT_ROLE_EXPIRATION);

    bytes memory data = abi.encodeWithSelector(EXECUTE_SCRIPT_SELECTOR);
    vm.prank(actionCreatorAustin);
    uint256 actionId = mpCore.createAction(uint8(Roles.TestRole2), mpStrategy1, address(mockScript), 0, data, "");
    ActionInfo memory _actionInfo =
      ActionInfo(actionId, actionCreatorAustin, uint8(Roles.TestRole2), mpStrategy1, address(mockScript), 0, data);

    vm.warp(block.timestamp + 1);

    _approveAction(approverAdam, _actionInfo);
    _approveAction(approverAlicia, _actionInfo);

    vm.warp(block.timestamp + 6 days);

    vm.prank(address(mpExecutor));
    mpCore.setScriptAuthorization(address(mockScript), true);

    mpCore.queueAction(_actionInfo);

    vm.warp(block.timestamp + 5 days);

    vm.expectEmit();
    // Checking that the result is a call because msg.sender is mpExecutor
    emit ActionExecuted(
      _actionInfo.id, address(this), mpStrategy1, actionCreatorAustin, abi.encode(address(mpExecutor))
    );
    mpCore.executeAction(_actionInfo);
  }

  function test_ScriptUnauthorizationDoesNotAffectExecution() external {
    address actionCreatorAustin = makeAddr("actionCreatorAustin");
    vm.prank(address(mpExecutor));
    mpCore.setScriptAuthorization(address(mockScript), true);

    vm.prank(address(mpExecutor));
    mpPolicy.setRoleHolder(uint8(Roles.TestRole2), actionCreatorAustin, DEFAULT_ROLE_QTY, DEFAULT_ROLE_EXPIRATION);

    bytes memory data = abi.encodeWithSelector(EXECUTE_SCRIPT_SELECTOR);
    vm.prank(actionCreatorAustin);
    uint256 actionId = mpCore.createAction(uint8(Roles.TestRole2), mpStrategy1, address(mockScript), 0, data, "");
    ActionInfo memory _actionInfo =
      ActionInfo(actionId, actionCreatorAustin, uint8(Roles.TestRole2), mpStrategy1, address(mockScript), 0, data);

    vm.warp(block.timestamp + 1);

    _approveAction(approverAdam, _actionInfo);
    _approveAction(approverAlicia, _actionInfo);

    vm.warp(block.timestamp + 6 days);

    vm.prank(address(mpExecutor));
    mpCore.setScriptAuthorization(address(mockScript), false);

    mpCore.queueAction(_actionInfo);

    vm.warp(block.timestamp + 5 days);

    vm.expectEmit();
    // Checking that the result is a delegatecall because msg.sender is mpCore not mpExecutor
    emit ActionExecuted(_actionInfo.id, address(this), mpStrategy1, actionCreatorAustin, abi.encode(address(mpCore)));
    mpCore.executeAction(_actionInfo);
  }

  function test_ScriptAuthorizationFromActionDoesNotAffectExecution() external {
    _executeScriptAuthorizationActionFlow(false);

    bytes memory data = abi.encodeWithSelector(EXECUTE_SCRIPT_SELECTOR);
    vm.prank(actionCreatorAaron);
    uint256 actionId = mpCore.createAction(uint8(Roles.ActionCreator), mpStrategy1, address(mockScript), 0, data, "");

    ActionInfo memory _actionInfo =
      ActionInfo(actionId, actionCreatorAaron, uint8(Roles.ActionCreator), mpStrategy1, address(mockScript), 0, data);

    vm.warp(block.timestamp + 1);

    _approveAction(approverAdam, _actionInfo);
    _approveAction(approverAlicia, _actionInfo);

    _executeScriptAuthorizationActionFlow(true);

    mpCore.queueAction(_actionInfo);

    vm.warp(block.timestamp + 5 days);

    vm.expectEmit();
    // Checking that the result is a call because msg.sender is mpExecutor
    emit ActionExecuted(_actionInfo.id, address(this), mpStrategy1, actionCreatorAaron, abi.encode(address(mpExecutor)));
    mpCore.executeAction(_actionInfo);
  }

  function test_ScriptUnauthorizationFromActionDoesNotAffectExecution() external {
    _executeScriptAuthorizationActionFlow(true);

    bytes memory data = abi.encodeWithSelector(EXECUTE_SCRIPT_SELECTOR);
    vm.prank(actionCreatorAaron);
    uint256 actionId = mpCore.createAction(uint8(Roles.ActionCreator), mpStrategy1, address(mockScript), 0, data, "");

    ActionInfo memory _actionInfo =
      ActionInfo(actionId, actionCreatorAaron, uint8(Roles.ActionCreator), mpStrategy1, address(mockScript), 0, data);

    vm.warp(block.timestamp + 1);

    _approveAction(approverAdam, _actionInfo);
    _approveAction(approverAlicia, _actionInfo);

    _executeScriptAuthorizationActionFlow(false);

    mpCore.queueAction(_actionInfo);

    vm.warp(block.timestamp + 5 days);

    vm.expectEmit();
    // Checking that the result is a delegatecall because msg.sender is mpCore and not mpExecutor
    emit ActionExecuted(_actionInfo.id, address(this), mpStrategy1, actionCreatorAaron, abi.encode(address(mpCore)));
    mpCore.executeAction(_actionInfo);
  }
}

contract CastApproval is LlamaCoreTest {
  ActionInfo actionInfo;

  function setUp() public override {
    LlamaCoreTest.setUp();
    actionInfo = _createAction();
  }

  function test_SuccessfulApproval() public {
    _approveAction(approverAdam, actionInfo);
    assertEq(mpCore.getAction(0).totalApprovals, 1);
    assertEq(mpCore.approvals(0, approverAdam), true);
  }

  function test_SuccessfulApprovalWithReason(string calldata reason) public {
    vm.expectEmit();
    emit ApprovalCast(actionInfo.id, approverAdam, uint8(Roles.Approver), 1, reason);
    vm.prank(approverAdam);
    mpCore.castApproval(uint8(Roles.Approver), actionInfo, reason);
  }

  function test_SuccessfullyQueuesUponReachingApprovalThreshold() public {
    ILlamaStrategy absolutePeerReview = deployAbsolutePeerReview(
      uint8(Roles.Approver),
      uint8(Roles.Disapprover),
      1 days,
      4 days,
      1 days,
      false,
      2,
      1,
      new uint8[](0),
      new uint8[](0)
    );
    ActionInfo memory _actionInfo = createActionUsingAbsolutePeerReview(absolutePeerReview);
    _approveAction(approverAdam, _actionInfo);

    vm.expectEmit();
    emit ApprovalCast(_actionInfo.id, approverAlicia, uint8(Roles.Approver), 1, "");
    vm.expectEmit();
    emit ActionQueued(
      _actionInfo.id,
      approverAlicia,
      absolutePeerReview,
      actionCreatorAaron,
      absolutePeerReview.minExecutionTime(_actionInfo)
    );
    vm.prank(approverAlicia);
    mpCore.castApproval(uint8(Roles.Approver), _actionInfo, "");

    ActionState actionState = mpCore.getActionState(_actionInfo);
    assertEq(uint8(actionState), uint8(ActionState.Queued));
  }

  function test_UsesQuantityFromPreviousTimestamp() public {
    // Generate a new user so they have no checkpoint history (to ensure checkpoints are monotonically increasing).
    address newApprover = makeAddr("newApprover");

    // Go back to 1 second before action creation and give the user a weight of 25.
    uint256 initialTimestamp = block.timestamp;
    vm.warp(mpCore.getAction(actionInfo.id).creationTime - 1);
    vm.prank(address(mpExecutor));
    mpPolicy.setRoleHolder(uint8(Roles.Approver), newApprover, 25, type(uint64).max);

    // At action creation time, give the user a weight of 2.
    vm.warp(mpCore.getAction(actionInfo.id).creationTime);
    vm.prank(address(mpExecutor));
    mpPolicy.setRoleHolder(uint8(Roles.Approver), newApprover, 2, type(uint64).max);

    // Go back to the original timestamp and cast approval, ensuring we see a weight of 25 cast.
    vm.warp(initialTimestamp);
    assertEq(0, mpCore.getAction(actionInfo.id).totalApprovals);
    vm.prank(newApprover);
    mpCore.castApproval(uint8(Roles.Approver), actionInfo, "");
    assertEq(25, mpCore.getAction(actionInfo.id).totalApprovals);
  }

  function test_RevertIf_ActionNotActive() public {
    _approveAction(approverAdam, actionInfo);
    _approveAction(approverAlicia, actionInfo);

    vm.warp(block.timestamp + 6 days);

    mpCore.queueAction(actionInfo);

    vm.expectRevert(abi.encodePacked(LlamaCore.InvalidActionState.selector, uint256(ActionState.Queued)));
    mpCore.castApproval(uint8(Roles.Approver), actionInfo, "");
  }

  function test_RevertIf_DuplicateApproval() public {
    _approveAction(approverAdam, actionInfo);

    vm.expectRevert(LlamaCore.DuplicateCast.selector);
    vm.prank(approverAdam);
    mpCore.castApproval(uint8(Roles.Approver), actionInfo, "");
  }

  function test_RevertIf_InvalidPolicyholder() public {
    address notPolicyholder = 0x9D3de545F58C696946b4Cf2c884fcF4f7914cB53;
    vm.prank(notPolicyholder);

    vm.expectRevert(LlamaCore.InvalidPolicyholder.selector);
    mpCore.castApproval(uint8(Roles.Approver), actionInfo, "");

    vm.prank(approverAdam);
    mpCore.castApproval(uint8(Roles.Approver), actionInfo, "");
  }

  function test_RevertIf_NoQuantity() public {
    ILlamaStrategy newStrategy = deployMockPoorStrategyAndCreatePermission();

    bytes memory data = abi.encodeCall(MockProtocol.pause, (true));
    vm.prank(actionCreatorAaron);
    uint256 actionId = mpCore.createAction(uint8(Roles.ActionCreator), newStrategy, address(mockProtocol), 0, data, "");
    actionInfo =
      ActionInfo(actionId, actionCreatorAaron, uint8(Roles.ActionCreator), newStrategy, address(mockProtocol), 0, data);
    vm.warp(block.timestamp + 1);

    vm.prank(actionCreatorAaron);
    vm.expectRevert(
      abi.encodeWithSelector(
        LlamaCore.CannotCastWithZeroQuantity.selector, actionCreatorAaron, uint8(Roles.ActionCreator)
      )
    );
    mpCore.castApproval(uint8(Roles.ActionCreator), actionInfo, "");
  }

<<<<<<< HEAD
  function testFuzz_ReturnQuantity(uint96 quantity) public {
    // We subtract by 3 because total quantity cannot be greater than type(uint96).max.
    // Two other policyholders already have a quantity of 1 and bound is inclusive.
    uint96 boundedQuantity = uint96(bound(quantity, 1, type(uint96).max - 3));
    vm.prank(address(mpExecutor));
    mpPolicy.setRoleHolder(uint8(Roles.Approver), approverAdam, boundedQuantity, type(uint64).max);

    mineBlock();

    actionInfo = _createAction();

    vm.prank(approverAdam);
    uint96 returnedQuantity = mpCore.castApproval(uint8(Roles.Approver), actionInfo, "");

    assertEq(boundedQuantity, returnedQuantity);
=======
  function test_DoesNotAutoQueueWhenFixedLengthApprovalPeriod() public {
    LlamaRelativeStrategyBase.Config[] memory newConfigs = new LlamaRelativeStrategyBase.Config[](1);
    newConfigs[0] = _createStrategy(1, true);
    ILlamaStrategy newStrategy = lens.computeLlamaStrategyAddress(
      address(relativeHolderQuorumLogic), DeployUtils.encodeStrategy(newConfigs[0]), address(mpCore)
    );
    vm.prank(address(mpExecutor));
    mpCore.createStrategies(relativeHolderQuorumLogic, DeployUtils.encodeStrategyConfigs(newConfigs));

    PermissionData memory newPermissionData = PermissionData(address(mockProtocol), PAUSE_SELECTOR, newStrategy);
    vm.prank(address(mpExecutor));
    mpPolicy.setRolePermission(uint8(Roles.ActionCreator), newPermissionData, true);

    bytes memory data = abi.encodeCall(MockProtocol.pause, (true));
    vm.prank(actionCreatorAaron);
    uint256 actionId = mpCore.createAction(uint8(Roles.ActionCreator), newStrategy, address(mockProtocol), 0, data, "");
    actionInfo =
      ActionInfo(actionId, actionCreatorAaron, uint8(Roles.ActionCreator), newStrategy, address(mockProtocol), 0, data);
    vm.warp(block.timestamp + 1);

    _approveAction(approverAdam, actionInfo);
    _approveAction(approverAlicia, actionInfo);

    uint8 actionState = uint8(mpCore.getActionState(actionInfo));

    assertEq(actionState, uint8(ActionState.Active)); // should still be active since fixed length is true
    assertEq(newStrategy.isActionApproved(actionInfo), true);

    vm.warp(newStrategy.minExecutionTime(actionInfo));

    actionState = uint8(mpCore.getActionState(actionInfo));
    assertEq(actionState, uint8(ActionState.Approved)); // should be approved now

    uint256 executionTime = block.timestamp + toRelativeQuorum(newStrategy).queuingPeriod();
    vm.expectEmit();
    emit ActionQueued(actionInfo.id, address(this), newStrategy, actionCreatorAaron, executionTime);
    mpCore.queueAction(actionInfo);

    actionState = uint8(mpCore.getActionState(actionInfo));
    assertEq(actionState, uint8(ActionState.Queued));
>>>>>>> a81186af
  }
}

contract CastApprovalBySig is LlamaCoreTest {
  function createOffchainSignature(ActionInfo memory actionInfo, uint256 privateKey)
    internal
    view
    returns (uint8 v, bytes32 r, bytes32 s)
  {
    LlamaCoreSigUtils.CastApproval memory castApproval = LlamaCoreSigUtils.CastApproval({
      actionInfo: actionInfo,
      role: uint8(Roles.Approver),
      reason: "",
      policyholder: approverAdam,
      nonce: 0
    });
    bytes32 digest = getCastApprovalTypedDataHash(castApproval);
    (v, r, s) = vm.sign(privateKey, digest);
  }

  function castApprovalBySig(ActionInfo memory actionInfo, uint8 v, bytes32 r, bytes32 s) internal {
    mpCore.castApprovalBySig(approverAdam, uint8(Roles.Approver), actionInfo, "", v, r, s);
  }

  function test_CastsApprovalBySig() public {
    ActionInfo memory actionInfo = _createAction();

    (uint8 v, bytes32 r, bytes32 s) = createOffchainSignature(actionInfo, approverAdamPrivateKey);

    vm.expectEmit();
    emit ApprovalCast(actionInfo.id, approverAdam, uint8(Roles.Approver), 1, "");

    castApprovalBySig(actionInfo, v, r, s);

    assertEq(mpCore.getAction(0).totalApprovals, 1);
    assertEq(mpCore.approvals(0, approverAdam), true);
  }

  function test_CheckNonceIncrements() public {
    ActionInfo memory actionInfo = _createAction();

    (uint8 v, bytes32 r, bytes32 s) = createOffchainSignature(actionInfo, approverAdamPrivateKey);

    assertEq(mpCore.nonces(approverAdam, LlamaCore.castApprovalBySig.selector), 0);
    castApprovalBySig(actionInfo, v, r, s);
    assertEq(mpCore.nonces(approverAdam, LlamaCore.castApprovalBySig.selector), 1);
  }

  function test_OperationCannotBeReplayed() public {
    ActionInfo memory actionInfo = _createAction();

    (uint8 v, bytes32 r, bytes32 s) = createOffchainSignature(actionInfo, approverAdamPrivateKey);
    castApprovalBySig(actionInfo, v, r, s);
    // Invalid Signature error since the recovered signer address during the second call is not the same as policyholder
    // since nonce has increased.
    vm.expectRevert(LlamaCore.InvalidSignature.selector);
    castApprovalBySig(actionInfo, v, r, s);
  }

  function test_RevertIf_SignerIsNotPolicyHolder() public {
    ActionInfo memory actionInfo = _createAction();

    (, uint256 randomSignerPrivateKey) = makeAddrAndKey("randomSigner");
    (uint8 v, bytes32 r, bytes32 s) = createOffchainSignature(actionInfo, randomSignerPrivateKey);
    // Invalid Signature error since the recovered signer address is not the same as the policyholder passed in as
    // parameter.
    vm.expectRevert(LlamaCore.InvalidSignature.selector);
    castApprovalBySig(actionInfo, v, r, s);
  }

  function test_RevertIf_SignerIsZeroAddress() public {
    ActionInfo memory actionInfo = _createAction();

    (uint8 v, bytes32 r, bytes32 s) = createOffchainSignature(actionInfo, approverAdamPrivateKey);
    // Invalid Signature error since the recovered signer address is zero address due to invalid signature values
    // (v,r,s).
    vm.expectRevert(LlamaCore.InvalidSignature.selector);
    castApprovalBySig(actionInfo, (v + 1), r, s);
  }

  function test_RevertIf_PolicyholderIncrementsNonce() public {
    ActionInfo memory actionInfo = _createAction();

    (uint8 v, bytes32 r, bytes32 s) = createOffchainSignature(actionInfo, approverAdamPrivateKey);

    vm.prank(approverAdam);
    mpCore.incrementNonce(LlamaCore.castApprovalBySig.selector);

    // Invalid Signature error since the recovered signer address during the call is not the same as policyholder
    // since nonce has increased.
    vm.expectRevert(LlamaCore.InvalidSignature.selector);
    castApprovalBySig(actionInfo, v, r, s);
  }

  function test_ActionCreatorCanRelayMessage() public {
    // Testing that ActionCreatorCannotCast() error is not hit
    ILlamaStrategy absolutePeerReview = deployAbsolutePeerReview(
      uint8(Roles.Approver),
      uint8(Roles.Disapprover),
      1 days,
      4 days,
      1 days,
      true,
      2,
      1,
      new uint8[](0),
      new uint8[](0)
    );
    ActionInfo memory actionInfo = createActionUsingAbsolutePeerReview(absolutePeerReview);

    (uint8 v, bytes32 r, bytes32 s) = createOffchainSignature(actionInfo, approverAdamPrivateKey);
    vm.prank(actionCreatorAaron);
    castApprovalBySig(actionInfo, v, r, s);
  }

<<<<<<< HEAD
  function test_ReturnQuantity() public {
    uint96 quantity = 77;
    vm.prank(address(mpExecutor));
    mpPolicy.setRoleHolder(uint8(Roles.Approver), approverAdam, quantity, type(uint64).max);

    mineBlock();

    ActionInfo memory actionInfo = _createAction();
    (uint8 v, bytes32 r, bytes32 s) = createOffchainSignature(actionInfo, approverAdamPrivateKey);
    uint96 returnedQuantity = mpCore.castApprovalBySig(approverAdam, uint8(Roles.Approver), actionInfo, "", v, r, s);
    assertEq(quantity, returnedQuantity);
=======
  function test_SuccessfullyQueuesUponReachingApprovalThreshold() public {
    ILlamaStrategy absolutePeerReview = deployAbsolutePeerReview(
      uint8(Roles.Approver),
      uint8(Roles.Disapprover),
      1 days,
      4 days,
      1 days,
      false,
      2,
      1,
      new uint8[](0),
      new uint8[](0)
    );
    ActionInfo memory actionInfo = createActionUsingAbsolutePeerReview(absolutePeerReview);
    _approveAction(approverAlicia, actionInfo);

    (uint8 v, bytes32 r, bytes32 s) = createOffchainSignature(actionInfo, approverAdamPrivateKey);
    vm.expectEmit();
    emit ApprovalCast(actionInfo.id, approverAdam, uint8(Roles.Approver), 1, "");
    vm.expectEmit();
    emit ActionQueued(
      actionInfo.id,
      address(this),
      absolutePeerReview,
      actionCreatorAaron,
      absolutePeerReview.minExecutionTime(actionInfo)
    );
    castApprovalBySig(actionInfo, v, r, s);

    ActionState actionState = mpCore.getActionState(actionInfo);
    assertEq(uint8(actionState), uint8(ActionState.Queued));
>>>>>>> a81186af
  }
}

contract CastDisapproval is LlamaCoreTest {
  function test_SuccessfulDisapproval() public {
    ActionInfo memory actionInfo = _createApproveAndQueueAction();

    vm.prank(disapproverDrake);
    vm.expectEmit();
    emit DisapprovalCast(actionInfo.id, disapproverDrake, uint8(Roles.Disapprover), 1, "");

    mpCore.castDisapproval(uint8(Roles.Disapprover), actionInfo, "");

    assertEq(mpCore.getAction(0).totalDisapprovals, 1);
    assertEq(mpCore.disapprovals(0, disapproverDrake), true);
  }

  function test_SuccessfulDisapprovalWithReason(string calldata reason) public {
    ActionInfo memory actionInfo = _createApproveAndQueueAction();
    vm.expectEmit();
    emit DisapprovalCast(actionInfo.id, disapproverDrake, uint8(Roles.Disapprover), 1, reason);
    vm.prank(disapproverDrake);
    mpCore.castDisapproval(uint8(Roles.Disapprover), actionInfo, reason);
  }

  function test_UsesQuantityFromPreviousTimestamp() public {
    ActionInfo memory actionInfo = _createApproveAndQueueAction();
    // Generate a new user so they have no checkpoint history (to ensure checkpoints are monotonically increasing).
    address newApprover = makeAddr("newApprover");

    // Go back to 1 second before action creation and give the user a weight of 25.
    uint256 initialTimestamp = block.timestamp;
    vm.warp(mpCore.getAction(actionInfo.id).creationTime - 1);
    vm.prank(address(mpExecutor));
    mpPolicy.setRoleHolder(uint8(Roles.Disapprover), newApprover, 25, type(uint64).max);

    // At action creation time, give the user a weight of 2.
    vm.warp(mpCore.getAction(actionInfo.id).creationTime);
    vm.prank(address(mpExecutor));
    mpPolicy.setRoleHolder(uint8(Roles.Disapprover), newApprover, 2, type(uint64).max);

    // Go back to the original timestamp and cast approval, ensuring we see a weight of 25 cast.
    vm.warp(initialTimestamp);
    assertEq(0, mpCore.getAction(actionInfo.id).totalDisapprovals);
    vm.prank(newApprover);
    mpCore.castDisapproval(uint8(Roles.Disapprover), actionInfo, "");
    assertEq(25, mpCore.getAction(actionInfo.id).totalDisapprovals);
  }

  function test_RevertIf_ActionNotQueued() public {
    ActionInfo memory actionInfo = _createAction();

    vm.expectRevert(abi.encodePacked(LlamaCore.InvalidActionState.selector, uint256(ActionState.Active)));
    mpCore.castDisapproval(uint8(Roles.Disapprover), actionInfo, "");
  }

  function test_RevertIf_DuplicateDisapproval() public {
    ActionInfo memory actionInfo = _createApproveAndQueueAction();

    _disapproveAction(disapproverDrake, actionInfo);

    vm.expectRevert(LlamaCore.DuplicateCast.selector);
    vm.prank(disapproverDrake);
    mpCore.castDisapproval(uint8(Roles.Disapprover), actionInfo, "");
  }

  function test_RevertIf_InvalidPolicyholder() public {
    ActionInfo memory actionInfo = _createApproveAndQueueAction();
    address notPolicyholder = 0x9D3de545F58C696946b4Cf2c884fcF4f7914cB53;
    vm.prank(notPolicyholder);

    vm.expectRevert(LlamaCore.InvalidPolicyholder.selector);
    mpCore.castDisapproval(uint8(Roles.Disapprover), actionInfo, "");

    vm.prank(disapproverDrake);
    mpCore.castDisapproval(uint8(Roles.Disapprover), actionInfo, "");
  }

  function test_FailsIfDisapproved() public {
    ActionInfo memory actionInfo = _createApproveAndQueueAction();

    vm.prank(disapproverDave);
    mpCore.castDisapproval(uint8(Roles.Disapprover), actionInfo, "");
    vm.prank(disapproverDrake);
    mpCore.castDisapproval(uint8(Roles.Disapprover), actionInfo, "");

    ActionState state = mpCore.getActionState(actionInfo);
    assertEq(uint8(state), uint8(ActionState.Failed));

    vm.expectRevert(abi.encodeWithSelector(LlamaCore.InvalidActionState.selector, ActionState.Failed));
    mpCore.executeAction(actionInfo);
  }

  function test_RevertIf_NoQuantity() public {
    ILlamaStrategy newStrategy = deployMockPoorStrategyAndCreatePermission();

    bytes memory data = abi.encodeCall(MockProtocol.pause, (true));
    vm.prank(actionCreatorAaron);
    uint256 actionId = mpCore.createAction(uint8(Roles.ActionCreator), newStrategy, address(mockProtocol), 0, data, "");
    ActionInfo memory actionInfo =
      ActionInfo(actionId, actionCreatorAaron, uint8(Roles.ActionCreator), newStrategy, address(mockProtocol), 0, data);

    vm.warp(block.timestamp + 1);

    _approveAction(approverAdam, actionInfo);
    _approveAction(approverAlicia, actionInfo);

    vm.expectRevert(
      abi.encodeWithSelector(
        LlamaCore.CannotCastWithZeroQuantity.selector, actionCreatorAaron, uint8(Roles.ActionCreator)
      )
    );
    vm.prank(actionCreatorAaron);
    mpCore.castDisapproval(uint8(Roles.ActionCreator), actionInfo, "");
  }

  function test_RevertIf_CastAfterMinExecutionTime(uint256 timeAfterExecutionTime) public {
    ActionInfo memory actionInfo = _createApproveAndQueueAction();
    timeAfterExecutionTime = bound(
      timeAfterExecutionTime, 0, uint256(LlamaRelativeHolderQuorum(address(actionInfo.strategy)).expirationPeriod())
    );
    vm.prank(disapproverDave);
    mpCore.castDisapproval(uint8(Roles.Disapprover), actionInfo, "");

    ActionState state = mpCore.getActionState(actionInfo);
    assertEq(uint8(state), uint8(ActionState.Queued));

    vm.warp(actionInfo.strategy.minExecutionTime(actionInfo) + timeAfterExecutionTime);

    vm.expectRevert(LlamaCore.CannotDisapproveAfterMinExecutionTime.selector);

    vm.prank(disapproverDrake);
    mpCore.castDisapproval(uint8(Roles.Disapprover), actionInfo, "");

    state = mpCore.getActionState(actionInfo);
    assertEq(uint8(state), uint8(ActionState.Queued));

    mpCore.executeAction(actionInfo); // should not revert
  }

  function testFuzz_ReturnQuantity(uint96 quantity) public {
    // We subtract by 3 because total quantity cannot be greater than type(uint96).max.
    // Two other policyholders already have a quantity of 1 and bound is inclusive.
    uint96 boundedQuantity = uint96(bound(quantity, 1, type(uint96).max - 3));
    vm.prank(address(mpExecutor));
    mpPolicy.setRoleHolder(uint8(Roles.Disapprover), disapproverDrake, boundedQuantity, type(uint64).max);

    mineBlock();

    ActionInfo memory actionInfo = _createApproveAndQueueAction();

    vm.prank(disapproverDrake);
    uint96 returnedQuantity = mpCore.castDisapproval(uint8(Roles.Disapprover), actionInfo, "");

    assertEq(boundedQuantity, returnedQuantity);
  }
}

contract CastDisapprovalBySig is LlamaCoreTest {
  function createOffchainSignature(ActionInfo memory actionInfo, uint256 privateKey)
    internal
    view
    returns (uint8 v, bytes32 r, bytes32 s)
  {
    LlamaCoreSigUtils.CastDisapproval memory castDisapproval = LlamaCoreSigUtils.CastDisapproval({
      actionInfo: actionInfo,
      role: uint8(Roles.Disapprover),
      reason: "",
      policyholder: disapproverDrake,
      nonce: 0
    });
    bytes32 digest = getCastDisapprovalTypedDataHash(castDisapproval);
    (v, r, s) = vm.sign(privateKey, digest);
  }

  function castDisapprovalBySig(ActionInfo memory actionInfo, uint8 v, bytes32 r, bytes32 s) internal {
    mpCore.castDisapprovalBySig(disapproverDrake, uint8(Roles.Disapprover), actionInfo, "", v, r, s);
  }

  function test_CastsDisapprovalBySig() public {
    ActionInfo memory actionInfo = _createApproveAndQueueAction();

    (uint8 v, bytes32 r, bytes32 s) = createOffchainSignature(actionInfo, disapproverDrakePrivateKey);

    vm.expectEmit();
    emit DisapprovalCast(actionInfo.id, disapproverDrake, uint8(Roles.Disapprover), 1, "");

    castDisapprovalBySig(actionInfo, v, r, s);

    assertEq(mpCore.getAction(0).totalDisapprovals, 1);
    assertEq(mpCore.disapprovals(0, disapproverDrake), true);
  }

  function test_CheckNonceIncrements() public {
    ActionInfo memory actionInfo = _createApproveAndQueueAction();

    (uint8 v, bytes32 r, bytes32 s) = createOffchainSignature(actionInfo, disapproverDrakePrivateKey);

    assertEq(mpCore.nonces(disapproverDrake, LlamaCore.castDisapprovalBySig.selector), 0);
    castDisapprovalBySig(actionInfo, v, r, s);
    assertEq(mpCore.nonces(disapproverDrake, LlamaCore.castDisapprovalBySig.selector), 1);
  }

  function test_OperationCannotBeReplayed() public {
    ActionInfo memory actionInfo = _createApproveAndQueueAction();

    (uint8 v, bytes32 r, bytes32 s) = createOffchainSignature(actionInfo, disapproverDrakePrivateKey);
    castDisapprovalBySig(actionInfo, v, r, s);
    // Invalid Signature error since the recovered signer address during the second call is not the same as policyholder
    // since nonce has increased.
    vm.expectRevert(LlamaCore.InvalidSignature.selector);
    castDisapprovalBySig(actionInfo, v, r, s);
  }

  function test_RevertIf_SignerIsNotPolicyHolder() public {
    ActionInfo memory actionInfo = _createApproveAndQueueAction();

    (, uint256 randomSignerPrivateKey) = makeAddrAndKey("randomSigner");
    (uint8 v, bytes32 r, bytes32 s) = createOffchainSignature(actionInfo, randomSignerPrivateKey);
    // Invalid Signature error since the recovered signer address during the second call is not the same as policyholder
    // since nonce has increased.
    vm.expectRevert(LlamaCore.InvalidSignature.selector);
    castDisapprovalBySig(actionInfo, v, r, s);
  }

  function test_RevertIf_SignerIsZeroAddress() public {
    ActionInfo memory actionInfo = _createApproveAndQueueAction();

    (uint8 v, bytes32 r, bytes32 s) = createOffchainSignature(actionInfo, disapproverDrakePrivateKey);
    // Invalid Signature error since the recovered signer address is zero address due to invalid signature values
    // (v,r,s).
    vm.expectRevert(LlamaCore.InvalidSignature.selector);
    castDisapprovalBySig(actionInfo, (v + 1), r, s);
  }

  function test_RevertIf_PolicyholderIncrementsNonce() public {
    ActionInfo memory actionInfo = _createApproveAndQueueAction();

    (uint8 v, bytes32 r, bytes32 s) = createOffchainSignature(actionInfo, disapproverDrakePrivateKey);

    vm.prank(disapproverDrake);
    mpCore.incrementNonce(LlamaCore.castDisapprovalBySig.selector);

    // Invalid Signature error since the recovered signer address during the second call is not the same as policyholder
    // since nonce has increased.
    vm.expectRevert(LlamaCore.InvalidSignature.selector);
    castDisapprovalBySig(actionInfo, v, r, s);
  }

  function test_FailsIfDisapproved() public {
    ActionInfo memory actionInfo = _createApproveAndQueueAction();

    (uint8 v, bytes32 r, bytes32 s) = createOffchainSignature(actionInfo, disapproverDrakePrivateKey);

    // First disapproval.
    vm.expectEmit();
    emit DisapprovalCast(actionInfo.id, disapproverDrake, uint8(Roles.Disapprover), 1, "");
    castDisapprovalBySig(actionInfo, v, r, s);
    assertEq(mpCore.getAction(actionInfo.id).totalDisapprovals, 1);

    // Second disapproval.
    vm.prank(disapproverDave);
    mpCore.castDisapproval(uint8(Roles.Disapprover), actionInfo, "");

    // Assertions.
    ActionState state = mpCore.getActionState(actionInfo);
    assertEq(uint8(state), uint8(ActionState.Failed));

    vm.expectRevert(abi.encodeWithSelector(LlamaCore.InvalidActionState.selector, ActionState.Failed));
    mpCore.executeAction(actionInfo);
  }

  function test_ActionCreatorCanRelayMessage() public {
    // Testing that ActionCreatorCannotCast() error is not hit
    ILlamaStrategy absolutePeerReview = deployAbsolutePeerReview(
      uint8(Roles.Approver),
      uint8(Roles.Disapprover),
      1 days,
      4 days,
      1 days,
      true,
      2,
      1,
      new uint8[](0),
      new uint8[](0)
    );
    ActionInfo memory actionInfo = createActionUsingAbsolutePeerReview(absolutePeerReview);

    _approveAction(approverAdam, actionInfo);
    _approveAction(approverAlicia, actionInfo);

    vm.warp(block.timestamp + 1 days);

    mpCore.queueAction(actionInfo);

    (uint8 v, bytes32 r, bytes32 s) = createOffchainSignature(actionInfo, disapproverDrakePrivateKey);
    vm.prank(actionCreatorAaron);
    castDisapprovalBySig(actionInfo, v, r, s);
  }

  function test_ReturnQuantity() public {
    uint96 quantity = 77;
    vm.prank(address(mpExecutor));
    mpPolicy.setRoleHolder(uint8(Roles.Disapprover), disapproverDrake, quantity, type(uint64).max);

    mineBlock();

    ActionInfo memory actionInfo = _createApproveAndQueueAction();
    (uint8 v, bytes32 r, bytes32 s) = createOffchainSignature(actionInfo, disapproverDrakePrivateKey);
    uint96 returnedQuantity =
      mpCore.castDisapprovalBySig(disapproverDrake, uint8(Roles.Disapprover), actionInfo, "", v, r, s);
    assertEq(quantity, returnedQuantity);
  }
}

contract CreateStrategies is LlamaCoreTest {
  function testFuzz_RevertIf_CallerIsNotLlama(address caller) public {
    vm.assume(caller != address(mpExecutor));
    vm.expectRevert(LlamaCore.OnlyLlama.selector);
    LlamaRelativeStrategyBase.Config[] memory newStrategies = new LlamaRelativeStrategyBase.Config[](3);

    vm.prank(caller);
    mpCore.createStrategies(relativeHolderQuorumLogic, DeployUtils.encodeStrategyConfigs(newStrategies));
  }

  function test_CreateNewStrategies(uint256 salt1, uint256 salt2, uint256 salt3, bool isFixedLengthApprovalPeriod)
    public
  {
    LlamaRelativeStrategyBase.Config[] memory newStrategies = new LlamaRelativeStrategyBase.Config[](3);
    ILlamaStrategy[] memory strategyAddresses = new ILlamaStrategy[](3);
    vm.assume(salt1 != salt2);
    vm.assume(salt1 != salt3);
    vm.assume(salt2 != salt3);

    newStrategies[0] = _createStrategy(salt1, isFixedLengthApprovalPeriod);
    newStrategies[1] = _createStrategy(salt2, isFixedLengthApprovalPeriod);
    newStrategies[2] = _createStrategy(salt3, isFixedLengthApprovalPeriod);

    for (uint256 i = 0; i < newStrategies.length; i++) {
      strategyAddresses[i] = lens.computeLlamaStrategyAddress(
        address(relativeHolderQuorumLogic), DeployUtils.encodeStrategy(newStrategies[i]), address(mpCore)
      );
    }

    vm.startPrank(address(mpExecutor));

    vm.expectEmit();
    emit StrategyAuthorizationSet(strategyAddresses[0], true);
    vm.expectEmit();
    emit StrategyCreated(strategyAddresses[0], relativeHolderQuorumLogic, DeployUtils.encodeStrategy(newStrategies[0]));

    vm.expectEmit();
    emit StrategyAuthorizationSet(strategyAddresses[1], true);
    vm.expectEmit();
    emit StrategyCreated(strategyAddresses[1], relativeHolderQuorumLogic, DeployUtils.encodeStrategy(newStrategies[1]));

    vm.expectEmit();
    emit StrategyAuthorizationSet(strategyAddresses[2], true);
    vm.expectEmit();
    emit StrategyCreated(strategyAddresses[2], relativeHolderQuorumLogic, DeployUtils.encodeStrategy(newStrategies[2]));

    mpCore.createStrategies(relativeHolderQuorumLogic, DeployUtils.encodeStrategyConfigs(newStrategies));

    assertEqStrategyStatus(mpCore, strategyAddresses[0], true, true);
    assertEqStrategyStatus(mpCore, strategyAddresses[1], true, true);
    assertEqStrategyStatus(mpCore, strategyAddresses[2], true, true);
  }

  function test_CreateNewStrategiesWithAdditionalStrategyLogic() public {
    ILlamaStrategy additionalStrategyLogic = _deployAndAuthorizeAdditionalStrategyLogic();

    LlamaRelativeStrategyBase.Config[] memory newStrategies = new LlamaRelativeStrategyBase.Config[](3);
    ILlamaStrategy[] memory strategyAddresses = new ILlamaStrategy[](3);

    newStrategies[0] = LlamaRelativeStrategyBase.Config({
      approvalPeriod: 4 days,
      queuingPeriod: 14 days,
      expirationPeriod: 3 days,
      isFixedLengthApprovalPeriod: false,
      minApprovalPct: 0,
      minDisapprovalPct: 2000,
      approvalRole: uint8(Roles.Approver),
      disapprovalRole: uint8(Roles.Disapprover),
      forceApprovalRoles: new uint8[](0),
      forceDisapprovalRoles: new uint8[](0)
    });

    newStrategies[1] = LlamaRelativeStrategyBase.Config({
      approvalPeriod: 5 days,
      queuingPeriod: 14 days,
      expirationPeriod: 3 days,
      isFixedLengthApprovalPeriod: false,
      minApprovalPct: 0,
      minDisapprovalPct: 2000,
      approvalRole: uint8(Roles.Approver),
      disapprovalRole: uint8(Roles.Disapprover),
      forceApprovalRoles: new uint8[](0),
      forceDisapprovalRoles: new uint8[](0)
    });

    newStrategies[2] = LlamaRelativeStrategyBase.Config({
      approvalPeriod: 6 days,
      queuingPeriod: 14 days,
      expirationPeriod: 3 days,
      isFixedLengthApprovalPeriod: false,
      minApprovalPct: 0,
      minDisapprovalPct: 2000,
      approvalRole: uint8(Roles.Approver),
      disapprovalRole: uint8(Roles.Disapprover),
      forceApprovalRoles: new uint8[](0),
      forceDisapprovalRoles: new uint8[](0)
    });

    for (uint256 i = 0; i < newStrategies.length; i++) {
      strategyAddresses[i] = lens.computeLlamaStrategyAddress(
        address(additionalStrategyLogic), DeployUtils.encodeStrategy(newStrategies[i]), address(mpCore)
      );
    }

    vm.startPrank(address(mpExecutor));

    vm.expectEmit();
    emit StrategyAuthorizationSet(strategyAddresses[0], true);
    vm.expectEmit();
    emit StrategyCreated(strategyAddresses[0], additionalStrategyLogic, DeployUtils.encodeStrategy(newStrategies[0]));

    vm.expectEmit();
    emit StrategyAuthorizationSet(strategyAddresses[1], true);
    vm.expectEmit();
    emit StrategyCreated(strategyAddresses[1], additionalStrategyLogic, DeployUtils.encodeStrategy(newStrategies[1]));

    vm.expectEmit();
    emit StrategyAuthorizationSet(strategyAddresses[2], true);
    vm.expectEmit();
    emit StrategyCreated(strategyAddresses[2], additionalStrategyLogic, DeployUtils.encodeStrategy(newStrategies[2]));

    mpCore.createStrategies(additionalStrategyLogic, DeployUtils.encodeStrategyConfigs(newStrategies));

    assertEqStrategyStatus(mpCore, strategyAddresses[0], true, true);
    assertEqStrategyStatus(mpCore, strategyAddresses[1], true, true);
    assertEqStrategyStatus(mpCore, strategyAddresses[2], true, true);
  }

  function test_RevertIf_StrategyLogicNotAuthorized() public {
    LlamaRelativeStrategyBase.Config[] memory newStrategies = new LlamaRelativeStrategyBase.Config[](1);

    newStrategies[0] = LlamaRelativeStrategyBase.Config({
      approvalPeriod: 4 days,
      queuingPeriod: 14 days,
      expirationPeriod: 3 days,
      isFixedLengthApprovalPeriod: false,
      minApprovalPct: 0,
      minDisapprovalPct: 2000,
      approvalRole: uint8(Roles.Approver),
      disapprovalRole: uint8(Roles.Disapprover),
      forceApprovalRoles: new uint8[](0),
      forceDisapprovalRoles: new uint8[](0)
    });

    vm.startPrank(address(mpExecutor));

    vm.expectRevert(LlamaCore.UnauthorizedStrategyLogic.selector);
    mpCore.createStrategies(ILlamaStrategy(randomLogicAddress), DeployUtils.encodeStrategyConfigs(newStrategies));
  }

  function test_RevertIf_StrategiesAreIdentical() public {
    LlamaRelativeStrategyBase.Config[] memory newStrategies = new LlamaRelativeStrategyBase.Config[](2);

    LlamaRelativeStrategyBase.Config memory duplicateStrategy = LlamaRelativeStrategyBase.Config({
      approvalPeriod: 4 days,
      queuingPeriod: 14 days,
      expirationPeriod: 3 days,
      isFixedLengthApprovalPeriod: false,
      minApprovalPct: 0,
      minDisapprovalPct: 2000,
      approvalRole: uint8(Roles.Approver),
      disapprovalRole: uint8(Roles.Disapprover),
      forceApprovalRoles: new uint8[](0),
      forceDisapprovalRoles: new uint8[](0)
    });

    newStrategies[0] = duplicateStrategy;
    newStrategies[1] = duplicateStrategy;

    vm.startPrank(address(mpExecutor));

    vm.expectRevert("ERC1167: create2 failed");
    mpCore.createStrategies(relativeHolderQuorumLogic, DeployUtils.encodeStrategyConfigs(newStrategies));
  }

  function test_RevertIf_IdenticalStrategyIsAlreadyDeployed() public {
    LlamaRelativeStrategyBase.Config[] memory newStrategies1 = new LlamaRelativeStrategyBase.Config[](1);
    LlamaRelativeStrategyBase.Config[] memory newStrategies2 = new LlamaRelativeStrategyBase.Config[](1);

    LlamaRelativeStrategyBase.Config memory duplicateStrategy = LlamaRelativeStrategyBase.Config({
      approvalPeriod: 4 days,
      queuingPeriod: 14 days,
      expirationPeriod: 3 days,
      isFixedLengthApprovalPeriod: false,
      minApprovalPct: 0,
      minDisapprovalPct: 2000,
      approvalRole: uint8(Roles.Approver),
      disapprovalRole: uint8(Roles.Disapprover),
      forceApprovalRoles: new uint8[](0),
      forceDisapprovalRoles: new uint8[](0)
    });

    newStrategies1[0] = duplicateStrategy;
    newStrategies2[0] = duplicateStrategy;

    vm.startPrank(address(mpExecutor));
    mpCore.createStrategies(relativeHolderQuorumLogic, DeployUtils.encodeStrategyConfigs(newStrategies1));

    vm.expectRevert("ERC1167: create2 failed");
    mpCore.createStrategies(relativeHolderQuorumLogic, DeployUtils.encodeStrategyConfigs(newStrategies2));
  }

  function test_CanBeCalledByASuccessfulAction() public {
    address actionCreatorAustin = makeAddr("actionCreatorAustin");

    LlamaRelativeStrategyBase.Config[] memory newStrategies = new LlamaRelativeStrategyBase.Config[](1);

    newStrategies[0] = LlamaRelativeStrategyBase.Config({
      approvalPeriod: 4 days,
      queuingPeriod: 14 days,
      expirationPeriod: 3 days,
      isFixedLengthApprovalPeriod: false,
      minApprovalPct: 0,
      minDisapprovalPct: 2000,
      approvalRole: uint8(Roles.Approver),
      disapprovalRole: uint8(Roles.Disapprover),
      forceApprovalRoles: new uint8[](0),
      forceDisapprovalRoles: new uint8[](0)
    });

    ILlamaStrategy strategyAddress = lens.computeLlamaStrategyAddress(
      address(relativeHolderQuorumLogic), DeployUtils.encodeStrategy(newStrategies[0]), address(mpCore)
    );

    vm.prank(address(mpExecutor));
    mpPolicy.setRoleHolder(uint8(Roles.TestRole2), actionCreatorAustin, DEFAULT_ROLE_QTY, DEFAULT_ROLE_EXPIRATION);

    bytes memory data = abi.encodeCall(
      LlamaCore.createStrategies, (relativeHolderQuorumLogic, DeployUtils.encodeStrategyConfigs(newStrategies))
    );
    vm.prank(actionCreatorAustin);
    uint256 actionId = mpCore.createAction(uint8(Roles.TestRole2), mpStrategy1, address(mpCore), 0, data, "");
    ActionInfo memory actionInfo =
      ActionInfo(actionId, actionCreatorAustin, uint8(Roles.TestRole2), mpStrategy1, address(mpCore), 0, data);

    vm.warp(block.timestamp + 1);

    _approveAction(approverAdam, actionInfo);
    _approveAction(approverAlicia, actionInfo);

    vm.warp(block.timestamp + 6 days);

    mpCore.queueAction(actionInfo);

    vm.warp(block.timestamp + 5 days);

    mpCore.executeAction(actionInfo);

    assertEqStrategyStatus(mpCore, strategyAddress, true, true);
  }

  function test_RevertIf_StrategyLogicIsZeroAddress() public {
    LlamaRelativeStrategyBase.Config[] memory newStrategies = new LlamaRelativeStrategyBase.Config[](1);

    newStrategies[0] = LlamaRelativeStrategyBase.Config({
      approvalPeriod: 4 days,
      queuingPeriod: 14 days,
      expirationPeriod: 3 days,
      isFixedLengthApprovalPeriod: false,
      minApprovalPct: 0,
      minDisapprovalPct: 2000,
      approvalRole: uint8(Roles.Approver),
      disapprovalRole: uint8(Roles.Disapprover),
      forceApprovalRoles: new uint8[](0),
      forceDisapprovalRoles: new uint8[](0)
    });

    vm.startPrank(address(mpExecutor));

    mpCore.setStrategyLogicAuthorization(ILlamaStrategy(address(0)), true);

    vm.expectRevert();
    mpCore.createStrategies(ILlamaStrategy(address(0)), DeployUtils.encodeStrategyConfigs(newStrategies));
  }
}

contract AuthorizeStrategy is LlamaCoreTest {
  function testFuzz_RevertIf_CallerIsNotLlama(address caller) public {
    vm.assume(caller != address(mpExecutor));
    vm.expectRevert(LlamaCore.OnlyLlama.selector);
    vm.prank(caller);
    mpCore.authorizeStrategy(mpStrategy1, false);
  }

  function testFuzz_RevertIf_StrategyIsNotAlreadyDeployed(address strategy) public {
    (bool strategyDeployed,) = mpCore.strategies(ILlamaStrategy(strategy));
    vm.assume(!strategyDeployed);
    vm.expectRevert(LlamaCore.NonExistentStrategy.selector);
    vm.prank(address(mpExecutor));
    mpCore.authorizeStrategy(ILlamaStrategy(strategy), true);
  }

  function test_UnauthorizeStrategy() public {
    assertEqStrategyStatus(mpCore, mpStrategy1, true, true);

    vm.prank(address(mpExecutor));
    mpCore.authorizeStrategy(mpStrategy1, false);
    assertEqStrategyStatus(mpCore, mpStrategy1, true, false);
  }

  function test_ReauthorizeStrategy() public {
    assertEqStrategyStatus(mpCore, mpStrategy1, true, true);

    vm.startPrank(address(mpExecutor));
    mpCore.authorizeStrategy(mpStrategy1, false);
    assertEqStrategyStatus(mpCore, mpStrategy1, true, false);

    mpCore.authorizeStrategy(mpStrategy1, true);
    assertEqStrategyStatus(mpCore, mpStrategy1, true, true);
    vm.stopPrank();
  }

  function test_EmitsStrategyAuthorizedEvent() public {
    vm.startPrank(address(mpExecutor));
    vm.expectEmit();
    emit StrategyAuthorizationSet(mpStrategy1, false);
    mpCore.authorizeStrategy(mpStrategy1, false);

    vm.expectEmit();
    emit StrategyAuthorizationSet(mpStrategy1, true);
    mpCore.authorizeStrategy(mpStrategy1, true);

    vm.expectEmit();
    emit StrategyAuthorizationSet(mpStrategy2, false);
    mpCore.authorizeStrategy(mpStrategy2, false);

    vm.expectEmit();
    emit StrategyAuthorizationSet(mpStrategy2, true);
    mpCore.authorizeStrategy(mpStrategy2, true);
    vm.stopPrank();
  }
}

contract CreateAccounts is LlamaCoreTest {
  function encodeMockAccount(MockAccountLogicContract.Config memory account)
    internal
    pure
    returns (bytes memory encoded)
  {
    encoded = abi.encode(account);
  }

  function encodeMockAccountConfigs(MockAccountLogicContract.Config[] memory accounts)
    internal
    pure
    returns (bytes[] memory encoded)
  {
    encoded = new bytes[](accounts.length);
    for (uint256 i = 0; i < accounts.length; i++) {
      encoded[i] = encodeMockAccount(accounts[i]);
    }
  }

  function testFuzz_RevertIf_CallerIsNotLlama(address caller) public {
    vm.assume(caller != address(mpExecutor));
    vm.expectRevert(LlamaCore.OnlyLlama.selector);

    LlamaAccount.Config[] memory newAccounts = new LlamaAccount.Config[](3);
    newAccounts[0] = LlamaAccount.Config({name: "LlamaAccount2"});
    newAccounts[1] = LlamaAccount.Config({name: "LlamaAccount3"});
    newAccounts[2] = LlamaAccount.Config({name: "LlamaAccount4"});

    vm.prank(caller);
    mpCore.createAccounts(accountLogic, DeployUtils.encodeAccountConfigs(newAccounts));
  }

  function test_CreateNewAccounts() public {
    LlamaAccount.Config[] memory newAccounts = new LlamaAccount.Config[](3);
    newAccounts[0] = LlamaAccount.Config({name: "LlamaAccount2"});
    newAccounts[1] = LlamaAccount.Config({name: "LlamaAccount3"});
    newAccounts[2] = LlamaAccount.Config({name: "LlamaAccount4"});

    ILlamaAccount[] memory accountAddresses = new ILlamaAccount[](3);

    for (uint256 i; i < newAccounts.length; i++) {
      accountAddresses[i] = lens.computeLlamaAccountAddress(
        address(accountLogic), DeployUtils.encodeAccount(newAccounts[i]), address(mpCore)
      );
    }

    vm.expectEmit();
    emit AccountCreated(accountAddresses[0], accountLogic, DeployUtils.encodeAccount(newAccounts[0]));
    vm.expectEmit();
    emit AccountCreated(accountAddresses[1], accountLogic, DeployUtils.encodeAccount(newAccounts[1]));
    vm.expectEmit();
    emit AccountCreated(accountAddresses[2], accountLogic, DeployUtils.encodeAccount(newAccounts[2]));

    vm.prank(address(mpExecutor));
    mpCore.createAccounts(accountLogic, DeployUtils.encodeAccountConfigs(newAccounts));
  }

  function test_CreateNewAccountsWithAdditionalAccountLogic() public {
    ILlamaAccount additionalAccountLogic = _deployAndAuthorizeAdditionalAccountLogic();

    LlamaAccount.Config[] memory newAccounts = new LlamaAccount.Config[](3);
    newAccounts[0] = LlamaAccount.Config({name: "LlamaAccount2"});
    newAccounts[1] = LlamaAccount.Config({name: "LlamaAccount3"});
    newAccounts[2] = LlamaAccount.Config({name: "LlamaAccount4"});

    ILlamaAccount[] memory accountAddresses = new ILlamaAccount[](3);

    for (uint256 i; i < newAccounts.length; i++) {
      accountAddresses[i] = lens.computeLlamaAccountAddress(
        address(additionalAccountLogic), DeployUtils.encodeAccount(newAccounts[i]), address(mpCore)
      );
    }

    vm.expectEmit();
    emit AccountCreated(accountAddresses[0], additionalAccountLogic, DeployUtils.encodeAccount(newAccounts[0]));
    vm.expectEmit();
    emit AccountCreated(accountAddresses[1], additionalAccountLogic, DeployUtils.encodeAccount(newAccounts[1]));
    vm.expectEmit();
    emit AccountCreated(accountAddresses[2], additionalAccountLogic, DeployUtils.encodeAccount(newAccounts[2]));

    vm.prank(address(mpExecutor));
    mpCore.createAccounts(additionalAccountLogic, DeployUtils.encodeAccountConfigs(newAccounts));
  }

  function test_CreateNewAccountsWithMockAccountLogic() public {
    ILlamaAccount mockAccountLogic = _deployAndAuthorizeMockAccountLogic();

    MockAccountLogicContract.Config[] memory newAccounts = new MockAccountLogicContract.Config[](1);
    newAccounts[0] = MockAccountLogicContract.Config({creationTime: block.timestamp});

    ILlamaAccount[] memory accountAddresses = new ILlamaAccount[](1);

    for (uint256 i; i < newAccounts.length; i++) {
      accountAddresses[i] =
        lens.computeLlamaAccountAddress(address(mockAccountLogic), encodeMockAccount(newAccounts[i]), address(mpCore));
    }

    vm.expectEmit();
    emit AccountCreated(accountAddresses[0], mockAccountLogic, encodeMockAccount(newAccounts[0]));

    vm.prank(address(mpExecutor));
    mpCore.createAccounts(mockAccountLogic, encodeMockAccountConfigs(newAccounts));

    assertEq(MockAccountLogicContract(address(accountAddresses[0])).creationTime(), block.timestamp);
  }

  function test_RevertIf_AccountLogicNotAuthorized() public {
    LlamaAccount.Config[] memory newAccounts = new LlamaAccount.Config[](3);
    newAccounts[0] = LlamaAccount.Config({name: "LlamaAccount2"});
    newAccounts[1] = LlamaAccount.Config({name: "LlamaAccount3"});
    newAccounts[2] = LlamaAccount.Config({name: "LlamaAccount4"});

    vm.expectRevert(LlamaCore.UnauthorizedAccountLogic.selector);
    vm.prank(address(mpExecutor));
    mpCore.createAccounts(ILlamaAccount(randomLogicAddress), DeployUtils.encodeAccountConfigs(newAccounts));
  }

  function test_RevertIf_AccountLogicUnauthorized() public {
    LlamaAccount.Config[] memory newAccounts = new LlamaAccount.Config[](3);
    newAccounts[0] = LlamaAccount.Config({name: "LlamaAccount2"});
    newAccounts[1] = LlamaAccount.Config({name: "LlamaAccount3"});
    newAccounts[2] = LlamaAccount.Config({name: "LlamaAccount4"});

    vm.prank(address(mpExecutor));
    mpCore.setAccountLogicAuthorization(ILlamaAccount(accountLogic), false);

    vm.expectRevert(LlamaCore.UnauthorizedAccountLogic.selector);
    vm.prank(address(mpExecutor));
    mpCore.createAccounts(ILlamaAccount(accountLogic), DeployUtils.encodeAccountConfigs(newAccounts));
  }

  function test_RevertIf_Reinitialized() public {
    LlamaAccount.Config[] memory newAccounts = new LlamaAccount.Config[](3);
    newAccounts[0] = LlamaAccount.Config({name: "LlamaAccount2"});
    newAccounts[1] = LlamaAccount.Config({name: "LlamaAccount3"});
    newAccounts[2] = LlamaAccount.Config({name: "LlamaAccount4"});

    ILlamaAccount[] memory accountAddresses = new ILlamaAccount[](3);

    for (uint256 i; i < newAccounts.length; i++) {
      accountAddresses[i] = lens.computeLlamaAccountAddress(
        address(accountLogic), DeployUtils.encodeAccount(newAccounts[i]), address(mpCore)
      );
    }

    vm.startPrank(address(mpExecutor));
    mpCore.createAccounts(accountLogic, DeployUtils.encodeAccountConfigs(newAccounts));

    vm.expectRevert(bytes("Initializable: contract is already initialized"));
    accountAddresses[0].initialize(DeployUtils.encodeAccount(newAccounts[0]));

    vm.expectRevert(bytes("Initializable: contract is already initialized"));
    accountAddresses[1].initialize(DeployUtils.encodeAccount(newAccounts[1]));

    vm.expectRevert(bytes("Initializable: contract is already initialized"));
    accountAddresses[2].initialize(DeployUtils.encodeAccount(newAccounts[2]));
  }

  function test_RevertIf_AccountsAreIdentical() public {
    LlamaAccount.Config[] memory newAccounts = new LlamaAccount.Config[](2);
    newAccounts[0] = LlamaAccount.Config({name: "LlamaAccount1"});
    newAccounts[1] = LlamaAccount.Config({name: "LlamaAccount1"});

    vm.prank(address(mpExecutor));
    vm.expectRevert("ERC1167: create2 failed");
    mpCore.createAccounts(accountLogic, DeployUtils.encodeAccountConfigs(newAccounts));
  }

  function test_RevertIf_IdenticalAccountIsAlreadyDeployed() public {
    LlamaAccount.Config[] memory newAccounts1 = new LlamaAccount.Config[](1);
    newAccounts1[0] = LlamaAccount.Config({name: "LlamaAccount1"});
    LlamaAccount.Config[] memory newAccounts2 = new LlamaAccount.Config[](1);
    newAccounts2[0] = LlamaAccount.Config({name: "LlamaAccount1"});

    vm.startPrank(address(mpExecutor));
    mpCore.createAccounts(accountLogic, DeployUtils.encodeAccountConfigs(newAccounts1));

    vm.expectRevert("ERC1167: create2 failed");
    mpCore.createAccounts(accountLogic, DeployUtils.encodeAccountConfigs(newAccounts2));
  }

  function test_CanBeCalledByASuccessfulAction() public {
    LlamaAccount.Config[] memory newAccounts = new LlamaAccount.Config[](1);
    newAccounts[0] = LlamaAccount.Config({name: "LlamaAccount1"});
    address actionCreatorAustin = makeAddr("actionCreatorAustin");

    vm.prank(address(mpExecutor));
    mpPolicy.setRoleHolder(uint8(Roles.TestRole2), actionCreatorAustin, DEFAULT_ROLE_QTY, DEFAULT_ROLE_EXPIRATION);

    ILlamaAccount accountAddress =
      lens.computeLlamaAccountAddress(address(accountLogic), DeployUtils.encodeAccount(newAccounts[0]), address(mpCore));

    bytes memory data =
      abi.encodeCall(LlamaCore.createAccounts, (accountLogic, DeployUtils.encodeAccountConfigs(newAccounts)));
    vm.prank(actionCreatorAustin);
    uint256 actionId = mpCore.createAction(uint8(Roles.TestRole2), mpStrategy1, address(mpCore), 0, data, "");
    ActionInfo memory actionInfo =
      ActionInfo(actionId, actionCreatorAustin, uint8(Roles.TestRole2), mpStrategy1, address(mpCore), 0, data);

    vm.warp(block.timestamp + 1);

    _approveAction(approverAdam, actionInfo);
    _approveAction(approverAlicia, actionInfo);

    vm.warp(block.timestamp + 6 days);

    mpCore.queueAction(actionInfo);

    vm.warp(block.timestamp + 5 days);

    vm.expectEmit();
    emit AccountCreated(accountAddress, accountLogic, DeployUtils.encodeAccount(newAccounts[0]));
    mpCore.executeAction(actionInfo);
  }

  function test_CanBeReauthorized() public {
    LlamaAccount.Config[] memory newAccounts = new LlamaAccount.Config[](3);
    newAccounts[0] = LlamaAccount.Config({name: "LlamaAccount2"});
    newAccounts[1] = LlamaAccount.Config({name: "LlamaAccount3"});
    newAccounts[2] = LlamaAccount.Config({name: "LlamaAccount4"});

    ILlamaAccount accountAddress =
      lens.computeLlamaAccountAddress(address(accountLogic), DeployUtils.encodeAccount(newAccounts[0]), address(mpCore));
    ILlamaAccount accountAddress1 =
      lens.computeLlamaAccountAddress(address(accountLogic), DeployUtils.encodeAccount(newAccounts[1]), address(mpCore));
    ILlamaAccount accountAddress2 =
      lens.computeLlamaAccountAddress(address(accountLogic), DeployUtils.encodeAccount(newAccounts[2]), address(mpCore));

    vm.prank(address(mpExecutor));
    mpCore.setAccountLogicAuthorization(ILlamaAccount(accountLogic), false);

    vm.expectRevert(LlamaCore.UnauthorizedAccountLogic.selector);
    vm.prank(address(mpExecutor));
    mpCore.createAccounts(ILlamaAccount(accountLogic), DeployUtils.encodeAccountConfigs(newAccounts));

    vm.prank(address(mpExecutor));
    mpCore.setAccountLogicAuthorization(ILlamaAccount(accountLogic), true);

    vm.expectEmit();
    emit AccountCreated(accountAddress, accountLogic, DeployUtils.encodeAccount(newAccounts[0]));
    emit AccountCreated(accountAddress1, accountLogic, DeployUtils.encodeAccount(newAccounts[1]));
    emit AccountCreated(accountAddress2, accountLogic, DeployUtils.encodeAccount(newAccounts[2]));
    vm.prank(address(mpExecutor));
    mpCore.createAccounts(ILlamaAccount(accountLogic), DeployUtils.encodeAccountConfigs(newAccounts));
  }

  function test_RevertIf_AccountLogicIsZeroAddress() public {
    LlamaAccount.Config[] memory newAccounts = new LlamaAccount.Config[](1);
    newAccounts[0] = LlamaAccount.Config({name: "LlamaAccount2"});

    vm.prank(address(mpExecutor));
    mpCore.setAccountLogicAuthorization(ILlamaAccount(address(0)), true);

    vm.expectRevert();
    mpCore.createAccounts(ILlamaAccount(address(0)), DeployUtils.encodeAccountConfigs(newAccounts));
  }
}

contract SetGuard is LlamaCoreTest {
  event ActionGuardSet(address indexed target, bytes4 indexed selector, ILlamaActionGuard actionGuard);

  function testFuzz_RevertIf_CallerIsNotLlama(address caller, address target, bytes4 selector, ILlamaActionGuard guard)
    public
  {
    vm.assume(caller != address(mpExecutor));
    vm.expectRevert(LlamaCore.OnlyLlama.selector);
    vm.prank(caller);
    mpCore.setGuard(target, selector, guard);
  }

  function testFuzz_UpdatesGuardAndEmitsActionGuardSetEvent(address target, bytes4 selector, ILlamaActionGuard guard)
    public
  {
    vm.assume(target != address(mpCore) && target != address(mpPolicy));
    vm.prank(address(mpExecutor));
    vm.expectEmit();
    emit ActionGuardSet(target, selector, guard);
    mpCore.setGuard(target, selector, guard);
    assertEq(address(mpCore.actionGuard(target, selector)), address(guard));
  }

  function testFuzz_RevertIf_TargetIsCore(bytes4 selector, ILlamaActionGuard guard) public {
    vm.prank(address(mpExecutor));
    vm.expectRevert(LlamaCore.RestrictedAddress.selector);
    mpCore.setGuard(address(mpCore), selector, guard);
  }

  function testFuzz_RevertIf_TargetIsPolicy(bytes4 selector, ILlamaActionGuard guard) public {
    vm.prank(address(mpExecutor));
    vm.expectRevert(LlamaCore.RestrictedAddress.selector);
    mpCore.setGuard(address(mpPolicy), selector, guard);
  }

  function test_GuardIsSetAtActionCreation() external {
    ILlamaActionGuard guard = ILlamaActionGuard(new MockActionGuard(true, false, true, "no action pre-execution"));
    bytes memory data = abi.encodeCall(MockProtocol.pause, (true));

    vm.prank(address(mpExecutor));
    mpCore.setGuard(address(mockProtocol), bytes4(data), guard);

    vm.prank(actionCreatorAaron);
    uint256 actionId = mpCore.createAction(uint8(Roles.ActionCreator), mpStrategy1, address(mockProtocol), 0, data, "");
    Action memory action = mpCore.getAction(actionId);
    assertEq(address(guard), address(action.guard));
  }

  function test_GuardIsZeroAddressIfDoesNotExist() external {
    bytes memory data = abi.encodeCall(MockProtocol.pause, (true));

    vm.prank(actionCreatorAaron);
    uint256 actionId = mpCore.createAction(uint8(Roles.ActionCreator), mpStrategy1, address(mockProtocol), 0, data, "");
    Action memory action = mpCore.getAction(actionId);
    assertEq(address(0), address(action.guard));
  }

  function test_GuardCannotBeEnabledDuringAction() external {
    ILlamaActionGuard guard =
      ILlamaActionGuard(new MockActionGuard(true, false, false, "no action pre or post-execution"));
    ActionInfo memory actionInfo = _createAction();

    vm.prank(address(mpExecutor));
    mpCore.setGuard(address(mockProtocol), MockProtocol.pause.selector, guard);

    _approveAction(approverAdam, actionInfo);
    _approveAction(approverAlicia, actionInfo);

    vm.warp(block.timestamp + 6 days);

    _queueAction(actionInfo);

    vm.warp(block.timestamp + 5 days);

    _executeAction(actionInfo);
  }

  function test_GuardCannotBeDisabledDuringAction() external {
    ILlamaActionGuard guard = ILlamaActionGuard(new MockActionGuard(true, true, false, "no action post-execution"));
    vm.prank(address(mpExecutor));
    mpCore.setGuard(address(mockProtocol), MockProtocol.pause.selector, guard);

    ActionInfo memory actionInfo = _createAction();

    vm.prank(address(mpExecutor));
    mpCore.setGuard(address(mockProtocol), MockProtocol.pause.selector, ILlamaActionGuard(address(0)));

    _approveAction(approverAdam, actionInfo);
    _approveAction(approverAlicia, actionInfo);

    vm.warp(block.timestamp + 6 days);

    _queueAction(actionInfo);

    vm.warp(block.timestamp + 5 days);

    vm.expectRevert("no action post-execution");
    mpCore.executeAction(actionInfo);
  }
}

contract AuthorizeScript is LlamaCoreTest {
  function testFuzz_RevertIf_CallerIsNotLlama(address caller, address script, bool authorized) public {
    vm.assume(caller != address(mpExecutor));
    vm.expectRevert(LlamaCore.OnlyLlama.selector);
    vm.prank(caller);
    mpCore.setScriptAuthorization(script, authorized);
  }

  function testFuzz_UpdatesScriptMappingAndEmitsScriptAuthorizationSetEvent(address script, bool authorized) public {
    vm.assume(script != address(mpCore) && script != address(mpPolicy) && script != address(mpExecutor));
    vm.prank(address(mpExecutor));
    vm.expectEmit();
    emit ScriptAuthorizationSet(script, authorized);
    mpCore.setScriptAuthorization(script, authorized);
    assertEq(mpCore.authorizedScripts(script), authorized);
  }

  function testFuzz_RevertIf_ScriptIsCore(bool authorized) public {
    vm.prank(address(mpExecutor));
    vm.expectRevert(LlamaCore.RestrictedAddress.selector);
    mpCore.setScriptAuthorization(address(mpCore), authorized);
  }

  function testFuzz_RevertIf_ScriptIsPolicy(bool authorized) public {
    vm.prank(address(mpExecutor));
    vm.expectRevert(LlamaCore.RestrictedAddress.selector);
    mpCore.setScriptAuthorization(address(mpPolicy), authorized);
  }
}

contract IncrementNonce is LlamaCoreTest {
  using stdStorage for StdStorage;

  function testFuzz_IncrementsNonceForAllCallersAndSelectors(address caller, bytes4 selector, uint256 initialNonce)
    public
  {
    initialNonce = bound(initialNonce, 0, type(uint256).max - 1);
    stdstore.target(address(mpCore)).sig(mpCore.nonces.selector).with_key(caller).with_key(selector).checked_write(
      initialNonce
    );

    assertEq(mpCore.nonces(caller, selector), initialNonce);
    vm.prank(caller);
    mpCore.incrementNonce(selector);
    assertEq(mpCore.nonces(caller, selector), initialNonce + 1);
  }
}

contract GetActionState is LlamaCoreTest {
  function testFuzz_RevertsOnInvalidAction(ActionInfo calldata actionInfo) public {
    vm.expectRevert(LlamaCore.InfoHashMismatch.selector);
    mpCore.getActionState(actionInfo);
  }

  function test_CanceledActionsHaveStateCanceled() public {
    ActionInfo memory actionInfo = _createAction();
    vm.prank(actionCreatorAaron);
    mpCore.cancelAction(actionInfo);

    uint256 currentState = uint256(mpCore.getActionState(actionInfo));
    uint256 canceledState = uint256(ActionState.Canceled);
    assertEq(currentState, canceledState);
  }

  function test_UnpassedActionsPriorToApprovalPeriodEndHaveStateActive() public {
    address actionCreatorAustin = makeAddr("actionCreatorAustin");

    vm.startPrank(address(mpExecutor));
    mpPolicy.setRoleHolder(uint8(Roles.TestRole2), actionCreatorAustin, DEFAULT_ROLE_QTY, DEFAULT_ROLE_EXPIRATION);
    vm.stopPrank();

    vm.prank(actionCreatorAustin);
    uint256 actionId = mpCore.createAction(
      uint8(Roles.TestRole2), mpStrategy2, address(mockProtocol), 0, abi.encodeCall(MockProtocol.pause, (true)), ""
    );

    ActionInfo memory actionInfo = ActionInfo(
      actionId,
      actionCreatorAustin,
      uint8(Roles.TestRole2),
      mpStrategy2,
      address(mockProtocol),
      0,
      abi.encodeCall(MockProtocol.pause, (true))
    );

    uint256 currentState = uint256(mpCore.getActionState(actionInfo));
    uint256 activeState = uint256(ActionState.Active);
    assertEq(currentState, activeState);
  }

  function test_ApprovedActionsWithFixedLengthHaveStateActive() public {
    ActionInfo memory actionInfo = _createAction();
    _approveAction(approverAdam, actionInfo);
    _approveAction(approverAlicia, actionInfo);

    vm.warp(block.timestamp + 1 days);

    uint256 currentState = uint256(mpCore.getActionState(actionInfo));
    uint256 activeState = uint256(ActionState.Active);
    assertEq(currentState, activeState);
  }

  function test_PassedActionsQueueOnPassingApproval() public {
    address actionCreatorAustin = makeAddr("actionCreatorAustin");

    vm.startPrank(address(mpExecutor));
    mpPolicy.setRoleHolder(uint8(Roles.TestRole2), actionCreatorAustin, DEFAULT_ROLE_QTY, DEFAULT_ROLE_EXPIRATION);
    vm.stopPrank();

    vm.prank(actionCreatorAustin);
    uint256 actionId = mpCore.createAction(
      uint8(Roles.TestRole2), mpStrategy2, address(mockProtocol), 0, abi.encodeCall(MockProtocol.pause, (true)), ""
    );
    vm.warp(block.timestamp + 1);

    ActionInfo memory actionInfo = ActionInfo(
      actionId,
      actionCreatorAustin,
      uint8(Roles.TestRole2),
      mpStrategy2,
      address(mockProtocol),
      0,
      abi.encodeCall(MockProtocol.pause, (true))
    );

    uint256 currentState = uint256(mpCore.getActionState(actionInfo));
    uint256 activeState = uint256(ActionState.Active);
    assertEq(currentState, activeState);

    _approveAction(approverAdam, actionInfo);
    _approveAction(approverAlicia, actionInfo);
    _approveAction(approverAndy, actionInfo);

    currentState = uint256(mpCore.getActionState(actionInfo));
    uint256 queuedState = uint256(ActionState.Queued);
    assertEq(currentState, queuedState);
  }

  function testFuzz_ApprovedActionsHaveStateApproved(uint256 _timeSinceCreation) public {
    ActionInfo memory actionInfo = _createAction();
    _approveAction(approverAdam, actionInfo);
    _approveAction(approverAlicia, actionInfo);

    uint256 approvalEndTime = toRelativeQuorum(actionInfo.strategy).approvalEndTime(actionInfo);
    vm.assume(_timeSinceCreation < toRelativeQuorum(mpStrategy1).approvalPeriod() * 2);
    vm.warp(block.timestamp + _timeSinceCreation);

    uint256 currentState = uint256(mpCore.getActionState(actionInfo));
    uint256 expectedState = uint256(block.timestamp < approvalEndTime ? ActionState.Active : ActionState.Approved);
    assertEq(currentState, expectedState);
  }

  function test_QueuedActionsHaveStateQueued() public {
    ActionInfo memory actionInfo = _createAction();

    _approveAction(approverAdam, actionInfo);
    _approveAction(approverAlicia, actionInfo);

    vm.warp(block.timestamp + 6 days);

    assertEq(mpStrategy1.isActionApproved(actionInfo), true);
    _queueAction(actionInfo);

    uint256 currentState = uint256(mpCore.getActionState(actionInfo));
    uint256 queuedState = uint256(ActionState.Queued);
    assertEq(currentState, queuedState);
  }

  function test_ExecutedActionsHaveStateExecuted() public {
    ActionInfo memory actionInfo = _createAction();

    _approveAction(approverAdam, actionInfo);
    _approveAction(approverAlicia, actionInfo);

    vm.warp(block.timestamp + 6 days);

    assertEq(mpStrategy1.isActionApproved(actionInfo), true);
    _queueAction(actionInfo);

    _disapproveAction(disapproverDave, actionInfo);

    vm.warp(block.timestamp + 5 days);

    _executeAction(actionInfo);

    uint256 currentState = uint256(mpCore.getActionState(actionInfo));
    uint256 executedState = uint256(ActionState.Executed);
    assertEq(currentState, executedState);
  }

  function test_RejectedActionsHaveStateFailed() public {
    ActionInfo memory actionInfo = _createAction();
    vm.warp(block.timestamp + 12 days);

    uint256 currentState = uint256(mpCore.getActionState(actionInfo));
    uint256 failedState = uint256(ActionState.Failed);
    assertEq(currentState, failedState);
  }
}

contract SetAccountLogicAuthorization is LlamaCoreTest {
  function testFuzz_RevertIf_CallerIsNotLlama(address _caller) public {
    vm.assume(_caller != address(mpExecutor));
    vm.expectRevert(LlamaCore.OnlyLlama.selector);
    vm.prank(_caller);
    mpCore.setAccountLogicAuthorization(ILlamaAccount(randomLogicAddress), true);
  }

  function test_SetsValueInStorageMappingToTrue() public {
    assertEq(mpCore.authorizedAccountLogics(ILlamaAccount(randomLogicAddress)), false);
    vm.prank(address(mpExecutor));
    mpCore.setAccountLogicAuthorization(ILlamaAccount(randomLogicAddress), true);
    assertEq(mpCore.authorizedAccountLogics(ILlamaAccount(randomLogicAddress)), true);
  }

  function test_SetsValueInStorageMappingToFalse() public {
    vm.prank(address(mpExecutor));
    mpCore.setAccountLogicAuthorization(ILlamaAccount(randomLogicAddress), true);
    assertEq(mpCore.authorizedAccountLogics(ILlamaAccount(randomLogicAddress)), true);

    vm.prank(address(mpExecutor));
    mpCore.setAccountLogicAuthorization(ILlamaAccount(randomLogicAddress), false);
    assertEq(mpCore.authorizedAccountLogics(ILlamaAccount(randomLogicAddress)), false);
  }

  function test_EmitsAccountLogicAuthorizationSetEvent() public {
    vm.prank(address(mpExecutor));
    vm.expectEmit();
    emit AccountLogicAuthorizationSet(ILlamaAccount(randomLogicAddress), true);
    mpCore.setAccountLogicAuthorization(ILlamaAccount(randomLogicAddress), true);
  }
}

contract SetStrategyLogicAuthorization is LlamaCoreTest {
  function testFuzz_RevertIf_CallerIsNotLlama(address _caller) public {
    vm.assume(_caller != address(mpExecutor));
    vm.expectRevert(LlamaCore.OnlyLlama.selector);
    vm.prank(_caller);
    mpCore.setStrategyLogicAuthorization(ILlamaStrategy(randomLogicAddress), true);
  }

  function test_RevertIf_StrategyLogicUnauthorized() public {
    uint256 salt = 0;
    LlamaRelativeStrategyBase.Config[] memory newStrategies = new LlamaRelativeStrategyBase.Config[](1);
    newStrategies[0] = _createStrategy(salt, true);

    vm.prank(address(mpExecutor));
    vm.expectRevert(LlamaCore.UnauthorizedStrategyLogic.selector);
    mpCore.createStrategies(ILlamaStrategy(randomLogicAddress), DeployUtils.encodeStrategyConfigs(newStrategies));
  }

  function test_SetsValueInStorageMappingToTrue() public {
    assertEq(mpCore.authorizedStrategyLogics(ILlamaStrategy(randomLogicAddress)), false);
    vm.prank(address(mpExecutor));
    mpCore.setStrategyLogicAuthorization(ILlamaStrategy(randomLogicAddress), true);
    assertEq(mpCore.authorizedStrategyLogics(ILlamaStrategy(randomLogicAddress)), true);
  }

  function test_SetsValueInStorageMappingToFalse() public {
    vm.prank(address(mpExecutor));
    mpCore.setStrategyLogicAuthorization(ILlamaStrategy(randomLogicAddress), true);
    assertEq(mpCore.authorizedStrategyLogics(ILlamaStrategy(randomLogicAddress)), true);

    vm.prank(address(mpExecutor));
    mpCore.setStrategyLogicAuthorization(ILlamaStrategy(randomLogicAddress), false);
    assertEq(mpCore.authorizedStrategyLogics(ILlamaStrategy(randomLogicAddress)), false);
  }

  function test_CanBeReauthorized() public {
    vm.prank(address(mpExecutor));
    mpCore.setStrategyLogicAuthorization(relativeHolderQuorumLogic, false);

    uint256 salt = 0;
    LlamaRelativeStrategyBase.Config[] memory newStrategies = new LlamaRelativeStrategyBase.Config[](1);
    newStrategies[0] = _createStrategy(salt, true);
    ILlamaStrategy[] memory strategyAddresses = new ILlamaStrategy[](1);
    strategyAddresses[0] = lens.computeLlamaStrategyAddress(
      address(relativeHolderQuorumLogic), DeployUtils.encodeStrategy(newStrategies[0]), address(mpCore)
    );

    vm.prank(address(mpExecutor));
    vm.expectRevert(LlamaCore.UnauthorizedStrategyLogic.selector);
    mpCore.createStrategies(relativeHolderQuorumLogic, DeployUtils.encodeStrategyConfigs(newStrategies));

    vm.prank(address(mpExecutor));
    mpCore.setStrategyLogicAuthorization(relativeHolderQuorumLogic, true);

    vm.prank(address(mpExecutor));
    vm.expectEmit();
    emit StrategyCreated(strategyAddresses[0], relativeHolderQuorumLogic, DeployUtils.encodeStrategy(newStrategies[0]));
    mpCore.createStrategies(relativeHolderQuorumLogic, DeployUtils.encodeStrategyConfigs(newStrategies));
  }

  function test_EmitsStrategyLogicAuthorizedEvent() public {
    vm.prank(address(mpExecutor));
    vm.expectEmit();
    emit StrategyLogicAuthorizationSet(ILlamaStrategy(randomLogicAddress), true);
    mpCore.setStrategyLogicAuthorization(ILlamaStrategy(randomLogicAddress), true);
  }
}

contract LlamaCoreHarness is LlamaCore {
  function infoHash_exposed(ActionInfo calldata actionInfo) external pure returns (bytes32) {
    return _infoHash(actionInfo);
  }

  function exposed_newCastCount(uint96 currentCount, uint96 quantity) external pure returns (uint96) {
    return _newCastCount(currentCount, quantity);
  }
}

contract InfoHash is LlamaCoreTest {
  LlamaCoreHarness llamaCoreHarness;

  function setUp() public override {
    llamaCoreHarness = new LlamaCoreHarness();
  }

  function testFuzz_InfoHashIsDefinedAsHashingThePackedStruct(ActionInfo calldata actionInfo) public {
    bytes32 infoHash1 = llamaCoreHarness.infoHash_exposed(actionInfo);
    bytes32 infoHash2 = keccak256(
      abi.encodePacked(
        actionInfo.id,
        actionInfo.creator,
        actionInfo.creatorRole,
        actionInfo.strategy,
        actionInfo.target,
        actionInfo.value,
        actionInfo.data
      )
    );
    assertEq(infoHash1, infoHash2);
  }
}

contract NewCastCount is LlamaCoreTest {
  LlamaCoreHarness llamaCoreHarness;

  function setUp() public override {
    llamaCoreHarness = new LlamaCoreHarness();
  }

  function testFuzz_NewCastCountIsUint96OverflowResistant(uint96 currentCount, uint96 quantity) public {
    // Ensure the sum of the inputs doesn't overflow a uint256.
    uint256 sum = uint256(currentCount) + quantity;
    uint256 expectedCount = sum >= type(uint96).max ? type(uint96).max : sum;
    assertEq(expectedCount, llamaCoreHarness.exposed_newCastCount(currentCount, quantity));
  }
}<|MERGE_RESOLUTION|>--- conflicted
+++ resolved
@@ -1828,7 +1828,6 @@
     mpCore.castApproval(uint8(Roles.ActionCreator), actionInfo, "");
   }
 
-<<<<<<< HEAD
   function testFuzz_ReturnQuantity(uint96 quantity) public {
     // We subtract by 3 because total quantity cannot be greater than type(uint96).max.
     // Two other policyholders already have a quantity of 1 and bound is inclusive.
@@ -1844,7 +1843,8 @@
     uint96 returnedQuantity = mpCore.castApproval(uint8(Roles.Approver), actionInfo, "");
 
     assertEq(boundedQuantity, returnedQuantity);
-=======
+  }
+
   function test_DoesNotAutoQueueWhenFixedLengthApprovalPeriod() public {
     LlamaRelativeStrategyBase.Config[] memory newConfigs = new LlamaRelativeStrategyBase.Config[](1);
     newConfigs[0] = _createStrategy(1, true);
@@ -1885,7 +1885,6 @@
 
     actionState = uint8(mpCore.getActionState(actionInfo));
     assertEq(actionState, uint8(ActionState.Queued));
->>>>>>> a81186af
   }
 }
 
@@ -2001,7 +2000,6 @@
     castApprovalBySig(actionInfo, v, r, s);
   }
 
-<<<<<<< HEAD
   function test_ReturnQuantity() public {
     uint96 quantity = 77;
     vm.prank(address(mpExecutor));
@@ -2013,7 +2011,8 @@
     (uint8 v, bytes32 r, bytes32 s) = createOffchainSignature(actionInfo, approverAdamPrivateKey);
     uint96 returnedQuantity = mpCore.castApprovalBySig(approverAdam, uint8(Roles.Approver), actionInfo, "", v, r, s);
     assertEq(quantity, returnedQuantity);
-=======
+  }
+
   function test_SuccessfullyQueuesUponReachingApprovalThreshold() public {
     ILlamaStrategy absolutePeerReview = deployAbsolutePeerReview(
       uint8(Roles.Approver),
@@ -2045,7 +2044,6 @@
 
     ActionState actionState = mpCore.getActionState(actionInfo);
     assertEq(uint8(actionState), uint8(ActionState.Queued));
->>>>>>> a81186af
   }
 }
 
