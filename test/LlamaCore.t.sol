--- conflicted
+++ resolved
@@ -313,8 +313,6 @@
     );
 
     (llama) = modifiedFactory.deployWithoutInitialization("NewProject");
-<<<<<<< HEAD
-=======
   }
 
   function test_ExecutorIsSetInCore() public {
@@ -348,7 +346,6 @@
 
     assertEq(address(uninitializedLlama.executor()), address(computedExecutor));
     assertGt(address(computedExecutor).code.length, 0);
->>>>>>> b1ec6494
   }
 
   function test_StrategiesAreDeployedAtExpectedAddress() public {
@@ -2764,25 +2761,6 @@
   }
 }
 
-<<<<<<< HEAD
-contract GetLastActionTimestamp is LlamaCoreTest {
-  function test_ReturnsCorrectTimestamp() public {
-    // Current block timestamp is 4, but no actions have been created yet, so we expect `t0 == 0`.
-    uint256 t0 = mpCore.getLastActionTimestamp();
-    assertEq(t0, 0);
-    assertEq(block.timestamp, 2);
-
-    // Now an action is created. It's created when the block timestamp is 4, so we expect `t1 == 4`.
-    // The `_createAction()` helper method advances the timestamp by 1 second.
-    _createAction();
-    uint256 t1 = mpCore.getLastActionTimestamp();
-    assertEq(t1, 2);
-    assertEq(block.timestamp, 3);
-  }
-}
-
-=======
->>>>>>> b1ec6494
 contract GetActionState is LlamaCoreTest {
   function testFuzz_RevertsOnInvalidAction(ActionInfo calldata actionInfo) public {
     vm.expectRevert(LlamaCore.InfoHashMismatch.selector);
