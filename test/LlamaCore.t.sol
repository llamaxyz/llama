// SPDX-License-Identifier: MIT
pragma solidity ^0.8.19;

import {Test, console2} from "forge-std/Test.sol";

import {Solarray} from "@solarray/Solarray.sol";

import {MockActionGuard} from "test/mock/MockActionGuard.sol";
import {MockMaliciousExtension} from "test/mock/MockMaliciousExtension.sol";
import {MockProtocol} from "test/mock/MockProtocol.sol";
import {SolarrayLlama} from "test/utils/SolarrayLlama.sol";
import {LlamaCoreSigUtils} from "test/utils/LlamaCoreSigUtils.sol";
import {LlamaFactoryWithoutInitialization} from "test/utils/LlamaFactoryWithoutInitialization.sol";
import {Roles, LlamaTestSetup} from "test/utils/LlamaTestSetup.sol";

import {IActionGuard} from "src/interfaces/IActionGuard.sol";
import {ILlamaStrategy} from "src/interfaces/ILlamaStrategy.sol";
import {ActionState} from "src/lib/Enums.sol";
import {
  Action,
  ActionInfo,
  RelativeStrategyConfig,
  PermissionData,
  RoleHolderData,
  RolePermissionData
} from "src/lib/Structs.sol";
import {RelativeStrategy} from "src/strategies/RelativeStrategy.sol";
import {LlamaAccount} from "src/LlamaAccount.sol";
import {LlamaCore} from "src/LlamaCore.sol";
import {LlamaFactory} from "src/LlamaFactory.sol";
import {LlamaPolicy} from "src/LlamaPolicy.sol";

contract LlamaCoreTest is LlamaTestSetup, LlamaCoreSigUtils {
  event ActionCreated(
    uint256 id, address indexed creator, ILlamaStrategy indexed strategy, address target, uint256 value, bytes data
  );
  event ActionCanceled(uint256 id);
  event ActionQueued(
    uint256 id, address indexed caller, ILlamaStrategy indexed strategy, address indexed creator, uint256 executionTime
  );
  event ActionExecuted(
    uint256 id, address indexed caller, ILlamaStrategy indexed strategy, address indexed creator, bytes result
  );
  event ApprovalCast(uint256 id, address indexed policyholder, uint256 quantity, string reason);
  event DisapprovalCast(uint256 id, address indexed policyholder, uint256 quantity, string reason);
  event StrategyAuthorized(ILlamaStrategy indexed strategy, address indexed strategyLogic, bytes initializationData);
  event StrategyUnauthorized(ILlamaStrategy indexed strategy);
  event AccountCreated(LlamaAccount indexed account, string name);

  // We use this to easily generate, save off, and pass around `ActionInfo` structs.
  // mapping (uint256 actionId => ActionInfo) actionInfo;

  function setUp() public virtual override {
    LlamaTestSetup.setUp();

    // Setting Mock Protocol Core's EIP-712 Domain Hash
    setDomainHash(
      LlamaCoreSigUtils.EIP712Domain({
        name: mpCore.name(),
        version: "1",
        chainId: block.chainid,
        verifyingContract: address(mpCore)
      })
    );
  }

  // =========================
  // ======== Helpers ========
  // =========================

  function _createAction() public returns (ActionInfo memory actionInfo) {
    bytes memory data = abi.encodeCall(MockProtocol.pause, (true));
    vm.prank(actionCreatorAaron);
    uint256 actionId = mpCore.createAction(uint8(Roles.ActionCreator), mpStrategy1, address(mockProtocol), 0, data);
    actionInfo = ActionInfo(actionId, actionCreatorAaron, mpStrategy1, address(mockProtocol), 0, data);
    vm.warp(block.timestamp + 1);
  }

  function _approveAction(address _policyholder, ActionInfo memory actionInfo) public {
    vm.expectEmit();
    emit ApprovalCast(actionInfo.id, _policyholder, 1, "");
    vm.prank(_policyholder);
    mpCore.castApproval(actionInfo, uint8(Roles.Approver));
  }

  function _disapproveAction(address _policyholder, ActionInfo memory actionInfo) public {
    vm.expectEmit();
    emit DisapprovalCast(actionInfo.id, _policyholder, 1, "");
    vm.prank(_policyholder);
    mpCore.castDisapproval(actionInfo, uint8(Roles.Disapprover));
  }

  function _queueAction(ActionInfo memory actionInfo) public {
    uint256 executionTime = block.timestamp + toRelativeStrategy(mpStrategy1).queuingPeriod();
    vm.expectEmit();
    emit ActionQueued(actionInfo.id, address(this), mpStrategy1, actionCreatorAaron, executionTime);
    mpCore.queueAction(actionInfo);
  }

  function _executeAction(ActionInfo memory actionInfo) public {
    vm.expectEmit();
    emit ActionExecuted(actionInfo.id, address(this), actionInfo.strategy, actionInfo.creator, bytes(""));
    mpCore.executeAction(actionInfo);

    Action memory action = mpCore.getAction(actionInfo.id);
    assertEq(action.executed, true);
  }

  function _executeCompleteActionFlow() internal returns (ActionInfo memory actionInfo) {
    actionInfo = _createAction();

    _approveAction(approverAdam, actionInfo);
    _approveAction(approverAlicia, actionInfo);

    vm.warp(block.timestamp + 6 days);

    assertEq(mpStrategy1.isActionApproved(actionInfo), true);
    _queueAction(actionInfo);

    vm.warp(block.timestamp + 5 days);

    _executeAction(actionInfo);
  }

  function _deployAndAuthorizeAdditionalStrategyLogic() internal returns (address) {
    RelativeStrategy additionalStrategyLogic = new RelativeStrategy();
    vm.prank(address(rootCore));
    factory.authorizeStrategyLogic(additionalStrategyLogic);
    return address(additionalStrategyLogic);
  }

  function _createStrategy(uint256 salt, bool isFixedLengthApprovalPeriod)
    internal
    pure
    returns (RelativeStrategyConfig memory)
  {
    return RelativeStrategyConfig({
      approvalPeriod: toUint64(salt % 1000 days),
      queuingPeriod: toUint64(salt % 1001 days),
      expirationPeriod: toUint64(salt % 1002 days),
      isFixedLengthApprovalPeriod: isFixedLengthApprovalPeriod,
      minApprovalPct: toUint16(salt % 10_000),
      minDisapprovalPct: toUint16(salt % 10_100),
      approvalRole: uint8(Roles.Approver),
      disapprovalRole: uint8(Roles.Disapprover),
      forceApprovalRoles: new uint8[](0),
      forceDisapprovalRoles: new uint8[](0)
    });
  }
}

contract Setup is LlamaCoreTest {
  function test_setUp() public {
    assertEq(address(mpCore.factory()), address(factory));
    assertEq(mpCore.name(), "Mock Protocol Llama");
    assertEq(address(mpCore.policy()), address(mpPolicy));
    assertEq(address(mpCore.llamaAccountLogic()), address(accountLogic));

    assertTrue(mpCore.authorizedStrategies(mpStrategy1));
    assertTrue(mpCore.authorizedStrategies(mpStrategy1));

    vm.expectRevert(bytes("Initializable: contract is already initialized"));
    mpAccount1.initialize("LlamaAccount0");

    vm.expectRevert(bytes("Initializable: contract is already initialized"));
    mpAccount2.initialize("LlamaAccount1");
  }
}

contract Initialize is LlamaCoreTest {
  function deployWithoutInitialization()
    internal
    returns (LlamaFactoryWithoutInitialization modifiedFactory, LlamaCore llama, LlamaPolicy policy)
  {
    bytes[] memory strategyConfigs = relativeStrategyConfigs();
    string[] memory accounts = Solarray.strings("Account 1", "Account 2", "Account 3");
    RoleHolderData[] memory roleHolders = defaultActionCreatorRoleHolder(actionCreatorAaron);
    modifiedFactory = new LlamaFactoryWithoutInitialization(
      coreLogic,
      relativeStrategyLogic,
      accountLogic,
      policyLogic,
      policyTokenURI,
      "Root Llama",
      strategyConfigs,
      accounts,
      SolarrayLlama.roleDescription("AllHolders","ActionCreator","Approver","Disapprover","TestRole1","TestRole2","MadeUpRole"),
      roleHolders,
      new RolePermissionData[](0)
    );

    (llama, policy) = modifiedFactory.deployWithoutInitialization(
      "NewProject",
      SolarrayLlama.roleDescription(
        "AllHolders", "ActionCreator", "Approver", "Disapprover", "TestRole1", "TestRole2", "MadeUpRole"
      ),
      roleHolders,
      new RolePermissionData[](0)
    );
  }

  function test_StrategiesAreDeployedAtExpectedAddress() public {
    (LlamaFactoryWithoutInitialization modifiedFactory, LlamaCore uninitializedLlama, LlamaPolicy policy) =
      deployWithoutInitialization();
    bytes[] memory strategyConfigs = relativeStrategyConfigs();
    string[] memory accounts = Solarray.strings("Account1", "Account2");
    ILlamaStrategy[] memory strategyAddresses = new ILlamaStrategy[](2);
    for (uint256 i; i < strategyConfigs.length; i++) {
      strategyAddresses[i] = lens.computeLlamaStrategyAddress(
        address(relativeStrategyLogic), strategyConfigs[i], address(uninitializedLlama)
      );
    }

    assertEq(address(strategyAddresses[0]).code.length, 0);
    assertEq(address(strategyAddresses[1]).code.length, 0);

    modifiedFactory.initialize(
      uninitializedLlama, policy, "NewProject", relativeStrategyLogic, accountLogic, strategyConfigs, accounts
    );

    assertGt(address(strategyAddresses[0]).code.length, 0);
    assertGt(address(strategyAddresses[1]).code.length, 0);
  }

  function test_EmitsStrategyAuthorizedEventForEachStrategy() public {
    (LlamaFactoryWithoutInitialization modifiedFactory, LlamaCore uninitializedLlama, LlamaPolicy policy) =
      deployWithoutInitialization();
    bytes[] memory strategyConfigs = relativeStrategyConfigs();
    string[] memory accounts = Solarray.strings("Account1", "Account2");
    ILlamaStrategy[] memory strategyAddresses = new ILlamaStrategy[](2);
    for (uint256 i; i < strategyConfigs.length; i++) {
      strategyAddresses[i] = lens.computeLlamaStrategyAddress(
        address(relativeStrategyLogic), strategyConfigs[i], address(uninitializedLlama)
      );
    }

    vm.expectEmit();
    emit StrategyAuthorized(strategyAddresses[0], address(relativeStrategyLogic), strategyConfigs[0]);
    vm.expectEmit();
    emit StrategyAuthorized(strategyAddresses[1], address(relativeStrategyLogic), strategyConfigs[1]);

    modifiedFactory.initialize(
      uninitializedLlama, policy, "NewProject", relativeStrategyLogic, accountLogic, strategyConfigs, accounts
    );
  }

  function test_StrategiesHaveLlamaCoreAddressInStorage() public {
    (LlamaFactoryWithoutInitialization modifiedFactory, LlamaCore uninitializedLlama, LlamaPolicy policy) =
      deployWithoutInitialization();
    bytes[] memory strategyConfigs = relativeStrategyConfigs();
    string[] memory accounts = Solarray.strings("Account1", "Account2");
    ILlamaStrategy[] memory strategyAddresses = new ILlamaStrategy[](2);
    for (uint256 i; i < strategyConfigs.length; i++) {
      strategyAddresses[i] = lens.computeLlamaStrategyAddress(
        address(relativeStrategyLogic), strategyConfigs[i], address(uninitializedLlama)
      );
    }

    modifiedFactory.initialize(
      uninitializedLlama, policy, "NewProject", relativeStrategyLogic, accountLogic, strategyConfigs, accounts
    );

    assertEq(address(strategyAddresses[0].llamaCore()), address(uninitializedLlama));
    assertEq(address(strategyAddresses[1].llamaCore()), address(uninitializedLlama));
  }

  function test_StrategiesHavePolicyAddressInStorage() public {
    (LlamaFactoryWithoutInitialization modifiedFactory, LlamaCore uninitializedLlama, LlamaPolicy policy) =
      deployWithoutInitialization();
    bytes[] memory strategyConfigs = relativeStrategyConfigs();
    string[] memory accounts = Solarray.strings("Account1", "Account2");
    ILlamaStrategy[] memory strategyAddresses = new ILlamaStrategy[](2);
    for (uint256 i; i < strategyConfigs.length; i++) {
      strategyAddresses[i] = lens.computeLlamaStrategyAddress(
        address(relativeStrategyLogic), strategyConfigs[i], address(uninitializedLlama)
      );
    }

    modifiedFactory.initialize(
      uninitializedLlama, policy, "NewProject", relativeStrategyLogic, accountLogic, strategyConfigs, accounts
    );

    assertEq(address(strategyAddresses[0].policy()), address(policy));
    assertEq(address(strategyAddresses[1].policy()), address(policy));
  }

  function test_StrategiesAreAuthorizedByLlamaCore() public {
    (LlamaFactoryWithoutInitialization modifiedFactory, LlamaCore uninitializedLlama, LlamaPolicy policy) =
      deployWithoutInitialization();
    bytes[] memory strategyConfigs = relativeStrategyConfigs();
    string[] memory accounts = Solarray.strings("Account1", "Account2");
    ILlamaStrategy[] memory strategyAddresses = new ILlamaStrategy[](2);
    for (uint256 i; i < strategyConfigs.length; i++) {
      strategyAddresses[i] = lens.computeLlamaStrategyAddress(
        address(relativeStrategyLogic), strategyConfigs[i], address(uninitializedLlama)
      );
    }

    assertEq(uninitializedLlama.authorizedStrategies(strategyAddresses[0]), false);
    assertEq(uninitializedLlama.authorizedStrategies(strategyAddresses[1]), false);

    modifiedFactory.initialize(
      uninitializedLlama, policy, "NewProject", relativeStrategyLogic, accountLogic, strategyConfigs, accounts
    );

    assertEq(uninitializedLlama.authorizedStrategies(strategyAddresses[0]), true);
    assertEq(uninitializedLlama.authorizedStrategies(strategyAddresses[1]), true);
  }

  function testFuzz_RevertIf_StrategyLogicIsNotAuthorized(address notStrategyLogic) public {
    vm.assume(notStrategyLogic != address(relativeStrategyLogic));
    (LlamaFactoryWithoutInitialization modifiedFactory, LlamaCore uninitializedLlama, LlamaPolicy policy) =
      deployWithoutInitialization();
    bytes[] memory strategyConfigs = relativeStrategyConfigs();
    string[] memory accounts = Solarray.strings("Account1", "Account2");

    vm.expectRevert(LlamaCore.UnauthorizedStrategyLogic.selector);
    modifiedFactory.initialize(
      uninitializedLlama,
      policy,
      "NewProject",
      ILlamaStrategy(notStrategyLogic),
      LlamaAccount(accountLogic),
      strategyConfigs,
      accounts
    );
  }

  function test_AccountsAreDeployedAtExpectedAddress() public {
    (LlamaFactoryWithoutInitialization modifiedFactory, LlamaCore uninitializedLlama, LlamaPolicy policy) =
      deployWithoutInitialization();
    bytes[] memory strategyConfigs = relativeStrategyConfigs();
    string[] memory accounts = Solarray.strings("Account1", "Account2");
    LlamaAccount[] memory accountAddresses = new LlamaAccount[](2);
    for (uint256 i; i < accounts.length; i++) {
      accountAddresses[i] =
        lens.computeLlamaAccountAddress(address(accountLogic), accounts[i], address(uninitializedLlama));
    }

    assertEq(address(accountAddresses[0]).code.length, 0);
    assertEq(address(accountAddresses[1]).code.length, 0);

    modifiedFactory.initialize(
      uninitializedLlama, policy, "NewProject", relativeStrategyLogic, accountLogic, strategyConfigs, accounts
    );

    assertGt(address(accountAddresses[0]).code.length, 0);
    assertGt(address(accountAddresses[1]).code.length, 0);
  }

  function test_EmitsAccountCreatedEventForEachAccount() public {
    (LlamaFactoryWithoutInitialization modifiedFactory, LlamaCore uninitializedLlama, LlamaPolicy policy) =
      deployWithoutInitialization();
    bytes[] memory strategyConfigs = relativeStrategyConfigs();
    string[] memory accounts = Solarray.strings("Account1", "Account2");
    LlamaAccount[] memory accountAddresses = new LlamaAccount[](2);
    for (uint256 i; i < accounts.length; i++) {
      accountAddresses[i] =
        lens.computeLlamaAccountAddress(address(accountLogic), accounts[i], address(uninitializedLlama));
    }

    vm.expectEmit();
    emit AccountCreated(accountAddresses[0], accounts[0]);
    vm.expectEmit();
    emit AccountCreated(accountAddresses[1], accounts[1]);
    modifiedFactory.initialize(
      uninitializedLlama, policy, "NewProject", relativeStrategyLogic, accountLogic, strategyConfigs, accounts
    );
  }

  function test_AccountsHaveLlamaCoreAddressInStorage() public {
    (LlamaFactoryWithoutInitialization modifiedFactory, LlamaCore uninitializedLlama, LlamaPolicy policy) =
      deployWithoutInitialization();
    bytes[] memory strategyConfigs = relativeStrategyConfigs();
    string[] memory accounts = Solarray.strings("Account1", "Account2");
    LlamaAccount[] memory accountAddresses = new LlamaAccount[](2);
    for (uint256 i; i < accounts.length; i++) {
      accountAddresses[i] =
        lens.computeLlamaAccountAddress(address(accountLogic), accounts[i], address(uninitializedLlama));
    }

    modifiedFactory.initialize(
      uninitializedLlama, policy, "NewProject", relativeStrategyLogic, accountLogic, strategyConfigs, accounts
    );

    assertEq(address(accountAddresses[0].llamaCore()), address(uninitializedLlama));
    assertEq(address(accountAddresses[1].llamaCore()), address(uninitializedLlama));
  }

  function test_AccountsHaveNameInStorage() public {
    (LlamaFactoryWithoutInitialization modifiedFactory, LlamaCore uninitializedLlama, LlamaPolicy policy) =
      deployWithoutInitialization();
    bytes[] memory strategyConfigs = relativeStrategyConfigs();
    string[] memory accounts = Solarray.strings("Account1", "Account2");
    LlamaAccount[] memory accountAddresses = new LlamaAccount[](2);
    for (uint256 i; i < accounts.length; i++) {
      accountAddresses[i] =
        lens.computeLlamaAccountAddress(address(accountLogic), accounts[i], address(uninitializedLlama));
    }

    modifiedFactory.initialize(
      uninitializedLlama, policy, "NewProject", relativeStrategyLogic, accountLogic, strategyConfigs, accounts
    );

    assertEq(accountAddresses[0].name(), "Account1");
    assertEq(accountAddresses[1].name(), "Account2");
  }
}

contract CreateAction is LlamaCoreTest {
  bytes data = abi.encodeCall(MockProtocol.pause, (true));

  function test_CreatesAnAction() public {
    vm.expectEmit();
    emit ActionCreated(0, actionCreatorAaron, mpStrategy1, address(mockProtocol), 0, data);
    vm.prank(actionCreatorAaron);
    uint256 actionId = mpCore.createAction(uint8(Roles.ActionCreator), mpStrategy1, address(mockProtocol), 0, data);

    ActionInfo memory actionInfo = ActionInfo(actionId, actionCreatorAaron, mpStrategy1, address(mockProtocol), 0, data);
    Action memory action = mpCore.getAction(actionInfo.id);
    uint256 approvalPeriodEnd = toRelativeStrategy(actionInfo.strategy).approvalEndTime(actionInfo);

    assertEq(actionInfo.id, 0);
    assertEq(mpCore.actionsCount(), 1);
    assertEq(action.creationTime, block.timestamp);
    assertEq(approvalPeriodEnd, block.timestamp + 2 days);
    assertEq(toRelativeStrategy(actionInfo.strategy).actionApprovalSupply(actionInfo.id), 3);
    assertEq(toRelativeStrategy(actionInfo.strategy).actionDisapprovalSupply(actionInfo.id), 3);
  }

  function testFuzz_RevertIf_PolicyholderDoesNotHavePermission(address _target, uint256 _value) public {
    vm.assume(_target != address(mockProtocol));

    bytes memory dataTrue = abi.encodeCall(MockProtocol.pause, (true));
    vm.expectRevert(LlamaCore.PolicyholderDoesNotHavePermission.selector);
    vm.prank(actionCreatorAaron);
    mpCore.createAction(uint8(Roles.ActionCreator), mpStrategy1, address(_target), _value, dataTrue);
  }

  function test_RevertIf_ActionGuardProhibitsAction() public {
    IActionGuard guard = IActionGuard(new MockActionGuard(false, true, true, "no action creation"));

    vm.prank(address(mpCore));
    mpCore.setGuard(address(mockProtocol), PAUSE_SELECTOR, guard);

    vm.prank(actionCreatorAaron);
    vm.expectRevert("no action creation");
    mpCore.createAction(uint8(Roles.ActionCreator), mpStrategy1, address(mockProtocol), 0, data);
  }

  function test_RevertIf_StrategyUnauthorized() public {
    ILlamaStrategy unauthorizedStrategy = ILlamaStrategy(makeAddr("unauthorized strategy"));
    vm.prank(actionCreatorAaron);
    vm.expectRevert(LlamaCore.InvalidStrategy.selector);
    mpCore.createAction(uint8(Roles.ActionCreator), unauthorizedStrategy, address(mockProtocol), 0, data);
  }

  function test_RevertIf_StrategyIsFromAnotherLlama() public {
    ILlamaStrategy unauthorizedStrategy = rootStrategy1;
    vm.prank(actionCreatorAaron);
    vm.expectRevert(LlamaCore.InvalidStrategy.selector);
    mpCore.createAction(uint8(Roles.ActionCreator), unauthorizedStrategy, address(mockProtocol), 0, data);
  }

  function testFuzz_RevertIf_PolicyholderNotMinted(address policyholder) public {
    if (policyholder == address(0)) policyholder = address(100); // Faster than vm.assume, since 0 comes up a lot.
    vm.assume(mpPolicy.balanceOf(policyholder) == 0);
    vm.prank(policyholder);
    vm.expectRevert(LlamaCore.PolicyholderDoesNotHavePermission.selector);
    mpCore.createAction(uint8(Roles.ActionCreator), mpStrategy1, address(mockProtocol), 0, data);
  }

  function test_RevertIf_NoPermissionForStrategy() public {
    vm.prank(actionCreatorAaron);
    vm.expectRevert(LlamaCore.PolicyholderDoesNotHavePermission.selector);
    mpCore.createAction(uint8(Roles.ActionCreator), mpStrategy2, address(mockProtocol), 0, data);
  }

  function testFuzz_RevertIf_NoPermissionForTarget(address _incorrectTarget) public {
    vm.assume(_incorrectTarget != address(mockProtocol));
    vm.prank(actionCreatorAaron);
    vm.expectRevert(LlamaCore.PolicyholderDoesNotHavePermission.selector);
    mpCore.createAction(uint8(Roles.ActionCreator), mpStrategy1, _incorrectTarget, 0, data);
  }

  function testFuzz_RevertIf_BadPermissionForSelector(bytes4 _badSelector) public {
    vm.assume(_badSelector != PAUSE_SELECTOR && _badSelector != FAIL_SELECTOR && _badSelector != RECEIVE_ETH_SELECTOR);
    vm.prank(actionCreatorAaron);
    vm.expectRevert(LlamaCore.PolicyholderDoesNotHavePermission.selector);
    mpCore.createAction(
      uint8(Roles.ActionCreator), mpStrategy1, address(mockProtocol), 0, abi.encodeWithSelector(_badSelector)
    );
  }

  function testFuzz_RevertIf_PermissionExpired(uint64 _expirationTimestamp) public {
    vm.assume(_expirationTimestamp > block.timestamp + 1 && _expirationTimestamp < type(uint64).max - 1);
    address actionCreatorAustin = makeAddr("actionCreatorAustin");

    vm.startPrank(address(mpCore));
    mpPolicy.setRoleHolder(uint8(Roles.ActionCreator), actionCreatorAustin, DEFAULT_ROLE_QTY, _expirationTimestamp);
    vm.stopPrank();

    vm.prank(address(actionCreatorAustin));
    mpCore.createAction(uint8(Roles.ActionCreator), mpStrategy1, address(mockProtocol), 0, data);

    vm.warp(_expirationTimestamp + 1);
    mpPolicy.revokeExpiredRole(uint8(Roles.ActionCreator), actionCreatorAustin);

    vm.startPrank(address(actionCreatorAustin));
    vm.expectRevert(LlamaCore.PolicyholderDoesNotHavePermission.selector);
    mpCore.createAction(uint8(Roles.ActionCreator), mpStrategy1, address(mockProtocol), 0, data);
  }
}

contract CreateActionBySig is LlamaCoreTest {
  function createOffchainSignature(uint256 privateKey) internal view returns (uint8 v, bytes32 r, bytes32 s) {
    LlamaCoreSigUtils.CreateAction memory createAction = LlamaCoreSigUtils.CreateAction({
      role: uint8(Roles.ActionCreator),
      strategy: address(mpStrategy1),
      target: address(mockProtocol),
      value: 0,
      data: abi.encodeCall(MockProtocol.pause, (true)),
      policyholder: actionCreatorAaron,
      nonce: 0
    });
    bytes32 digest = getCreateActionTypedDataHash(createAction);
    (v, r, s) = vm.sign(privateKey, digest);
  }

  function createActionBySig(uint8 v, bytes32 r, bytes32 s) internal returns (uint256 actionId) {
    actionId = mpCore.createActionBySig(
      uint8(Roles.ActionCreator),
      mpStrategy1,
      address(mockProtocol),
      0,
      abi.encodeCall(MockProtocol.pause, (true)),
      actionCreatorAaron,
      v,
      r,
      s
    );
  }

  function test_CreatesActionBySig() public {
    (uint8 v, bytes32 r, bytes32 s) = createOffchainSignature(actionCreatorAaronPrivateKey);
    bytes memory data = abi.encodeCall(MockProtocol.pause, (true));

    vm.expectEmit();
    emit ActionCreated(0, actionCreatorAaron, mpStrategy1, address(mockProtocol), 0, data);

    uint256 actionId = createActionBySig(v, r, s);
    ActionInfo memory actionInfo = ActionInfo(actionId, actionCreatorAaron, mpStrategy1, address(mockProtocol), 0, data);
    Action memory action = mpCore.getAction(actionId);

    uint256 approvalPeriodEnd = toRelativeStrategy(actionInfo.strategy).approvalEndTime(actionInfo);

    assertEq(actionId, 0);
    assertEq(mpCore.actionsCount(), 1);
    assertEq(action.creationTime, block.timestamp);
    assertEq(approvalPeriodEnd, block.timestamp + 2 days);
    assertEq(toRelativeStrategy(actionInfo.strategy).actionApprovalSupply(actionId), 3);
    assertEq(toRelativeStrategy(actionInfo.strategy).actionDisapprovalSupply(actionId), 3);
  }

  function test_CheckNonceIncrements() public {
    (uint8 v, bytes32 r, bytes32 s) = createOffchainSignature(actionCreatorAaronPrivateKey);
    assertEq(mpCore.nonces(actionCreatorAaron, LlamaCore.createActionBySig.selector), 0);
    createActionBySig(v, r, s);
    assertEq(mpCore.nonces(actionCreatorAaron, LlamaCore.createActionBySig.selector), 1);
  }

  function test_OperationCannotBeReplayed() public {
    (uint8 v, bytes32 r, bytes32 s) = createOffchainSignature(actionCreatorAaronPrivateKey);
    createActionBySig(v, r, s);
    // Invalid Signature error since the recovered signer address during the second call is not the same as policyholder
    // since nonce has increased.
    vm.expectRevert(LlamaCore.InvalidSignature.selector);
    createActionBySig(v, r, s);
  }

  function test_RevertIf_SignerIsNotPolicyHolder() public {
    (, uint256 randomSignerPrivateKey) = makeAddrAndKey("randomSigner");
    (uint8 v, bytes32 r, bytes32 s) = createOffchainSignature(randomSignerPrivateKey);
    // Invalid Signature error since the recovered signer address is not the same as the policyholder passed in as
    // parameter.
    vm.expectRevert(LlamaCore.InvalidSignature.selector);
    createActionBySig(v, r, s);
  }

  function test_RevertIf_SignerIsZeroAddress() public {
    (uint8 v, bytes32 r, bytes32 s) = createOffchainSignature(actionCreatorAaronPrivateKey);
    // Invalid Signature error since the recovered signer address is zero address due to invalid signature values
    // (v,r,s).
    vm.expectRevert(LlamaCore.InvalidSignature.selector);
    createActionBySig((v + 1), r, s);
  }
}

contract CancelAction is LlamaCoreTest {
  ActionInfo actionInfo;

  function setUp() public override {
    LlamaCoreTest.setUp();
    actionInfo = _createAction();
  }

  function test_CreatorCancelFlow() public {
    vm.prank(actionCreatorAaron);
    vm.expectEmit();
    emit ActionCanceled(actionInfo.id);
    mpCore.cancelAction(actionInfo);

    uint256 state = uint256(mpCore.getActionState(actionInfo));
    uint256 canceled = uint256(ActionState.Canceled);
    assertEq(state, canceled);
  }

  function testFuzz_RevertIf_NotCreator(address _randomCaller) public {
    vm.assume(_randomCaller != actionCreatorAaron);
    vm.prank(_randomCaller);
    vm.expectRevert(RelativeStrategy.OnlyActionCreator.selector);
    mpCore.cancelAction(actionInfo);
  }

  function testFuzz_RevertIf_InvalidActionId(ActionInfo calldata _actionInfo) public {
    vm.prank(actionCreatorAaron);
    vm.expectRevert(LlamaCore.InfoHashMismatch.selector);
    mpCore.cancelAction(_actionInfo);
  }

  function test_RevertIf_AlreadyCanceled() public {
    vm.startPrank(actionCreatorAaron);
    mpCore.cancelAction(actionInfo);
    vm.expectRevert(abi.encodeWithSelector(RelativeStrategy.CannotCancelInState.selector, ActionState.Canceled));
    mpCore.cancelAction(actionInfo);
  }

  function test_RevertIf_ActionExecuted() public {
    ActionInfo memory _actionInfo = _executeCompleteActionFlow();

    vm.prank(actionCreatorAaron);
    vm.expectRevert(abi.encodeWithSelector(RelativeStrategy.CannotCancelInState.selector, ActionState.Executed));
    mpCore.cancelAction(_actionInfo);
  }

  function test_RevertIf_ActionExpired() public {
    _approveAction(approverAdam, actionInfo);
    _approveAction(approverAlicia, actionInfo);

    vm.warp(block.timestamp + 6 days);

    assertEq(mpStrategy1.isActionApproved(actionInfo), true);
    _queueAction(actionInfo);

    _disapproveAction(disapproverDave, actionInfo);

    vm.warp(block.timestamp + 15 days);

    vm.prank(actionCreatorAaron);
    vm.expectRevert(abi.encodeWithSelector(RelativeStrategy.CannotCancelInState.selector, ActionState.Expired));
    mpCore.cancelAction(actionInfo);
  }

  function test_RevertIf_ActionFailed() public {
    _approveAction(approverAdam, actionInfo);

    vm.warp(block.timestamp + 6 days);

    assertEq(mpStrategy1.isActionApproved(actionInfo), false);

    vm.expectRevert(abi.encodeWithSelector(RelativeStrategy.CannotCancelInState.selector, ActionState.Failed));
    mpCore.cancelAction(actionInfo);
  }

  function test_RevertIf_DisapprovalDoesNotReachQuorum() public {
    _approveAction(approverAdam, actionInfo);
    _approveAction(approverAlicia, actionInfo);

    vm.warp(block.timestamp + 6 days);

    assertEq(mpStrategy1.isActionApproved(actionInfo), true);
    _queueAction(actionInfo);

    vm.expectRevert(RelativeStrategy.OnlyActionCreator.selector);
    mpCore.cancelAction(actionInfo);
  }
}

contract QueueAction is LlamaCoreTest {
  function test_RevertIf_NotApproved() public {
    ActionInfo memory actionInfo = _createAction();
    _approveAction(approverAdam, actionInfo);

    vm.warp(block.timestamp + 6 days);

    vm.expectRevert(abi.encodePacked(LlamaCore.InvalidActionState.selector, uint256(ActionState.Approved)));
    mpCore.queueAction(actionInfo);
  }

  function testFuzz_RevertIf_InvalidActionId(ActionInfo calldata actionInfo) public {
    vm.expectRevert(LlamaCore.InfoHashMismatch.selector);
    mpCore.queueAction(actionInfo);
  }
}

contract ExecuteAction is LlamaCoreTest {
  ActionInfo actionInfo;

  function setUp() public override {
    LlamaCoreTest.setUp();

    actionInfo = _createAction();
    _approveAction(approverAdam, actionInfo);
    _approveAction(approverAlicia, actionInfo);

    vm.warp(block.timestamp + 6 days);

    assertEq(mpStrategy1.isActionApproved(actionInfo), true);
  }

  function test_ActionExecution() public {
    mpCore.queueAction(actionInfo);
    vm.warp(block.timestamp + 6 days);

    vm.expectEmit();
    emit ActionExecuted(0, address(this), mpStrategy1, actionCreatorAaron, bytes(""));
    mpCore.executeAction(actionInfo);
  }

  function test_ScriptsAlwaysUseDelegatecall() public {
    address actionCreatorAustin = makeAddr("actionCreatorAustin");

    vm.prank(address(mpCore));
    mpPolicy.setRoleHolder(uint8(Roles.TestRole2), actionCreatorAustin, DEFAULT_ROLE_QTY, DEFAULT_ROLE_EXPIRATION);

    vm.prank(address(mpCore));
    mpCore.authorizeScript(address(mockScript), true);

    bytes memory data = abi.encodeWithSelector(EXECUTE_SCRIPT_SELECTOR);
    vm.prank(actionCreatorAustin);
    uint256 actionId = mpCore.createAction(uint8(Roles.TestRole2), mpStrategy1, address(mockScript), 0, data);
    ActionInfo memory _actionInfo = ActionInfo(actionId, actionCreatorAustin, mpStrategy1, address(mockScript), 0, data);

    vm.warp(block.timestamp + 1);

    _approveAction(approverAdam, _actionInfo);
    _approveAction(approverAlicia, _actionInfo);

    vm.warp(block.timestamp + 6 days);

    mpCore.queueAction(_actionInfo);

    vm.warp(block.timestamp + 5 days);

    vm.expectEmit();
    // Checking that the result is a delegatecall because msg.sender is this contract and not mpCore
    emit ActionExecuted(_actionInfo.id, address(this), mpStrategy1, actionCreatorAustin, abi.encode(address(this)));
    mpCore.executeAction(_actionInfo);
<<<<<<< HEAD
=======
  }

  function test_RevertIf_Slot0Changes() public {
    address actionCreatorAustin = makeAddr("actionCreatorAustin");
    MockMaliciousExtension mockMaliciousScript = new MockMaliciousExtension();

    bytes32 permissionId1 =
      keccak256(abi.encode(address(mockMaliciousScript), MockMaliciousExtension.attack1.selector, mpStrategy1));
    bytes32 permissionId2 =
      keccak256(abi.encode(address(mockMaliciousScript), MockMaliciousExtension.attack2.selector, mpStrategy1));

    vm.startPrank(address(mpCore));
    mpPolicy.setRoleHolder(uint8(Roles.TestRole2), actionCreatorAustin, DEFAULT_ROLE_QTY, DEFAULT_ROLE_EXPIRATION);
    mpCore.authorizeScript(address(mockMaliciousScript), true);
    mpPolicy.setRolePermission(uint8(Roles.TestRole2), permissionId1, true);
    mpPolicy.setRolePermission(uint8(Roles.TestRole2), permissionId2, true);
    vm.stopPrank();

    bytes memory data1 = abi.encodeCall(MockMaliciousExtension.attack1, ());
    bytes memory data2 = abi.encodeCall(MockMaliciousExtension.attack2, ());

    vm.prank(actionCreatorAustin);
    uint256 actionId1 = mpCore.createAction(uint8(Roles.TestRole2), mpStrategy1, address(mockMaliciousScript), 0, data1);
    ActionInfo memory _actionInfo1 =
      ActionInfo(actionId1, actionCreatorAustin, mpStrategy1, address(mockMaliciousScript), 0, data1);

    vm.prank(actionCreatorAustin);
    uint256 actionId2 = mpCore.createAction(uint8(Roles.TestRole2), mpStrategy1, address(mockMaliciousScript), 0, data2);
    ActionInfo memory _actionInfo2 =
      ActionInfo(actionId2, actionCreatorAustin, mpStrategy1, address(mockMaliciousScript), 0, data2);
    vm.warp(block.timestamp + 1);

    _approveAction(approverAdam, _actionInfo1);
    _approveAction(approverAlicia, _actionInfo1);
    _approveAction(approverAdam, _actionInfo2);
    _approveAction(approverAlicia, _actionInfo2);

    vm.warp(block.timestamp + 6 days);

    mpCore.queueAction(_actionInfo1);
    mpCore.queueAction(_actionInfo2);

    vm.warp(block.timestamp + 5 days);

    vm.expectRevert(LlamaCore.Slot0Changed.selector);
    mpCore.executeAction(_actionInfo1);

    vm.expectRevert(LlamaCore.Slot0Changed.selector);
    mpCore.executeAction(_actionInfo2);
>>>>>>> 3d3eb8a8
  }

  function test_RevertIf_NotQueued() public {
    vm.expectRevert(abi.encodePacked(LlamaCore.InvalidActionState.selector, uint256(ActionState.Queued)));
    mpCore.executeAction(actionInfo);

    // Check that it's in the Approved state
    assertEq(uint256(mpCore.getActionState(actionInfo)), uint256(3));
  }

  function test_RevertIf_ActionGuardProhibitsActionPreExecution() public {
    IActionGuard guard = IActionGuard(new MockActionGuard(true, false, true, "no action pre-execution"));

    vm.prank(address(mpCore));
    mpCore.setGuard(address(mockProtocol), PAUSE_SELECTOR, guard);

    mpCore.queueAction(actionInfo);
    vm.warp(block.timestamp + 6 days);

    vm.expectRevert("no action pre-execution");
    mpCore.executeAction(actionInfo);
  }

  function test_RevertIf_ActionGuardProhibitsActionPostExecution() public {
    IActionGuard guard = IActionGuard(new MockActionGuard(true, true, false, "no action post-execution"));

    vm.prank(address(mpCore));
    mpCore.setGuard(address(mockProtocol), PAUSE_SELECTOR, guard);

    mpCore.queueAction(actionInfo);
    vm.warp(block.timestamp + 6 days);

    vm.expectRevert("no action post-execution");
    mpCore.executeAction(actionInfo);
  }

  function testFuzz_RevertIf_InvalidAction(ActionInfo calldata _actionInfo) public {
    vm.expectRevert(LlamaCore.InfoHashMismatch.selector);
    mpCore.executeAction(_actionInfo);
  }

  function testFuzz_RevertIf_TimelockNotFinished(uint256 timeElapsed) public {
    // Using a reasonable upper limit for elapsedTime
    vm.assume(timeElapsed < 10_000 days);
    mpCore.queueAction(actionInfo);
    uint256 executionTime = mpCore.getAction(actionInfo.id).minExecutionTime;

    vm.warp(block.timestamp + timeElapsed);

    if (executionTime > block.timestamp) {
      vm.expectRevert(LlamaCore.TimelockNotFinished.selector);
      mpCore.executeAction(actionInfo);
    }
  }

  function test_RevertIf_InsufficientMsgValue() public {
    bytes memory data = abi.encodeCall(MockProtocol.receiveEth, ());
    vm.prank(actionCreatorAaron);
    uint256 actionId = mpCore.createAction(uint8(Roles.ActionCreator), mpStrategy1, address(mockProtocol), 1e18, data);
    ActionInfo memory _actionInfo =
      ActionInfo(actionId, actionCreatorAaron, mpStrategy1, address(mockProtocol), 1e18, data);

    vm.warp(block.timestamp + 1);

    _approveAction(approverAdam, _actionInfo);
    _approveAction(approverAlicia, _actionInfo);

    vm.warp(block.timestamp + 6 days);

    mpCore.queueAction(_actionInfo);

    vm.warp(block.timestamp + 5 days);

    vm.expectRevert(LlamaCore.InsufficientMsgValue.selector);
    mpCore.executeAction(_actionInfo);
  }

  function test_RevertIf_FailedActionExecution() public {
    bytes memory data = abi.encodeCall(MockProtocol.fail, ());
    vm.prank(actionCreatorAaron);
    uint256 actionId = mpCore.createAction(uint8(Roles.ActionCreator), mpStrategy1, address(mockProtocol), 0, data);
    ActionInfo memory _actionInfo =
      ActionInfo(actionId, actionCreatorAaron, mpStrategy1, address(mockProtocol), 0, data);

    vm.warp(block.timestamp + 1);

    _approveAction(approverAdam, _actionInfo);
    _approveAction(approverAlicia, _actionInfo);

    vm.warp(block.timestamp + 6 days);

    assertEq(mpStrategy1.isActionApproved(_actionInfo), true);

    mpCore.queueAction(_actionInfo);

    vm.warp(block.timestamp + 5 days);

    bytes memory expectedErr = abi.encodeWithSelector(
      LlamaCore.FailedActionExecution.selector, abi.encodeWithSelector(MockProtocol.Failed.selector)
    );
    vm.expectRevert(expectedErr);
    mpCore.executeAction(_actionInfo);
  }

  function test_HandlesReentrancy() public {
    address actionCreatorAustin = makeAddr("actionCreatorAustin");
    bytes memory expectedErr = abi.encodeWithSelector(
      LlamaCore.FailedActionExecution.selector,
      abi.encodeWithSelector(LlamaCore.InvalidActionState.selector, (ActionState.Queued))
    );

    vm.startPrank(address(mpCore));
    mpPolicy.setRoleHolder(uint8(Roles.TestRole2), actionCreatorAustin, DEFAULT_ROLE_QTY, DEFAULT_ROLE_EXPIRATION);
    vm.stopPrank();

    bytes memory data = abi.encodeCall(LlamaCore.executeAction, (actionInfo));
    vm.prank(actionCreatorAustin);
    uint256 actionId = mpCore.createAction(uint8(Roles.TestRole2), mpStrategy1, address(mpCore), 0, data);
    ActionInfo memory _actionInfo = ActionInfo(actionId, actionCreatorAustin, mpStrategy1, address(mpCore), 0, data);

    vm.warp(block.timestamp + 1);

    _approveAction(approverAdam, _actionInfo);
    _approveAction(approverAlicia, _actionInfo);

    vm.warp(block.timestamp + 6 days);

    mpCore.queueAction(_actionInfo);

    vm.warp(block.timestamp + 5 days);

    vm.expectRevert(expectedErr);
    mpCore.executeAction(_actionInfo);
  }
}

contract CastApproval is LlamaCoreTest {
  ActionInfo actionInfo;

  function setUp() public override {
    LlamaCoreTest.setUp();
    actionInfo = _createAction();
  }

  function test_SuccessfulApproval() public {
    _approveAction(approverAdam, actionInfo);
    assertEq(mpCore.getAction(0).totalApprovals, 1);
    assertEq(mpCore.approvals(0, approverAdam), true);
  }

  function test_SuccessfulApprovalWithReason(string calldata reason) public {
    vm.expectEmit();
    emit ApprovalCast(actionInfo.id, approverAdam, 1, reason);
    vm.prank(approverAdam);
    mpCore.castApproval(actionInfo, uint8(Roles.Approver), reason);
  }

  function test_RevertIf_ActionNotActive() public {
    _approveAction(approverAdam, actionInfo);
    _approveAction(approverAlicia, actionInfo);

    vm.warp(block.timestamp + 6 days);

    mpCore.queueAction(actionInfo);

    vm.expectRevert(abi.encodePacked(LlamaCore.InvalidActionState.selector, uint256(ActionState.Active)));
    mpCore.castApproval(actionInfo, uint8(Roles.Approver));
  }

  function test_RevertIf_DuplicateApproval() public {
    _approveAction(approverAdam, actionInfo);

    vm.expectRevert(LlamaCore.DuplicateCast.selector);
    vm.prank(approverAdam);
    mpCore.castApproval(actionInfo, uint8(Roles.Approver));
  }

  function test_RevertIf_InvalidPolicyholder() public {
    address notPolicyholder = 0x9D3de545F58C696946b4Cf2c884fcF4f7914cB53;
    vm.prank(notPolicyholder);

    vm.expectRevert(LlamaCore.InvalidPolicyholder.selector);
    mpCore.castApproval(actionInfo, uint8(Roles.Approver));

    vm.prank(approverAdam);
    mpCore.castApproval(actionInfo, uint8(Roles.Approver));
  }
}

contract CastApprovalBySig is LlamaCoreTest {
  function createOffchainSignature(ActionInfo memory actionInfo, uint256 privateKey)
    internal
    view
    returns (uint8 v, bytes32 r, bytes32 s)
  {
    LlamaCoreSigUtils.CastApproval memory castApproval = LlamaCoreSigUtils.CastApproval({
      actionInfo: actionInfo,
      role: uint8(Roles.Approver),
      reason: "",
      policyholder: approverAdam,
      nonce: 0
    });
    bytes32 digest = getCastApprovalTypedDataHash(castApproval);
    (v, r, s) = vm.sign(privateKey, digest);
  }

  function castApprovalBySig(ActionInfo memory actionInfo, uint8 v, bytes32 r, bytes32 s) internal {
    mpCore.castApprovalBySig(actionInfo, uint8(Roles.Approver), "", approverAdam, v, r, s);
  }

  function test_CastsApprovalBySig() public {
    ActionInfo memory actionInfo = _createAction();

    (uint8 v, bytes32 r, bytes32 s) = createOffchainSignature(actionInfo, approverAdamPrivateKey);

    vm.expectEmit();
    emit ApprovalCast(actionInfo.id, approverAdam, 1, "");

    castApprovalBySig(actionInfo, v, r, s);

    assertEq(mpCore.getAction(0).totalApprovals, 1);
    assertEq(mpCore.approvals(0, approverAdam), true);
  }

  function test_CheckNonceIncrements() public {
    ActionInfo memory actionInfo = _createAction();

    (uint8 v, bytes32 r, bytes32 s) = createOffchainSignature(actionInfo, approverAdamPrivateKey);

    assertEq(mpCore.nonces(approverAdam, LlamaCore.castApprovalBySig.selector), 0);
    castApprovalBySig(actionInfo, v, r, s);
    assertEq(mpCore.nonces(approverAdam, LlamaCore.castApprovalBySig.selector), 1);
  }

  function test_OperationCannotBeReplayed() public {
    ActionInfo memory actionInfo = _createAction();

    (uint8 v, bytes32 r, bytes32 s) = createOffchainSignature(actionInfo, approverAdamPrivateKey);
    castApprovalBySig(actionInfo, v, r, s);
    // Invalid Signature error since the recovered signer address during the second call is not the same as policyholder
    // since nonce has increased.
    vm.expectRevert(LlamaCore.InvalidSignature.selector);
    castApprovalBySig(actionInfo, v, r, s);
  }

  function test_RevertIf_SignerIsNotPolicyHolder() public {
    ActionInfo memory actionInfo = _createAction();

    (, uint256 randomSignerPrivateKey) = makeAddrAndKey("randomSigner");
    (uint8 v, bytes32 r, bytes32 s) = createOffchainSignature(actionInfo, randomSignerPrivateKey);
    // Invalid Signature error since the recovered signer address is not the same as the policyholder passed in as
    // parameter.
    vm.expectRevert(LlamaCore.InvalidSignature.selector);
    castApprovalBySig(actionInfo, v, r, s);
  }

  function test_RevertIf_SignerIsZeroAddress() public {
    ActionInfo memory actionInfo = _createAction();

    (uint8 v, bytes32 r, bytes32 s) = createOffchainSignature(actionInfo, approverAdamPrivateKey);
    // Invalid Signature error since the recovered signer address is zero address due to invalid signature values
    // (v,r,s).
    vm.expectRevert(LlamaCore.InvalidSignature.selector);
    castApprovalBySig(actionInfo, (v + 1), r, s);
  }
}

contract CastDisapproval is LlamaCoreTest {
  function _createApproveAndQueueAction() internal returns (ActionInfo memory actionInfo) {
    actionInfo = _createAction();
    _approveAction(approverAdam, actionInfo);
    _approveAction(approverAlicia, actionInfo);

    vm.warp(block.timestamp + 6 days);

    assertEq(mpStrategy1.isActionApproved(actionInfo), true);
    _queueAction(actionInfo);
  }

  function test_SuccessfulDisapproval() public {
    ActionInfo memory actionInfo = _createApproveAndQueueAction();

    vm.prank(disapproverDrake);
    vm.expectEmit();
    emit DisapprovalCast(actionInfo.id, disapproverDrake, 1, "");

    mpCore.castDisapproval(actionInfo, uint8(Roles.Disapprover));

    assertEq(mpCore.getAction(0).totalDisapprovals, 1);
    assertEq(mpCore.disapprovals(0, disapproverDrake), true);
  }

  function test_SuccessfulDisapprovalWithReason(string calldata reason) public {
    ActionInfo memory actionInfo = _createApproveAndQueueAction();
    vm.expectEmit();
    emit DisapprovalCast(actionInfo.id, disapproverDrake, 1, reason);
    vm.prank(disapproverDrake);
    mpCore.castDisapproval(actionInfo, uint8(Roles.Disapprover), reason);
  }

  function test_RevertIf_ActionNotQueued() public {
    ActionInfo memory actionInfo = _createAction();

    vm.expectRevert(abi.encodePacked(LlamaCore.InvalidActionState.selector, uint256(ActionState.Queued)));
    mpCore.castDisapproval(actionInfo, uint8(Roles.Disapprover));
  }

  function test_RevertIf_DuplicateDisapproval() public {
    ActionInfo memory actionInfo = _createApproveAndQueueAction();

    _disapproveAction(disapproverDrake, actionInfo);

    vm.expectRevert(LlamaCore.DuplicateCast.selector);
    vm.prank(disapproverDrake);
    mpCore.castDisapproval(actionInfo, uint8(Roles.Disapprover));
  }

  function test_RevertIf_InvalidPolicyholder() public {
    ActionInfo memory actionInfo = _createApproveAndQueueAction();
    address notPolicyholder = 0x9D3de545F58C696946b4Cf2c884fcF4f7914cB53;
    vm.prank(notPolicyholder);

    vm.expectRevert(LlamaCore.InvalidPolicyholder.selector);
    mpCore.castDisapproval(actionInfo, uint8(Roles.Disapprover));

    vm.prank(disapproverDrake);
    mpCore.castDisapproval(actionInfo, uint8(Roles.Disapprover));
  }

  function test_FailsIfDisapproved() public {
    ActionInfo memory actionInfo = _createApproveAndQueueAction();

    vm.prank(disapproverDave);
    mpCore.castDisapproval(actionInfo, uint8(Roles.Disapprover));
    vm.prank(disapproverDrake);
    mpCore.castDisapproval(actionInfo, uint8(Roles.Disapprover));

    ActionState state = mpCore.getActionState(actionInfo);
    assertEq(uint8(state), uint8(ActionState.Failed));

    vm.expectRevert(abi.encodeWithSelector(LlamaCore.InvalidActionState.selector, ActionState.Queued));
    mpCore.executeAction(actionInfo);
  }
}

contract CastDisapprovalBySig is LlamaCoreTest {
  function createOffchainSignature(ActionInfo memory actionInfo, uint256 privateKey)
    internal
    view
    returns (uint8 v, bytes32 r, bytes32 s)
  {
    LlamaCoreSigUtils.CastDisapproval memory castDisapproval = LlamaCoreSigUtils.CastDisapproval({
      actionInfo: actionInfo,
      role: uint8(Roles.Disapprover),
      reason: "",
      policyholder: disapproverDrake,
      nonce: 0
    });
    bytes32 digest = getCastDisapprovalTypedDataHash(castDisapproval);
    (v, r, s) = vm.sign(privateKey, digest);
  }

  function castDisapprovalBySig(ActionInfo memory actionInfo, uint8 v, bytes32 r, bytes32 s) internal {
    mpCore.castDisapprovalBySig(actionInfo, uint8(Roles.Disapprover), "", disapproverDrake, v, r, s);
  }

  function _createApproveAndQueueAction() internal returns (ActionInfo memory actionInfo) {
    actionInfo = _createAction();
    _approveAction(approverAdam, actionInfo);
    _approveAction(approverAlicia, actionInfo);

    vm.warp(block.timestamp + 6 days);

    assertEq(actionInfo.strategy.isActionApproved(actionInfo), true);
    _queueAction(actionInfo);
  }

  function test_CastsDisapprovalBySig() public {
    ActionInfo memory actionInfo = _createApproveAndQueueAction();

    (uint8 v, bytes32 r, bytes32 s) = createOffchainSignature(actionInfo, disapproverDrakePrivateKey);

    vm.expectEmit();
    emit DisapprovalCast(actionInfo.id, disapproverDrake, 1, "");

    castDisapprovalBySig(actionInfo, v, r, s);

    assertEq(mpCore.getAction(0).totalDisapprovals, 1);
    assertEq(mpCore.disapprovals(0, disapproverDrake), true);
  }

  function test_CheckNonceIncrements() public {
    ActionInfo memory actionInfo = _createApproveAndQueueAction();

    (uint8 v, bytes32 r, bytes32 s) = createOffchainSignature(actionInfo, disapproverDrakePrivateKey);

    assertEq(mpCore.nonces(disapproverDrake, LlamaCore.castDisapprovalBySig.selector), 0);
    castDisapprovalBySig(actionInfo, v, r, s);
    assertEq(mpCore.nonces(disapproverDrake, LlamaCore.castDisapprovalBySig.selector), 1);
  }

  function test_OperationCannotBeReplayed() public {
    ActionInfo memory actionInfo = _createApproveAndQueueAction();

    (uint8 v, bytes32 r, bytes32 s) = createOffchainSignature(actionInfo, disapproverDrakePrivateKey);
    castDisapprovalBySig(actionInfo, v, r, s);
    // Invalid Signature error since the recovered signer address during the second call is not the same as policyholder
    // since nonce has increased.
    vm.expectRevert(LlamaCore.InvalidSignature.selector);
    castDisapprovalBySig(actionInfo, v, r, s);
  }

  function test_RevertIf_SignerIsNotPolicyHolder() public {
    ActionInfo memory actionInfo = _createApproveAndQueueAction();

    (, uint256 randomSignerPrivateKey) = makeAddrAndKey("randomSigner");
    (uint8 v, bytes32 r, bytes32 s) = createOffchainSignature(actionInfo, randomSignerPrivateKey);
    // Invalid Signature error since the recovered signer address during the second call is not the same as policyholder
    // since nonce has increased.
    vm.expectRevert(LlamaCore.InvalidSignature.selector);
    castDisapprovalBySig(actionInfo, v, r, s);
  }

  function test_RevertIf_SignerIsZeroAddress() public {
    ActionInfo memory actionInfo = _createApproveAndQueueAction();

    (uint8 v, bytes32 r, bytes32 s) = createOffchainSignature(actionInfo, disapproverDrakePrivateKey);
    // Invalid Signature error since the recovered signer address is zero address due to invalid signature values
    // (v,r,s).
    vm.expectRevert(LlamaCore.InvalidSignature.selector);
    castDisapprovalBySig(actionInfo, (v + 1), r, s);
  }

  function test_FailsIfDisapproved() public {
    ActionInfo memory actionInfo = _createApproveAndQueueAction();

    (uint8 v, bytes32 r, bytes32 s) = createOffchainSignature(actionInfo, disapproverDrakePrivateKey);

    // First disapproval.
    vm.expectEmit();
    emit DisapprovalCast(actionInfo.id, disapproverDrake, 1, "");
    castDisapprovalBySig(actionInfo, v, r, s);
    assertEq(mpCore.getAction(actionInfo.id).totalDisapprovals, 1);

    // Second disapproval.
    vm.prank(disapproverDave);
    mpCore.castDisapproval(actionInfo, uint8(Roles.Disapprover));

    // Assertions.
    ActionState state = mpCore.getActionState(actionInfo);
    assertEq(uint8(state), uint8(ActionState.Failed));

    vm.expectRevert(abi.encodeWithSelector(LlamaCore.InvalidActionState.selector, ActionState.Queued));
    mpCore.executeAction(actionInfo);
  }
}

contract CreateAndAuthorizeStrategies is LlamaCoreTest {
  function testFuzz_RevertIf_CallerIsNotLlama(address caller) public {
    vm.assume(caller != address(mpCore));
    vm.expectRevert(LlamaCore.OnlyLlama.selector);
    RelativeStrategyConfig[] memory newStrategies = new RelativeStrategyConfig[](3);

    vm.prank(caller);
    mpCore.createAndAuthorizeStrategies(relativeStrategyLogic, encodeStrategyConfigs(newStrategies));
  }

  function test_CreateNewStrategies(uint256 salt1, uint256 salt2, uint256 salt3, bool isFixedLengthApprovalPeriod)
    public
  {
    RelativeStrategyConfig[] memory newStrategies = new RelativeStrategyConfig[](3);
    ILlamaStrategy[] memory strategyAddresses = new ILlamaStrategy[](3);
    vm.assume(salt1 != salt2);
    vm.assume(salt1 != salt3);
    vm.assume(salt2 != salt3);

    newStrategies[0] = _createStrategy(salt1, isFixedLengthApprovalPeriod);
    newStrategies[1] = _createStrategy(salt2, isFixedLengthApprovalPeriod);
    newStrategies[2] = _createStrategy(salt3, isFixedLengthApprovalPeriod);

    for (uint256 i; i < newStrategies.length; i++) {
      strategyAddresses[i] = lens.computeLlamaStrategyAddress(
        address(relativeStrategyLogic), encodeStrategy(newStrategies[i]), address(mpCore)
      );
    }

    vm.startPrank(address(mpCore));

    vm.expectEmit();
    emit StrategyAuthorized(strategyAddresses[0], address(relativeStrategyLogic), encodeStrategy(newStrategies[0]));
    vm.expectEmit();
    emit StrategyAuthorized(strategyAddresses[1], address(relativeStrategyLogic), encodeStrategy(newStrategies[1]));
    vm.expectEmit();
    emit StrategyAuthorized(strategyAddresses[2], address(relativeStrategyLogic), encodeStrategy(newStrategies[2]));

    mpCore.createAndAuthorizeStrategies(relativeStrategyLogic, encodeStrategyConfigs(newStrategies));

    assertEq(mpCore.authorizedStrategies(strategyAddresses[0]), true);
    assertEq(mpCore.authorizedStrategies(strategyAddresses[1]), true);
    assertEq(mpCore.authorizedStrategies(strategyAddresses[2]), true);
  }

  function test_CreateNewStrategiesWithAdditionalStrategyLogic() public {
    address additionalStrategyLogic = _deployAndAuthorizeAdditionalStrategyLogic();

    RelativeStrategyConfig[] memory newStrategies = new RelativeStrategyConfig[](3);
    ILlamaStrategy[] memory strategyAddresses = new ILlamaStrategy[](3);

    newStrategies[0] = RelativeStrategyConfig({
      approvalPeriod: 4 days,
      queuingPeriod: 14 days,
      expirationPeriod: 3 days,
      isFixedLengthApprovalPeriod: false,
      minApprovalPct: 0,
      minDisapprovalPct: 2000,
      approvalRole: uint8(Roles.Approver),
      disapprovalRole: uint8(Roles.Disapprover),
      forceApprovalRoles: new uint8[](0),
      forceDisapprovalRoles: new uint8[](0)
    });

    newStrategies[1] = RelativeStrategyConfig({
      approvalPeriod: 5 days,
      queuingPeriod: 14 days,
      expirationPeriod: 3 days,
      isFixedLengthApprovalPeriod: false,
      minApprovalPct: 0,
      minDisapprovalPct: 2000,
      approvalRole: uint8(Roles.Approver),
      disapprovalRole: uint8(Roles.Disapprover),
      forceApprovalRoles: new uint8[](0),
      forceDisapprovalRoles: new uint8[](0)
    });

    newStrategies[2] = RelativeStrategyConfig({
      approvalPeriod: 6 days,
      queuingPeriod: 14 days,
      expirationPeriod: 3 days,
      isFixedLengthApprovalPeriod: false,
      minApprovalPct: 0,
      minDisapprovalPct: 2000,
      approvalRole: uint8(Roles.Approver),
      disapprovalRole: uint8(Roles.Disapprover),
      forceApprovalRoles: new uint8[](0),
      forceDisapprovalRoles: new uint8[](0)
    });

    for (uint256 i; i < newStrategies.length; i++) {
      strategyAddresses[i] =
        lens.computeLlamaStrategyAddress(additionalStrategyLogic, encodeStrategy(newStrategies[i]), address(mpCore));
    }

    vm.startPrank(address(mpCore));

    vm.expectEmit();
    emit StrategyAuthorized(strategyAddresses[0], additionalStrategyLogic, encodeStrategy(newStrategies[0]));
    vm.expectEmit();
    emit StrategyAuthorized(strategyAddresses[1], additionalStrategyLogic, encodeStrategy(newStrategies[1]));
    vm.expectEmit();
    emit StrategyAuthorized(strategyAddresses[2], additionalStrategyLogic, encodeStrategy(newStrategies[2]));

    mpCore.createAndAuthorizeStrategies(ILlamaStrategy(additionalStrategyLogic), encodeStrategyConfigs(newStrategies));

    assertEq(mpCore.authorizedStrategies(strategyAddresses[0]), true);
    assertEq(mpCore.authorizedStrategies(strategyAddresses[1]), true);
    assertEq(mpCore.authorizedStrategies(strategyAddresses[2]), true);
  }

  function test_RevertIf_StrategyLogicNotAuthorized() public {
    RelativeStrategyConfig[] memory newStrategies = new RelativeStrategyConfig[](1);

    newStrategies[0] = RelativeStrategyConfig({
      approvalPeriod: 4 days,
      queuingPeriod: 14 days,
      expirationPeriod: 3 days,
      isFixedLengthApprovalPeriod: false,
      minApprovalPct: 0,
      minDisapprovalPct: 2000,
      approvalRole: uint8(Roles.Approver),
      disapprovalRole: uint8(Roles.Disapprover),
      forceApprovalRoles: new uint8[](0),
      forceDisapprovalRoles: new uint8[](0)
    });

    vm.startPrank(address(mpCore));

    vm.expectRevert(LlamaCore.UnauthorizedStrategyLogic.selector);
    mpCore.createAndAuthorizeStrategies(ILlamaStrategy(randomLogicAddress), encodeStrategyConfigs(newStrategies));
  }

  function test_RevertIf_StrategiesAreIdentical() public {
    RelativeStrategyConfig[] memory newStrategies = new RelativeStrategyConfig[](2);

    RelativeStrategyConfig memory duplicateStrategy = RelativeStrategyConfig({
      approvalPeriod: 4 days,
      queuingPeriod: 14 days,
      expirationPeriod: 3 days,
      isFixedLengthApprovalPeriod: false,
      minApprovalPct: 0,
      minDisapprovalPct: 2000,
      approvalRole: uint8(Roles.Approver),
      disapprovalRole: uint8(Roles.Disapprover),
      forceApprovalRoles: new uint8[](0),
      forceDisapprovalRoles: new uint8[](0)
    });

    newStrategies[0] = duplicateStrategy;
    newStrategies[1] = duplicateStrategy;

    vm.startPrank(address(mpCore));

    vm.expectRevert("ERC1167: create2 failed");
    mpCore.createAndAuthorizeStrategies(relativeStrategyLogic, encodeStrategyConfigs(newStrategies));
  }

  function test_RevertIf_IdenticalStrategyIsAlreadyDeployed() public {
    RelativeStrategyConfig[] memory newStrategies1 = new RelativeStrategyConfig[](1);
    RelativeStrategyConfig[] memory newStrategies2 = new RelativeStrategyConfig[](1);

    RelativeStrategyConfig memory duplicateStrategy = RelativeStrategyConfig({
      approvalPeriod: 4 days,
      queuingPeriod: 14 days,
      expirationPeriod: 3 days,
      isFixedLengthApprovalPeriod: false,
      minApprovalPct: 0,
      minDisapprovalPct: 2000,
      approvalRole: uint8(Roles.Approver),
      disapprovalRole: uint8(Roles.Disapprover),
      forceApprovalRoles: new uint8[](0),
      forceDisapprovalRoles: new uint8[](0)
    });

    newStrategies1[0] = duplicateStrategy;
    newStrategies2[0] = duplicateStrategy;

    vm.startPrank(address(mpCore));
    mpCore.createAndAuthorizeStrategies(relativeStrategyLogic, encodeStrategyConfigs(newStrategies1));

    vm.expectRevert("ERC1167: create2 failed");
    mpCore.createAndAuthorizeStrategies(relativeStrategyLogic, encodeStrategyConfigs(newStrategies2));
  }

  function test_CanBeCalledByASuccessfulAction() public {
    address actionCreatorAustin = makeAddr("actionCreatorAustin");

    RelativeStrategyConfig[] memory newStrategies = new RelativeStrategyConfig[](1);

    newStrategies[0] = RelativeStrategyConfig({
      approvalPeriod: 4 days,
      queuingPeriod: 14 days,
      expirationPeriod: 3 days,
      isFixedLengthApprovalPeriod: false,
      minApprovalPct: 0,
      minDisapprovalPct: 2000,
      approvalRole: uint8(Roles.Approver),
      disapprovalRole: uint8(Roles.Disapprover),
      forceApprovalRoles: new uint8[](0),
      forceDisapprovalRoles: new uint8[](0)
    });

    ILlamaStrategy strategyAddress = lens.computeLlamaStrategyAddress(
      address(relativeStrategyLogic), encodeStrategy(newStrategies[0]), address(mpCore)
    );

    vm.prank(address(mpCore));
    mpPolicy.setRoleHolder(uint8(Roles.TestRole2), actionCreatorAustin, DEFAULT_ROLE_QTY, DEFAULT_ROLE_EXPIRATION);

    bytes memory data = abi.encodeCall(
      LlamaCore.createAndAuthorizeStrategies, (relativeStrategyLogic, encodeStrategyConfigs(newStrategies))
    );
    vm.prank(actionCreatorAustin);
    uint256 actionId = mpCore.createAction(uint8(Roles.TestRole2), mpStrategy1, address(mpCore), 0, data);
    ActionInfo memory actionInfo = ActionInfo(actionId, actionCreatorAustin, mpStrategy1, address(mpCore), 0, data);

    vm.warp(block.timestamp + 1);

    _approveAction(approverAdam, actionInfo);
    _approveAction(approverAlicia, actionInfo);

    vm.warp(block.timestamp + 6 days);

    mpCore.queueAction(actionInfo);

    vm.warp(block.timestamp + 5 days);

    mpCore.executeAction(actionInfo);

    assertEq(mpCore.authorizedStrategies(strategyAddress), true);
  }
}

contract UnauthorizeStrategies is LlamaCoreTest {
  function testFuzz_RevertIf_CallerIsNotLlama(address caller) public {
    vm.assume(caller != address(mpCore));
    vm.expectRevert(LlamaCore.OnlyLlama.selector);
    ILlamaStrategy[] memory strategies = new ILlamaStrategy[](0);

    vm.prank(caller);
    mpCore.unauthorizeStrategies(strategies);
  }

  function test_UnauthorizeStrategies() public {
    vm.startPrank(address(mpCore));
    assertEq(mpCore.authorizedStrategies(mpStrategy1), true);
    assertEq(mpCore.authorizedStrategies(mpStrategy2), true);

    vm.expectEmit();
    emit StrategyUnauthorized(mpStrategy1);
    vm.expectEmit();
    emit StrategyUnauthorized(mpStrategy2);

    ILlamaStrategy[] memory strategies = new ILlamaStrategy[](2);
    strategies[0] = mpStrategy1;
    strategies[1] = mpStrategy2;

    mpCore.unauthorizeStrategies(strategies);

    assertEq(mpCore.authorizedStrategies(mpStrategy1), false);
    assertEq(mpCore.authorizedStrategies(mpStrategy2), false);
    vm.stopPrank();

    vm.prank(actionCreatorAaron);
    vm.expectRevert(LlamaCore.InvalidStrategy.selector);
    mpCore.createAction(
      uint8(Roles.ActionCreator), mpStrategy1, address(mockProtocol), 0, abi.encodeCall(MockProtocol.pause, (true))
    );
  }
}

contract CreateAccounts is LlamaCoreTest {
  function testFuzz_RevertIf_CallerIsNotLlama(address caller) public {
    vm.assume(caller != address(mpCore));
    vm.expectRevert(LlamaCore.OnlyLlama.selector);
    string[] memory newAccounts = Solarray.strings("LlamaAccount2", "LlamaAccount3", "LlamaAccount4");

    vm.prank(caller);
    mpCore.createAccounts(newAccounts);
  }

  function test_CreateNewAccounts() public {
    string[] memory newAccounts = Solarray.strings("LlamaAccount2", "LlamaAccount3", "LlamaAccount4");
    LlamaAccount[] memory accountAddresses = new LlamaAccount[](3);

    for (uint256 i; i < newAccounts.length; i++) {
      accountAddresses[i] = lens.computeLlamaAccountAddress(address(accountLogic), newAccounts[i], address(mpCore));
    }

    vm.expectEmit();
    emit AccountCreated(accountAddresses[0], newAccounts[0]);
    vm.expectEmit();
    emit AccountCreated(accountAddresses[1], newAccounts[1]);
    vm.expectEmit();
    emit AccountCreated(accountAddresses[2], newAccounts[2]);

    vm.prank(address(mpCore));
    mpCore.createAccounts(newAccounts);
  }

  function test_RevertIf_Reinitialized() public {
    string[] memory newAccounts = Solarray.strings("LlamaAccount2", "LlamaAccount3", "LlamaAccount4");
    LlamaAccount[] memory accountAddresses = new LlamaAccount[](3);

    for (uint256 i; i < newAccounts.length; i++) {
      accountAddresses[i] = lens.computeLlamaAccountAddress(address(accountLogic), newAccounts[i], address(mpCore));
    }

    vm.startPrank(address(mpCore));
    mpCore.createAccounts(newAccounts);

    vm.expectRevert(bytes("Initializable: contract is already initialized"));
    accountAddresses[0].initialize(newAccounts[0]);

    vm.expectRevert(bytes("Initializable: contract is already initialized"));
    accountAddresses[1].initialize(newAccounts[1]);

    vm.expectRevert(bytes("Initializable: contract is already initialized"));
    accountAddresses[2].initialize(newAccounts[2]);
  }

  function test_RevertIf_AccountsAreIdentical() public {
    string[] memory newAccounts = Solarray.strings("LlamaAccount1", "LlamaAccount1");
    vm.prank(address(mpCore));
    vm.expectRevert("ERC1167: create2 failed");
    mpCore.createAccounts(newAccounts);
  }

  function test_RevertIf_IdenticalAccountIsAlreadyDeployed() public {
    string[] memory newAccounts1 = Solarray.strings("LlamaAccount1");
    string[] memory newAccounts2 = Solarray.strings("LlamaAccount1");
    vm.startPrank(address(mpCore));
    mpCore.createAccounts(newAccounts1);

    vm.expectRevert("ERC1167: create2 failed");
    mpCore.createAccounts(newAccounts2);
  }

  function test_CanBeCalledByASuccessfulAction() public {
    string memory name = "LlamaAccount1";
    address actionCreatorAustin = makeAddr("actionCreatorAustin");
    string[] memory newAccounts = Solarray.strings(name);

    vm.prank(address(mpCore));
    mpPolicy.setRoleHolder(uint8(Roles.TestRole2), actionCreatorAustin, DEFAULT_ROLE_QTY, DEFAULT_ROLE_EXPIRATION);

    LlamaAccount accountAddress = lens.computeLlamaAccountAddress(address(accountLogic), name, address(mpCore));

    bytes memory data = abi.encodeCall(LlamaCore.createAccounts, (newAccounts));
    vm.prank(actionCreatorAustin);
    uint256 actionId = mpCore.createAction(uint8(Roles.TestRole2), mpStrategy1, address(mpCore), 0, data);
    ActionInfo memory actionInfo = ActionInfo(actionId, actionCreatorAustin, mpStrategy1, address(mpCore), 0, data);

    vm.warp(block.timestamp + 1);

    _approveAction(approverAdam, actionInfo);
    _approveAction(approverAlicia, actionInfo);

    vm.warp(block.timestamp + 6 days);

    mpCore.queueAction(actionInfo);

    vm.warp(block.timestamp + 5 days);

    vm.expectEmit();
    emit AccountCreated(accountAddress, name);
    mpCore.executeAction(actionInfo);
  }
}

contract SetGuard is LlamaCoreTest {
  event ActionGuardSet(address indexed target, bytes4 indexed selector, IActionGuard actionGuard);

  function testFuzz_RevertIf_CallerIsNotLlama(address caller, address target, bytes4 selector, IActionGuard guard)
    public
  {
    vm.assume(caller != address(mpCore));
    vm.expectRevert(LlamaCore.OnlyLlama.selector);
    vm.prank(caller);
    mpCore.setGuard(target, selector, guard);
  }

  function testFuzz_UpdatesGuardAndEmitsActionGuardSetEvent(address target, bytes4 selector, IActionGuard guard) public {
    vm.assume(target != address(mpCore) && target != address(mpPolicy));
    vm.prank(address(mpCore));
    vm.expectEmit();
    emit ActionGuardSet(target, selector, guard);
    mpCore.setGuard(target, selector, guard);
    assertEq(address(mpCore.actionGuard(target, selector)), address(guard));
  }

  function testFuzz_RevertIf_TargetIsCore(bytes4 selector, IActionGuard guard) public {
    vm.prank(address(mpCore));
    vm.expectRevert(LlamaCore.CannotUseCoreOrPolicy.selector);
    mpCore.setGuard(address(mpCore), selector, guard);
  }

  function testFuzz_RevertIf_TargetIsPolicy(bytes4 selector, IActionGuard guard) public {
    vm.prank(address(mpCore));
    vm.expectRevert(LlamaCore.CannotUseCoreOrPolicy.selector);
    mpCore.setGuard(address(mpPolicy), selector, guard);
  }
}

contract AuthorizeScript is LlamaCoreTest {
  event ScriptAuthorized(address indexed script, bool authorized);

  function testFuzz_RevertIf_CallerIsNotLlama(address caller, address script, bool authorized) public {
    vm.assume(caller != address(mpCore));
    vm.expectRevert(LlamaCore.OnlyLlama.selector);
    vm.prank(caller);
    mpCore.authorizeScript(script, authorized);
  }

  function testFuzz_UpdatesScriptMappingAndEmitsScriptAuthorizedEvent(address script, bool authorized) public {
    vm.assume(script != address(mpCore) && script != address(mpPolicy));
    vm.prank(address(mpCore));
    vm.expectEmit();
    emit ScriptAuthorized(script, authorized);
    mpCore.authorizeScript(script, authorized);
    assertEq(mpCore.authorizedScripts(script), authorized);
  }

  function testFuzz_RevertIf_ScriptIsCore(bool authorized) public {
    vm.prank(address(mpCore));
    vm.expectRevert(LlamaCore.CannotUseCoreOrPolicy.selector);
    mpCore.authorizeScript(address(mpCore), authorized);
  }

  function testFuzz_RevertIf_ScriptIsPolicy(bool authorized) public {
    vm.prank(address(mpCore));
    vm.expectRevert(LlamaCore.CannotUseCoreOrPolicy.selector);
    mpCore.authorizeScript(address(mpPolicy), authorized);
  }
}

contract GetActionState is LlamaCoreTest {
  function testFuzz_RevertsOnInvalidAction(ActionInfo calldata actionInfo) public {
    vm.expectRevert(LlamaCore.InfoHashMismatch.selector);
    mpCore.getActionState(actionInfo);
  }

  function test_CanceledActionsHaveStateCanceled() public {
    ActionInfo memory actionInfo = _createAction();
    vm.prank(actionCreatorAaron);
    mpCore.cancelAction(actionInfo);

    uint256 currentState = uint256(mpCore.getActionState(actionInfo));
    uint256 canceledState = uint256(ActionState.Canceled);
    assertEq(currentState, canceledState);
  }

  function test_UnpassedActionsPriorToApprovalPeriodEndHaveStateActive() public {
    address actionCreatorAustin = makeAddr("actionCreatorAustin");

    vm.startPrank(address(mpCore));
    mpPolicy.setRoleHolder(uint8(Roles.TestRole2), actionCreatorAustin, DEFAULT_ROLE_QTY, DEFAULT_ROLE_EXPIRATION);
    vm.stopPrank();

    vm.prank(actionCreatorAustin);
    uint256 actionId = mpCore.createAction(
      uint8(Roles.TestRole2), mpStrategy2, address(mockProtocol), 0, abi.encodeCall(MockProtocol.pause, (true))
    );

    ActionInfo memory actionInfo = ActionInfo(
      actionId, actionCreatorAustin, mpStrategy2, address(mockProtocol), 0, abi.encodeCall(MockProtocol.pause, (true))
    );

    uint256 currentState = uint256(mpCore.getActionState(actionInfo));
    uint256 activeState = uint256(ActionState.Active);
    assertEq(currentState, activeState);
  }

  function test_ApprovedActionsWithFixedLengthHaveStateActive() public {
    ActionInfo memory actionInfo = _createAction();
    _approveAction(approverAdam, actionInfo);
    _approveAction(approverAlicia, actionInfo);

    vm.warp(block.timestamp + 1 days);

    uint256 currentState = uint256(mpCore.getActionState(actionInfo));
    uint256 activeState = uint256(ActionState.Active);
    assertEq(currentState, activeState);
  }

  function test_PassedActionsPriorToApprovalPeriodEndHaveStateApproved() public {
    address actionCreatorAustin = makeAddr("actionCreatorAustin");

    vm.startPrank(address(mpCore));
    mpPolicy.setRoleHolder(uint8(Roles.TestRole2), actionCreatorAustin, DEFAULT_ROLE_QTY, DEFAULT_ROLE_EXPIRATION);
    vm.stopPrank();

    vm.prank(actionCreatorAustin);
    uint256 actionId = mpCore.createAction(
      uint8(Roles.TestRole2), mpStrategy2, address(mockProtocol), 0, abi.encodeCall(MockProtocol.pause, (true))
    );
    vm.warp(block.timestamp + 1);

    ActionInfo memory actionInfo = ActionInfo(
      actionId, actionCreatorAustin, mpStrategy2, address(mockProtocol), 0, abi.encodeCall(MockProtocol.pause, (true))
    );

    uint256 currentState = uint256(mpCore.getActionState(actionInfo));
    uint256 activeState = uint256(ActionState.Active);
    assertEq(currentState, activeState);

    _approveAction(approverAdam, actionInfo);
    _approveAction(approverAlicia, actionInfo);
    _approveAction(approverAndy, actionInfo);

    currentState = uint256(mpCore.getActionState(actionInfo));
    uint256 approvedState = uint256(ActionState.Approved);
    assertEq(currentState, approvedState);
  }

  function testFuzz_ApprovedActionsHaveStateApproved(uint256 _timeSinceCreation) public {
    ActionInfo memory actionInfo = _createAction();
    _approveAction(approverAdam, actionInfo);
    _approveAction(approverAlicia, actionInfo);

    uint256 approvalEndTime = toRelativeStrategy(actionInfo.strategy).approvalEndTime(actionInfo);
    vm.assume(_timeSinceCreation < toRelativeStrategy(mpStrategy1).approvalPeriod() * 2);
    vm.warp(block.timestamp + _timeSinceCreation);

    uint256 currentState = uint256(mpCore.getActionState(actionInfo));
    uint256 expectedState = uint256(block.timestamp < approvalEndTime ? ActionState.Active : ActionState.Approved);
    assertEq(currentState, expectedState);
  }

  function test_QueuedActionsHaveStateQueued() public {
    ActionInfo memory actionInfo = _createAction();

    _approveAction(approverAdam, actionInfo);
    _approveAction(approverAlicia, actionInfo);

    vm.warp(block.timestamp + 6 days);

    assertEq(mpStrategy1.isActionApproved(actionInfo), true);
    _queueAction(actionInfo);

    uint256 currentState = uint256(mpCore.getActionState(actionInfo));
    uint256 queuedState = uint256(ActionState.Queued);
    assertEq(currentState, queuedState);
  }

  function test_ExecutedActionsHaveStateExecuted() public {
    ActionInfo memory actionInfo = _createAction();

    _approveAction(approverAdam, actionInfo);
    _approveAction(approverAlicia, actionInfo);

    vm.warp(block.timestamp + 6 days);

    assertEq(mpStrategy1.isActionApproved(actionInfo), true);
    _queueAction(actionInfo);

    _disapproveAction(disapproverDave, actionInfo);

    vm.warp(block.timestamp + 5 days);

    _executeAction(actionInfo);

    uint256 currentState = uint256(mpCore.getActionState(actionInfo));
    uint256 executedState = uint256(ActionState.Executed);
    assertEq(currentState, executedState);
  }

  function test_RejectedActionsHaveStateFailed() public {
    ActionInfo memory actionInfo = _createAction();
    vm.warp(block.timestamp + 12 days);

    uint256 currentState = uint256(mpCore.getActionState(actionInfo));
    uint256 failedState = uint256(ActionState.Failed);
    assertEq(currentState, failedState);
  }
}

contract LlamaCoreHarness is LlamaCore {
  function infoHash_exposed(ActionInfo calldata actionInfo) external pure returns (bytes32) {
    return _infoHash(actionInfo);
  }

  function infoHash_exposed(
    uint256 id,
    address creator,
    ILlamaStrategy strategy,
    address target,
    uint256 value,
    bytes calldata data
  ) external pure returns (bytes32) {
    return _infoHash(id, creator, strategy, target, value, data);
  }
}

contract InfoHash is LlamaCoreTest {
  LlamaCoreHarness llamaCoreHarness;

  function setUp() public override {
    llamaCoreHarness = new LlamaCoreHarness();
  }

  function testFuzz_InfoHashMethodsAreEquivalent(ActionInfo calldata actionInfo) public {
    bytes32 infoHash1 = llamaCoreHarness.infoHash_exposed(actionInfo);
    bytes32 infoHash2 = llamaCoreHarness.infoHash_exposed(
      actionInfo.id, actionInfo.creator, actionInfo.strategy, actionInfo.target, actionInfo.value, actionInfo.data
    );
    assertEq(infoHash1, infoHash2);
  }
}<|MERGE_RESOLUTION|>--- conflicted
+++ resolved
@@ -756,8 +756,6 @@
     // Checking that the result is a delegatecall because msg.sender is this contract and not mpCore
     emit ActionExecuted(_actionInfo.id, address(this), mpStrategy1, actionCreatorAustin, abi.encode(address(this)));
     mpCore.executeAction(_actionInfo);
-<<<<<<< HEAD
-=======
   }
 
   function test_RevertIf_Slot0Changes() public {
@@ -807,7 +805,6 @@
 
     vm.expectRevert(LlamaCore.Slot0Changed.selector);
     mpCore.executeAction(_actionInfo2);
->>>>>>> 3d3eb8a8
   }
 
   function test_RevertIf_NotQueued() public {
