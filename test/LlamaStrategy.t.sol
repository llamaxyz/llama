--- conflicted
+++ resolved
@@ -13,13 +13,9 @@
 import {ActionState} from "src/lib/Enums.sol";
 import {ActionInfo} from "src/lib/Structs.sol";
 import {RoleDescription} from "src/lib/UDVTs.sol";
-<<<<<<< HEAD
 import {AbsolutePeerReview} from "src/strategies/AbsolutePeerReview.sol";
 import {AbsoluteQuorum} from "src/strategies/AbsoluteQuorum.sol";
 import {RelativeQuorum} from "src/strategies/RelativeQuorum.sol";
-=======
-import {AbsoluteStrategyBase} from "src/strategies/AbsoluteStrategyBase.sol";
->>>>>>> 97a71399
 import {LlamaCore} from "src/LlamaCore.sol";
 import {LlamaPolicy} from "src/LlamaPolicy.sol";
 import {DeployUtils} from "script/DeployUtils.sol";
@@ -195,7 +191,7 @@
     strategyConfigs[0] = strategyConfig;
 
     vm.prank(address(mpExecutor));
-// left off here
+    // left off here
     mpCore.createStrategies(absoluteQuorumLogic, DeployUtils.encodeStrategyConfigs(strategyConfigs));
 
     newStrategy = lens.computeLlamaStrategyAddress(
@@ -628,11 +624,7 @@
     vm.prank(address(mpExecutor));
 
     vm.expectRevert(abi.encodeWithSelector(AbsoluteStrategyBase.InvalidMinApprovals.selector, minApprovals));
-<<<<<<< HEAD
     mpCore.createStrategies(absolutePeerReviewLogic, DeployUtils.encodeStrategyConfigs(strategyConfigs));
-=======
-    mpCore.createStrategies(peerReviewLogic, DeployUtils.encodeStrategyConfigs(strategyConfigs));
->>>>>>> 97a71399
   }
 
   function test_RevertIf_SetAllHoldersRoleAsForceApprovalRoleAbsolutePeerReview() public {
@@ -660,11 +652,7 @@
 
     vm.prank(address(mpExecutor));
     vm.expectRevert(abi.encodeWithSelector(AbsoluteStrategyBase.InvalidRole.selector, uint8(Roles.AllHolders)));
-<<<<<<< HEAD
     mpCore.createStrategies(absolutePeerReviewLogic, DeployUtils.encodeStrategyConfigs(strategyConfigs));
-=======
-    mpCore.createStrategies(peerReviewLogic, DeployUtils.encodeStrategyConfigs(strategyConfigs));
->>>>>>> 97a71399
   }
 
   function test_RevertIf_SetAllHoldersRoleAsForceDisapprovalRoleAbsolutePeerReview() public {
@@ -693,11 +681,7 @@
     vm.prank(address(mpExecutor));
 
     vm.expectRevert(abi.encodeWithSelector(AbsoluteStrategyBase.InvalidRole.selector, uint8(Roles.AllHolders)));
-<<<<<<< HEAD
     mpCore.createStrategies(absolutePeerReviewLogic, DeployUtils.encodeStrategyConfigs(strategyConfigs));
-=======
-    mpCore.createStrategies(peerReviewLogic, DeployUtils.encodeStrategyConfigs(strategyConfigs));
->>>>>>> 97a71399
   }
 
   function test_RevertIf_SetAllHoldersRoleAsForceApprovalRoleRelativeQuorum() public {
@@ -770,7 +754,9 @@
     assertEq(_isActionApproved, true);
   }
 
-  function testFuzz_AbsolutePeerReview_ReturnsTrueForPassedActions(uint256 _actionApprovals, uint256 _numberOfPolicies) public {
+  function testFuzz_AbsolutePeerReview_ReturnsTrueForPassedActions(uint256 _actionApprovals, uint256 _numberOfPolicies)
+    public
+  {
     _numberOfPolicies = bound(_numberOfPolicies, 2, 100);
     _actionApprovals =
       bound(_actionApprovals, FixedPointMathLib.mulDivUp(_numberOfPolicies, 4000, 10_000), _numberOfPolicies);
@@ -817,7 +803,9 @@
     assertEq(_isActionApproved, false);
   }
 
-  function testFuzz_AbsolutePeerReview_ReturnsFalseForFailedActions(uint256 _actionApprovals, uint256 _numberOfPolicies) public {
+  function testFuzz_AbsolutePeerReview_ReturnsFalseForFailedActions(uint256 _actionApprovals, uint256 _numberOfPolicies)
+    public
+  {
     _numberOfPolicies = bound(_numberOfPolicies, 2, 100);
     _actionApprovals = bound(_actionApprovals, 0, FixedPointMathLib.mulDivUp(_numberOfPolicies, 3000, 10_000) - 1);
     uint256 approvalThreshold = FixedPointMathLib.mulDivUp(_numberOfPolicies, 4000, 10_000);
@@ -1291,9 +1279,10 @@
     mpPolicy.setRolePermission(uint8(Roles.TestRole1), newPermissionId, true);
   }
 
-  function testFuzz_AbsolutePeerReview_RevertIf_NotEnoughApprovalQuantity(uint256 _roleQuantity, uint256 _otherRoleHolders)
-    external
-  {
+  function testFuzz_AbsolutePeerReview_RevertIf_NotEnoughApprovalQuantity(
+    uint256 _roleQuantity,
+    uint256 _otherRoleHolders
+  ) external {
     _roleQuantity = bound(_roleQuantity, 100, 1000);
     uint256 threshold = _roleQuantity / 2;
     ILlamaStrategy testStrategy =
@@ -1305,14 +1294,16 @@
     );
   }
 
-  function testFuzz_AbsolutePeerReview_RevertIf_NotEnoughDisapprovalQuantity(uint256 _roleQuantity, uint256 _otherRoleHolders)
-    external
-  {
+  function testFuzz_AbsolutePeerReview_RevertIf_NotEnoughDisapprovalQuantity(
+    uint256 _roleQuantity,
+    uint256 _otherRoleHolders
+  ) external {
     _roleQuantity = bound(_roleQuantity, 100, 1000);
     uint256 threshold = _roleQuantity / 2;
 
-    ILlamaStrategy testStrategy =
-      createAbsolutePeerReviewWithDisproportionateQuantity(false, toUint128(threshold), _roleQuantity, _otherRoleHolders);
+    ILlamaStrategy testStrategy = createAbsolutePeerReviewWithDisproportionateQuantity(
+      false, toUint128(threshold), _roleQuantity, _otherRoleHolders
+    );
 
     vm.expectRevert(AbsoluteStrategyBase.InsufficientDisapprovalQuantity.selector);
     mpCore.createAction(
@@ -1439,15 +1430,9 @@
       new uint8[](0),
       new uint8[](0)
     );
-<<<<<<< HEAD
     ActionInfo memory actionInfo = createAction(absolutePeerReview);
     vm.expectRevert(abi.encodeWithSelector(AbsoluteStrategyBase.InvalidRole.selector, uint8(Roles.Approver)));
     absolutePeerReview.isApprovalEnabled(actionInfo, address(0), uint8(Roles.TestRole1));
-=======
-    ActionInfo memory actionInfo = createAction(peerReview);
-    vm.expectRevert(abi.encodeWithSelector(AbsoluteStrategyBase.InvalidRole.selector, uint8(Roles.Approver)));
-    peerReview.isApprovalEnabled(actionInfo, address(0), uint8(Roles.TestRole1));
->>>>>>> 97a71399
   }
 
   function test_AbsolutePeerReview_ActionCreatorCannotApprove() public {
@@ -1500,15 +1485,9 @@
       new uint8[](0),
       new uint8[](0)
     );
-<<<<<<< HEAD
     ActionInfo memory actionInfo = createAction(absolutePeerReview);
     vm.expectRevert(abi.encodeWithSelector(AbsoluteStrategyBase.InvalidRole.selector, uint8(Roles.Disapprover)));
     absolutePeerReview.isDisapprovalEnabled(actionInfo, address(0), uint8(Roles.TestRole1));
-=======
-    ActionInfo memory actionInfo = createAction(peerReview);
-    vm.expectRevert(abi.encodeWithSelector(AbsoluteStrategyBase.InvalidRole.selector, uint8(Roles.Disapprover)));
-    peerReview.isDisapprovalEnabled(actionInfo, address(0), uint8(Roles.TestRole1));
->>>>>>> 97a71399
   }
 
   function test_AbsolutePeerReview_ActionCreatorCannotDisapprove() public {
