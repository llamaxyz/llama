// SPDX-License-Identifier: MIT
pragma solidity ^0.8.19;

import {Test, console2} from "forge-std/Test.sol";
import {CommonBase} from "forge-std/Base.sol";
import {StdCheats} from "forge-std/StdCheats.sol";
import {StdUtils} from "forge-std/StdUtils.sol";

import {VertexCore} from "src/VertexCore.sol";
import {VertexFactory} from "src/VertexFactory.sol";
import {VertexPolicy} from "src/VertexPolicy.sol";
import {Strategy, RoleHolderData, RolePermissionData} from "src/lib/Structs.sol";

import {Roles, VertexTestSetup} from "test/utils/VertexTestSetup.sol";
import {BaseHandler} from "test/invariants/BaseHandler.sol";

contract VertexFactoryHandler is BaseHandler {
  uint128 DEFAULT_ROLE_QTY = 1;
  uint64 DEFAULT_ROLE_EXPIRATION = type(uint64).max;

  // =========================
  // ======== Storage ========
  // =========================

  // Used to track the last seen `vertexCount` value.
  uint256[] public vertexCounts;

  // The salt is a function of name and symbol. To ensure we get a different contract address each
  // time we deterministically update this value to track what the next name and symbol will be.
  uint256 nextNameCounter = 0;

  // =============================
  // ======== Constructor ========
  // =============================

  constructor(VertexFactory _vertexFactory, VertexCore _vertexCore) BaseHandler(_vertexFactory, _vertexCore) {
    vertexCounts.push(VERTEX_FACTORY.vertexCount());
  }

  // ==========================
  // ======== Helpers =========
  // ==========================

  function name() internal returns (string memory currentName) {
    currentName = string.concat("NAME_", vm.toString(nextNameCounter++));
  }

  function getVertexCounts() public view returns (uint256[] memory) {
    return vertexCounts;
  }

  function callSummary() public view override {
    BaseHandler.callSummary();
    console2.log("vertexFactory_deploy             ", calls["vertexFactory_deploy"]);
  }

  // =====================================
  // ======== Methods for Fuzzer =========
  // =====================================

  function vertexFactory_deploy() public recordCall("vertexFactory_deploy") {
    // We don't care about the parameters, we just need it to execute successfully.
    vm.prank(address(VERTEX_FACTORY.ROOT_VERTEX()));
    RoleHolderData[] memory roleHolders = new RoleHolderData[](1);
    roleHolders[0] =
      RoleHolderData(uint8(Roles.Admin), makeAddr("dummyAdmin"), DEFAULT_ROLE_QTY, DEFAULT_ROLE_EXPIRATION);

<<<<<<< HEAD
    VERTEX_FACTORY.deploy(
      name(), address(0), address(0), new Strategy[](0), new string[](0), roleHolders, new RolePermissionData[](0)
=======
    vertexFactory.deploy(
      name(),
      address(0),
      address(0),
      new Strategy[](0),
      new string[](0),
      new string[](0),
      roleHolders,
      new RolePermissionData[](0)
>>>>>>> 5075751d
    );
    vertexCounts.push(VERTEX_FACTORY.vertexCount());
  }
}

contract VertexFactoryInvariants is VertexTestSetup {
  // TODO Remove inheritance on VertexCoreTest once https://github.com/llama-community/vertex-v1/issues/38 is
  // completed. Inheriting from it now just to simplify the test setup, but ideally our invariant
  // tests would not be coupled to our unit tests in this way.

  VertexFactoryHandler public handler;

  function setUp() public override {
    VertexTestSetup.setUp();
    handler = new VertexFactoryHandler(factory, mpCore);

    // Target the handler contract and only call it's `vertexFactory_deploy` method. We use
    // `excludeArtifact` to prevent contracts deployed by the factory from automatically being
    // added to the target contracts list (by default, deployed contracts are automatically
    // added to the target contracts list). We then use `targetSelector` to filter out all
    // methods from the handler except for `vertexFactory_deploy`.
    targetSender(makeAddr("invariantSender")); // TODO why does removing this result in failure due to clone being
      // deployed to a sender's address?

    excludeArtifact("VertexCore");
    excludeArtifact("VertexPolicy");
    excludeArtifact("VertexStrategy");
    excludeArtifact("VertexAccount");

    bytes4[] memory selectors = new bytes4[](1);
    selectors[0] = handler.vertexFactory_deploy.selector;
    FuzzSelector memory selector = FuzzSelector({addr: address(handler), selectors: selectors});
    targetSelector(selector);
    targetContract(address(handler));
  }

  // ======================================
  // ======== Invariant Assertions ========
  // ======================================

  // The vertexCount state variable should only increase, and be incremented by 1 with each
  // successful deploy.
  function assertInvariant_VertexCountMonotonicallyIncreases() internal view {
    uint256[] memory vertexCounts = handler.getVertexCounts();
    for (uint256 i = 1; i < vertexCounts.length; i++) {
      require(vertexCounts[i] == vertexCounts[i - 1] + 1, "vertexCount did not monotonically increase");
    }
  }

  // =================================
  // ======== Invariant Tests ========
  // =================================

  function invariant_VertexCountMonotonicallyIncreases() public view {
    assertInvariant_VertexCountMonotonicallyIncreases();
  }

  function invariant_CallSummary() public view {
    handler.callSummary();
  }
}<|MERGE_RESOLUTION|>--- conflicted
+++ resolved
@@ -65,11 +65,7 @@
     roleHolders[0] =
       RoleHolderData(uint8(Roles.Admin), makeAddr("dummyAdmin"), DEFAULT_ROLE_QTY, DEFAULT_ROLE_EXPIRATION);
 
-<<<<<<< HEAD
     VERTEX_FACTORY.deploy(
-      name(), address(0), address(0), new Strategy[](0), new string[](0), roleHolders, new RolePermissionData[](0)
-=======
-    vertexFactory.deploy(
       name(),
       address(0),
       address(0),
@@ -78,7 +74,6 @@
       new string[](0),
       roleHolders,
       new RolePermissionData[](0)
->>>>>>> 5075751d
     );
     vertexCounts.push(VERTEX_FACTORY.vertexCount());
   }
