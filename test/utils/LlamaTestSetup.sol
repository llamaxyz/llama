--- conflicted
+++ resolved
@@ -169,42 +169,7 @@
     bytes[] memory instanceStrategyConfigs = strategyConfigsLlamaInstance();
     bytes[] memory rootAccounts = accountConfigsRootLlama();
 
-<<<<<<< HEAD
     // Deploy the Llama instance and get a reference to the deployed LlamaCore.
-=======
-    // First we create an action to deploy a new llamaCore instance. We skip forward a block
-    // because strategies check supplies at `block.timestamp - 1`, and we just set those during
-    // the `DeployLlama.run()` call.
-    mineBlock();
-    CreateAction.run(LLAMA_INSTANCE_DEPLOYER);
-
-    // Advance the clock so that checkpoints take effect.
-    mineBlock();
-
-    // Second, we approve the action.
-    vm.prank(LLAMA_INSTANCE_DEPLOYER); // This EOA has force-approval permissions.
-    ActionInfo memory deployActionInfo = ActionInfo(
-      deployActionId,
-      LLAMA_INSTANCE_DEPLOYER, // creator
-      uint8(Roles.ActionCreator), // role
-      ILlamaStrategy(createActionScriptInput.readAddress(".rootLlamaActionCreationStrategy")),
-      address(factory), // target
-      0, // value
-      createActionCallData
-    );
-    rootCore.castApproval(uint8(Roles.ActionCreator), deployActionInfo, "");
-    rootCore.queueAction(deployActionInfo);
-
-    // Advance the clock to execute the action.
-    mineBlock();
-    Action memory action = rootCore.getAction(deployActionId);
-
-    // Skip forward to when the action can be executed.
-    vm.warp(action.minExecutionTime + 1);
-    vm.roll(block.number + 1);
-
-    // Execute the action and get a reference to the deployed LlamaCore.
->>>>>>> 16f3e3e5
     vm.recordLogs();
     DeployLlamaInstance.run(LLAMA_INSTANCE_DEPLOYER, "deployLlamaInstance.json");
     Vm.Log[] memory emittedEvents = vm.getRecordedLogs();
