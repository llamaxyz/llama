--- conflicted
+++ resolved
@@ -602,19 +602,6 @@
   function mineBlock() internal {
     vm.roll(block.number + 1);
     vm.warp(block.timestamp + 1);
-<<<<<<< HEAD
-  }
-
-  function generateAndSetRoleHolders(uint256 numberOfHolders, uint96 quantity) internal {
-    for (uint256 i = 0; i < numberOfHolders; i++) {
-      address _policyHolder = address(uint160(i + 100));
-      if (mpPolicy.balanceOf(_policyHolder) == 0) {
-        vm.prank(address(mpExecutor));
-        mpPolicy.setRoleHolder(uint8(Roles.TestRole1), _policyHolder, quantity, type(uint64).max);
-      }
-    }
-=======
->>>>>>> 16f3e3e5
   }
 
   function assertEqStrategyStatus(
