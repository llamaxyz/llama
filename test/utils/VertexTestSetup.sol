// SPDX-License-Identifier: MIT
pragma solidity ^0.8.19;

import {Test, console2} from "forge-std/Test.sol";
import {stdJson} from "forge-std/Script.sol";
import {Solarray} from "@solarray/Solarray.sol";
import {Clones} from "@openzeppelin/proxy/Clones.sol";
import {IERC20} from "@openzeppelin/token/ERC20/IERC20.sol";
import {VertexCore} from "src/VertexCore.sol";
import {VertexFactory} from "src/VertexFactory.sol";
import {MockProtocol} from "test/mock/MockProtocol.sol";
import {VertexStrategy} from "src/VertexStrategy.sol";
import {VertexAccount} from "src/VertexAccount.sol";
import {VertexPolicy} from "src/VertexPolicy.sol";
import {VertexLens} from "src/VertexLens.sol";
import {VertexPolicyTokenURI} from "src/VertexPolicyTokenURI.sol";
import {Action, Strategy, PermissionData, RoleHolderData, RolePermissionData} from "src/lib/Structs.sol";
import {RoleDescription} from "src/lib/UDVTs.sol";
import {DeployVertexProtocol} from "script/DeployVertexProtocol.s.sol";
import {SolarrayVertex} from "test/utils/SolarrayVertex.sol";

// Used for readability of tests, so they can be accessed with e.g. `uint8(Roles.ActionCreator)`.
enum Roles {
  AllHolders,
  ActionCreator,
  Approver,
  Disapprover,
  ForceApprover,
  ForceDisapprover,
  TestRole1,
  TestRole2,
  MadeUpRole
}

contract VertexTestSetup is DeployVertexProtocol, Test {
  using stdJson for string;

  // The actual length of the Roles enum is type(Roles).max *plus* 1 because
  // enums are zero-indexed. However, because we don't actually initialize the
  // "AllHolders" role listed in the enum, this ends up being the correct number
  // of roles.
  uint8 public constant NUM_INIT_ROLES = uint8(type(Roles).max);

  // Root Vertex instance.
  VertexCore rootCore;
  VertexPolicy rootPolicy;
  VertexStrategy rootStrategy1;
  VertexStrategy rootStrategy2;
  VertexAccount rootAccount1;
  VertexAccount rootAccount2;

  // Mock protocol's (mp) vertex instance.
  VertexCore mpCore;
  VertexPolicy mpPolicy;
  VertexStrategy mpStrategy1;
  VertexStrategy mpStrategy2;
  VertexAccount mpAccount1;
  VertexAccount mpAccount2;

  // Mock protocol for action targets.
  MockProtocol public mockProtocol;

  // Root vertex action creator.
  address rootVertexActionCreator;
  uint256 rootVertexActionCreatorPrivateKey;

  // Mock protocol users.
  address actionCreatorAaron;
  uint256 actionCreatorAaronPrivateKey;

  address approverAdam;
  uint256 approverAdamPrivateKey;
  address approverAlicia;
  uint256 approverAliciaPrivateKey;
  address approverAndy;
  uint256 approverAndyPrivateKey;

  address disapproverDave;
  uint256 disapproverDavePrivateKey;
  address disapproverDiane;
  uint256 disapproverDianePrivateKey;
  address disapproverDrake;
  uint256 disapproverDrakePrivateKey;

  // Constants.
  uint256 SELF_TOKEN_ID = uint256(uint160(address(this)));

  // Function selectors used in tests.
  bytes4 public constant PAUSE_SELECTOR = 0x02329a29; // pause(bool)
  bytes4 public constant FAIL_SELECTOR = 0xa9cc4718; // fail()
  bytes4 public constant RECEIVE_ETH_SELECTOR = 0x4185f8eb; // receiveEth()
  bytes4 public constant EXECUTE_ACTION_SELECTOR = 0xc0c1cf55; // executeAction(uint256)
  bytes4 public constant CREATE_STRATEGY_SELECTOR = 0x38cb05ed; // createAndAuthorizeStrategies(address,(uint256,uint256,uint256,uint256,uint256,bool,uint8,uint8,uint8[],uint8[])[])
  bytes4 public constant CREATE_ACCOUNT_SELECTOR = 0x0db24798; // createAndAuthorizeAccounts(address,string[])

  // Permission IDs for those selectors.
  bytes32 pausePermissionId;
  bytes32 failPermissionId;
  bytes32 receiveEthPermissionId;
  bytes32 executeActionId;
  bytes32 createStrategyId;
  bytes32 createAccountId;
  bytes32 pausePermissionId2;

  // Other addresses and constants.
  address payable randomLogicAddress = payable(makeAddr("randomLogicAddress"));
  uint128 DEFAULT_ROLE_QTY = 1;
  uint128 EMPTY_ROLE_QTY = 0;
  uint64 DEFAULT_ROLE_EXPIRATION = type(uint64).max;

  string scriptInput;

  function setUp() public virtual {
    // Setting up user addresses and private keys.
    (rootVertexActionCreator, rootVertexActionCreatorPrivateKey) = makeAddrAndKey("rootVertexActionCreator");
    (actionCreatorAaron, actionCreatorAaronPrivateKey) = makeAddrAndKey("actionCreatorAaron");
    (approverAdam, approverAdamPrivateKey) = makeAddrAndKey("approverAdam");
    (approverAlicia, approverAliciaPrivateKey) = makeAddrAndKey("approverAlicia");
    (approverAndy, approverAndyPrivateKey) = makeAddrAndKey("approverAndy");
    (disapproverDave, disapproverDavePrivateKey) = makeAddrAndKey("disapproverDave");
    (disapproverDiane, disapproverDianePrivateKey) = makeAddrAndKey("disapproverDiane");
    (disapproverDrake, disapproverDrakePrivateKey) = makeAddrAndKey("disapproverDrake");

    DeployVertexProtocol.run();

<<<<<<< HEAD
    factory = new VertexFactory(
      coreLogic,
      strategyLogic,
      accountLogic,
      policyLogic,
      policyMetadata,
      "Root Vertex",
      strategies,
      rootAccounts,
      roleDescriptionStrings,
      rootRoleHolders,
      new RolePermissionData[](0)
    );
=======
>>>>>>> 52aabf31
    rootCore = factory.ROOT_VERTEX();
    rootPolicy = rootCore.policy();

    // We use input from the deploy script to bootstrap our test suite.
    scriptInput = readScriptInput();

    // Now we deploy a mock protocol's vertex, again with a single action creator role.
    string[] memory mpAccounts = Solarray.strings("MP Treasury", "MP Grants");
    RoleHolderData[] memory mpRoleHolders = defaultActionCreatorRoleHolder(actionCreatorAaron);
    Strategy[] memory strategies = defaultStrategies();
    RoleDescription[] memory roleDescriptionStrings = readRoleDescriptions(scriptInput);
    string[] memory rootAccounts = scriptInput.readStringArray(".initialAccountNames");

    vm.prank(address(rootCore));
    mpCore = factory.deploy(
      "Mock Protocol Vertex",
      strategyLogic,
      accountLogic,
      strategies,
      mpAccounts,
      roleDescriptionStrings,
      mpRoleHolders,
      new RolePermissionData[](0)
    );
    mpPolicy = mpCore.policy();

    // Set strategy addresses.
    rootStrategy1 = lens.computeVertexStrategyAddress(address(strategyLogic), strategies[0], address(rootCore));
    rootStrategy2 = lens.computeVertexStrategyAddress(address(strategyLogic), strategies[1], address(rootCore));
    mpStrategy1 = lens.computeVertexStrategyAddress(address(strategyLogic), strategies[0], address(mpCore));
    mpStrategy2 = lens.computeVertexStrategyAddress(address(strategyLogic), strategies[1], address(mpCore));

    // Set vertex account addresses.
    rootAccount1 = lens.computeVertexAccountAddress(address(accountLogic), rootAccounts[0], address(rootCore));
    rootAccount2 = lens.computeVertexAccountAddress(address(accountLogic), rootAccounts[1], address(rootCore));
    mpAccount1 = lens.computeVertexAccountAddress(address(accountLogic), mpAccounts[0], address(mpCore));
    mpAccount2 = lens.computeVertexAccountAddress(address(accountLogic), mpAccounts[1], address(mpCore));

    // Add approvers and disapprovers to the mock protocol's vertex.
    // forgefmt: disable-start
    bytes[] memory roleAssignmentCalls = new bytes[](7);
    roleAssignmentCalls[0] = abi.encodeCall(VertexPolicy.setRoleHolder, (uint8(Roles.ActionCreator), actionCreatorAaron, DEFAULT_ROLE_QTY, DEFAULT_ROLE_EXPIRATION));
    roleAssignmentCalls[1] = abi.encodeCall(VertexPolicy.setRoleHolder, (uint8(Roles.Approver), approverAdam, DEFAULT_ROLE_QTY, DEFAULT_ROLE_EXPIRATION));
    roleAssignmentCalls[2] = abi.encodeCall(VertexPolicy.setRoleHolder, (uint8(Roles.Approver), approverAlicia, DEFAULT_ROLE_QTY, DEFAULT_ROLE_EXPIRATION));
    roleAssignmentCalls[3] = abi.encodeCall(VertexPolicy.setRoleHolder, (uint8(Roles.Approver), approverAndy, DEFAULT_ROLE_QTY, DEFAULT_ROLE_EXPIRATION));
    roleAssignmentCalls[4] = abi.encodeCall(VertexPolicy.setRoleHolder, (uint8(Roles.Disapprover), disapproverDave, DEFAULT_ROLE_QTY, DEFAULT_ROLE_EXPIRATION));
    roleAssignmentCalls[5] = abi.encodeCall(VertexPolicy.setRoleHolder, (uint8(Roles.Disapprover), disapproverDiane, DEFAULT_ROLE_QTY, DEFAULT_ROLE_EXPIRATION));
    roleAssignmentCalls[6] = abi.encodeCall(VertexPolicy.setRoleHolder, (uint8(Roles.Disapprover), disapproverDrake, DEFAULT_ROLE_QTY, DEFAULT_ROLE_EXPIRATION));
    // forgefmt: disable-end

    vm.prank(address(mpCore));
    mpPolicy.aggregate(roleAssignmentCalls);

    // With the mock protocol's vertex instance deployed, we deploy the mock protocol.
    mockProtocol = new MockProtocol(address(mpCore));

    // Set strategy and account addresses.
    rootStrategy1 = lens.computeVertexStrategyAddress(address(strategyLogic), strategies[0], address(rootCore));
    rootStrategy2 = lens.computeVertexStrategyAddress(address(strategyLogic), strategies[1], address(rootCore));
    mpStrategy1 = lens.computeVertexStrategyAddress(address(strategyLogic), strategies[0], address(mpCore));
    mpStrategy2 = lens.computeVertexStrategyAddress(address(strategyLogic), strategies[1], address(mpCore));

    // Set vertex account addresses.
    rootAccount1 = lens.computeVertexAccountAddress(address(accountLogic), rootAccounts[0], address(rootCore));
    rootAccount2 = lens.computeVertexAccountAddress(address(accountLogic), rootAccounts[1], address(rootCore));
    mpAccount1 = lens.computeVertexAccountAddress(address(accountLogic), mpAccounts[0], address(mpCore));
    mpAccount2 = lens.computeVertexAccountAddress(address(accountLogic), mpAccounts[1], address(mpCore));

    // With the protocol deployed, we can set special permissions.
    pausePermissionId = keccak256(abi.encode(address(mockProtocol), PAUSE_SELECTOR, mpStrategy1));
    failPermissionId = keccak256(abi.encode(address(mockProtocol), FAIL_SELECTOR, mpStrategy1));
    receiveEthPermissionId = keccak256(abi.encode(address(mockProtocol), RECEIVE_ETH_SELECTOR, mpStrategy1));
    executeActionId = keccak256(abi.encode(address(mpCore), EXECUTE_ACTION_SELECTOR, mpStrategy1));
    createStrategyId = keccak256(abi.encode(address(mpCore), CREATE_STRATEGY_SELECTOR, mpStrategy1));
    createAccountId = keccak256(abi.encode(address(mpCore), CREATE_ACCOUNT_SELECTOR, mpStrategy1));
    pausePermissionId2 = keccak256(abi.encode(address(mockProtocol), PAUSE_SELECTOR, mpStrategy2));

    bytes[] memory permissionsToSet = new bytes[](7);
    permissionsToSet[0] =
      abi.encodeCall(VertexPolicy.setRolePermission, (uint8(Roles.ActionCreator), pausePermissionId, true));
    permissionsToSet[1] =
      abi.encodeCall(VertexPolicy.setRolePermission, (uint8(Roles.ActionCreator), failPermissionId, true));
    permissionsToSet[2] =
      abi.encodeCall(VertexPolicy.setRolePermission, (uint8(Roles.ActionCreator), receiveEthPermissionId, true));
    permissionsToSet[3] =
      abi.encodeCall(VertexPolicy.setRolePermission, (uint8(Roles.TestRole2), executeActionId, true));
    permissionsToSet[4] =
      abi.encodeCall(VertexPolicy.setRolePermission, (uint8(Roles.TestRole2), createStrategyId, true));
    permissionsToSet[5] =
      abi.encodeCall(VertexPolicy.setRolePermission, (uint8(Roles.TestRole2), createAccountId, true));
    permissionsToSet[6] =
      abi.encodeCall(VertexPolicy.setRolePermission, (uint8(Roles.TestRole2), pausePermissionId2, true));

    vm.prank(address(mpCore));
    mpPolicy.aggregate(permissionsToSet);

    // Skip forward 1 second so the most recent checkpoints are in the past.
    vm.warp(block.timestamp + 1);

    // Verify that all storage variables were initialized. Standard assertions are in `setUp` are
    // not well supported by the Forge test runner, so we use require statements instead.
    require(address(0) != address(coreLogic), "coreLogic not set");
    require(address(0) != address(strategyLogic), "strategyLogic not set");
    require(address(0) != address(accountLogic), "accountLogic not set");
    require(address(0) != address(policyLogic), "policyLogic not set");

    require(address(0) != address(factory), "factory not set");
    require(address(0) != address(lens), "lens not set");

    require(address(0) != address(rootCore), "rootCore not set");
    require(address(0) != address(rootPolicy), "rootPolicy not set");
    require(address(0) != address(rootStrategy1), "rootStrategy1 not set");
    require(address(0) != address(rootStrategy2), "rootStrategy2 not set");
    require(address(0) != address(rootAccount1), "rootAccount1 not set");
    require(address(0) != address(rootAccount2), "rootAccount2 not set");

    require(address(0) != address(mockProtocol), "mockProtocol not set");
    require(address(0) != address(mpCore), "mpCore not set");
    require(address(0) != address(mpPolicy), "mpPolicy not set");
    require(address(0) != address(mpStrategy1), "mpStrategy1 not set");
    require(address(0) != address(mpStrategy2), "mpStrategy2 not set");
    require(address(0) != address(mpAccount1), "mpAccount1 not set");
    require(address(0) != address(mpAccount2), "mpAccount2 not set");

    require(bytes32(0) != pausePermissionId, "pausePermissionId not set");
    require(bytes32(0) != failPermissionId, "failPermissionId not set");
    require(bytes32(0) != receiveEthPermissionId, "receiveEthPermissionId not set");
    require(bytes32(0) != executeActionId, "executeActionId not set");
    require(bytes32(0) != createStrategyId, "createStrategyId not set");
    require(bytes32(0) != createAccountId, "createAccountId not set");
  }

  function defaultActionCreatorRoleHolder(address who) internal view returns (RoleHolderData[] memory roleHolders) {
    roleHolders = new RoleHolderData[](1);
    roleHolders[0] = RoleHolderData(uint8(Roles.ActionCreator), who, DEFAULT_ROLE_QTY, DEFAULT_ROLE_EXPIRATION);
  }

  function defaultStrategies() internal view returns (Strategy[] memory strategies) {
    strategies = readStrategies(scriptInput);
  }
}<|MERGE_RESOLUTION|>--- conflicted
+++ resolved
@@ -123,22 +123,6 @@
 
     DeployVertexProtocol.run();
 
-<<<<<<< HEAD
-    factory = new VertexFactory(
-      coreLogic,
-      strategyLogic,
-      accountLogic,
-      policyLogic,
-      policyMetadata,
-      "Root Vertex",
-      strategies,
-      rootAccounts,
-      roleDescriptionStrings,
-      rootRoleHolders,
-      new RolePermissionData[](0)
-    );
-=======
->>>>>>> 52aabf31
     rootCore = factory.ROOT_VERTEX();
     rootPolicy = rootCore.policy();
 
