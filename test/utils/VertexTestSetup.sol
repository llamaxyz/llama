// SPDX-License-Identifier: MIT
pragma solidity ^0.8.17;

import {Test, console2} from "forge-std/Test.sol";
import {Clones} from "@openzeppelin/proxy/Clones.sol";
import {IERC20} from "@openzeppelin/token/ERC20/IERC20.sol";
import {VertexCore} from "src/VertexCore.sol";
import {VertexFactory} from "src/VertexFactory.sol";
import {ProtocolXYZ} from "test/mock/ProtocolXYZ.sol";
import {VertexStrategy} from "src/VertexStrategy.sol";
import {VertexAccount} from "src/VertexAccount.sol";
import {VertexPolicy} from "src/VertexPolicy.sol";
import {VertexLens} from "src/VertexLens.sol";
import {VertexPolicyMetadata} from "src/VertexPolicyMetadata.sol";
import {Action, Strategy, PermissionData, PolicyGrantData, PermissionMetadata} from "src/lib/Structs.sol";

contract VertexTestSetup is Test {
  // Logic contracts.
  VertexCore coreLogic;
  VertexStrategy strategyLogic;
  VertexAccount accountLogic;
  VertexPolicy policyLogic;

  // Core Protocol.
  VertexFactory factory;
  VertexPolicyMetadata policyMetadata;
  VertexLens lens;

  // Vertex instance.
  VertexCore core;
  VertexPolicy policy;
  VertexStrategy strategy1;
  VertexStrategy strategy2;
  VertexAccount account1;
  VertexAccount account2;

  // Mock protocol for action targets.
  ProtocolXYZ public mockProtocol;

  // Users.
  address actionCreator = makeAddr("action creator");
  address policyHolderPam = makeAddr("policy holder pam");
  address policyHolderPatty = makeAddr("policy holder patty");
  address policyHolderPaul = makeAddr("policy holder paul");
  address policyHolderPete = makeAddr("policy holder pete");

  // Constants.
  uint256 SELF_TOKEN_ID = uint256(uint160(address(this)));

  // Function selectors used in tests.
  bytes4 public constant PAUSE_SELECTOR = 0x02329a29; // pause(bool)
  bytes4 public constant FAIL_SELECTOR = 0xa9cc4718; // fail()
  bytes4 public constant RECEIVE_ETH_SELECTOR = 0x4185f8eb; // receiveEth()

  function setUp() public virtual {
    // Deploy logic contracts.
    coreLogic = new VertexCore();
    strategyLogic = new VertexStrategy();
    accountLogic = new VertexAccount();
    policyLogic = new VertexPolicy();
    policyMetadata = new VertexPolicyMetadata();

    // Deploy lens.
    lens = new VertexLens();

    // Define two strategies.
    Strategy memory strategy1Config = Strategy({
      approvalPeriod: 2 days,
      queuingPeriod: 4 days,
      expirationPeriod: 8 days,
      isFixedLengthApprovalPeriod: true,
      minApprovalPct: 4000,
      minDisapprovalPct: 2000,
      approvalRole: "approver",
      disapprovalRole: "disapprover",
      forceApprovalRoles: new bytes32[](0),
      forceDisapprovalRoles: new bytes32[](0)
    });
    Strategy memory strategy2Config = Strategy({
      approvalPeriod: 2 days,
      queuingPeriod: 0,
      expirationPeriod: 1 days,
      isFixedLengthApprovalPeriod: false,
      minApprovalPct: 8000,
      minDisapprovalPct: 10_001,
      approvalRole: "approver",
      disapprovalRole: "disapprover",
      forceApprovalRoles: new bytes32[](0),
      forceDisapprovalRoles: new bytes32[](0)
    });
    Strategy[] memory strategies = new Strategy[](2);
    strategies[0] = strategy1Config;
    strategies[1] = strategy2Config;

    // Define two accounts.
    string[] memory accounts = new string[](2);
    accounts[0] = "Root Account 1";
    accounts[1] = "Root Account 2";

    // Deploy factory. The first two arguments are protocol parameters, the rest of the args
    // configure the root vertex instance.
    factory =
<<<<<<< HEAD
    new VertexFactory(coreLogic, strategyLogic, accountLogic, policyLogic, policyMetadata, "Root Vertex", strategies, accounts, new PolicyGrantData[](0));
=======
    new VertexFactory(coreLogic, address(strategyLogic), address(accountLogic), policyLogic, "Root Vertex", strategies, accounts, new PolicyGrantData[](0));
>>>>>>> 3785dfe4
    core = factory.rootVertex();
    policy = core.policy();

    // Set vertex account addresses.
    for (uint256 i; i < accounts.length; i++) {
      bytes32 salt = keccak256(abi.encode(accounts[i]));
      address account = Clones.predictDeterministicAddress(address(accountLogic), salt, address(core));
      if (i == 0) account1 = VertexAccount(payable(account));
      if (i == 1) account2 = VertexAccount(payable(account));
    }

    // Set vertex strategy addresses.
    strategy1 = lens.computeVertexStrategyAddress(address(strategyLogic), strategy1Config, address(core));
    strategy2 = lens.computeVertexStrategyAddress(address(strategyLogic), strategy2Config, address(core));

    // Deploy mock protocol that uses VertexCore as the admin.
    mockProtocol = new ProtocolXYZ(address(core));

    // Verify that all storage variables were initialized. Standard assertions are in `setUp` are
    // not well supported by the Forge test runner, so we use require statements instead.
    require(address(coreLogic) != address(0), "coreLogic not set");
    require(address(accountLogic) != address(0), "accountLogic not set");
    require(address(lens) != address(0), "lens not set");
    require(address(factory) != address(0), "factory not set");
    require(address(core) != address(0), "core not set");
    require(address(policy) != address(0), "policy not set");
    require(address(strategy1) != address(0), "strategy1 not set");
    require(address(strategy2) != address(0), "strategy2 not set");
    require(address(account1) != address(0), "account1 not set");
    require(address(account2) != address(0), "account2 not set");
    require(address(mockProtocol) != address(0), "mockProtocol not set");

    // Now we give the action creator permission to create actions.
    grantInitialPolicies();
  }

  function grantInitialPolicies() private {
    PolicyGrantData[] memory policies = getDefaultPolicies();
    vm.prank(address(core));
    policy.batchGrantPolicies(policies);
  }

  function getDefaultPolicies() internal view returns (PolicyGrantData[] memory) {
    PermissionData memory pausePermission = PermissionData(address(mockProtocol), PAUSE_SELECTOR, strategy1);
    PermissionData memory failPermission = PermissionData(address(mockProtocol), FAIL_SELECTOR, strategy1);
    PermissionData memory receiveETHPermission = PermissionData(address(mockProtocol), RECEIVE_ETH_SELECTOR, strategy1);

    PermissionMetadata[] memory creatorPermissions = new PermissionMetadata[](5);
    creatorPermissions[0] = PermissionMetadata(lens.computePermissionId(failPermission), 0);
    creatorPermissions[1] = PermissionMetadata(lens.computePermissionId(pausePermission), 0);
    creatorPermissions[2] = PermissionMetadata(lens.computePermissionId(receiveETHPermission), 0);
    creatorPermissions[3] = PermissionMetadata("approver", 0);
    creatorPermissions[4] = PermissionMetadata("disapprover", 0);

    PermissionMetadata[] memory pauserPermissions = new PermissionMetadata[](3);
    pauserPermissions[0] = PermissionMetadata(lens.computePermissionId(pausePermission), 0);
    pauserPermissions[1] = PermissionMetadata("approver", 0);
    pauserPermissions[2] = PermissionMetadata("disapprover", 0);

    PolicyGrantData[] memory policies = new PolicyGrantData[](5);
    policies[0] = PolicyGrantData(actionCreator, creatorPermissions);
    policies[1] = PolicyGrantData(policyHolderPam, pauserPermissions);
    policies[2] = PolicyGrantData(policyHolderPatty, pauserPermissions);
    policies[3] = PolicyGrantData(policyHolderPaul, pauserPermissions);
    policies[4] = PolicyGrantData(policyHolderPete, pauserPermissions);
    return policies;
  }

  function getDefaultVertexDeployParameters()
    internal
    view
    returns (Strategy[] memory, string[] memory, PolicyGrantData[] memory)
  {
    // Define two strategies.
    Strategy memory strategy1Config = Strategy({
      approvalPeriod: 2 days,
      queuingPeriod: 4 days,
      expirationPeriod: 8 days,
      isFixedLengthApprovalPeriod: true,
      minApprovalPct: 4000,
      minDisapprovalPct: 2000,
      approvalRole: "approver",
      disapprovalRole: "disapprover",
      forceApprovalRoles: new bytes32[](0),
      forceDisapprovalRoles: new bytes32[](0)
    });
    Strategy memory strategy2Config = Strategy({
      approvalPeriod: 2 days,
      queuingPeriod: 0,
      expirationPeriod: 1 days,
      isFixedLengthApprovalPeriod: false,
      minApprovalPct: 8000,
      minDisapprovalPct: 10_001,
      approvalRole: "approver",
      disapprovalRole: "disapprover",
      forceApprovalRoles: new bytes32[](0),
      forceDisapprovalRoles: new bytes32[](0)
    });
    Strategy[] memory strategies = new Strategy[](2);
    strategies[0] = strategy1Config;
    strategies[1] = strategy2Config;

    // Define two accounts.
    string[] memory accounts = new string[](2);
    accounts[0] = "Root Account 1";
    accounts[1] = "Root Account 2";

    return (strategies, accounts, getDefaultPolicies());
  }
}<|MERGE_RESOLUTION|>--- conflicted
+++ resolved
@@ -100,11 +100,7 @@
     // Deploy factory. The first two arguments are protocol parameters, the rest of the args
     // configure the root vertex instance.
     factory =
-<<<<<<< HEAD
-    new VertexFactory(coreLogic, strategyLogic, accountLogic, policyLogic, policyMetadata, "Root Vertex", strategies, accounts, new PolicyGrantData[](0));
-=======
-    new VertexFactory(coreLogic, address(strategyLogic), address(accountLogic), policyLogic, "Root Vertex", strategies, accounts, new PolicyGrantData[](0));
->>>>>>> 3785dfe4
+    new VertexFactory(coreLogic, address(strategyLogic), address(accountLogic), policyLogic, policyMetadata, "Root Vertex", strategies, accounts, new PolicyGrantData[](0));
     core = factory.rootVertex();
     policy = core.policy();
 
