--- conflicted
+++ resolved
@@ -133,11 +133,7 @@
     // Now we deploy a mock protocol's vertex, again with a single action creator role.
     string[] memory mpAccounts = Solarray.strings("MP Treasury", "MP Grants");
     RoleHolderData[] memory mpRoleHolders = defaultActionCreatorRoleHolder(actionCreatorAaron);
-<<<<<<< HEAD
-    bytes[] memory strategies = defaultStrategies();
-=======
     bytes[] memory strategyConfigs = defaultStrategyConfigs();
->>>>>>> 41253bad
     RoleDescription[] memory roleDescriptionStrings = readRoleDescriptions(scriptInput);
     string[] memory rootAccounts = scriptInput.readStringArray(".initialAccountNames");
 
@@ -265,19 +261,11 @@
     roleHolders[0] = RoleHolderData(uint8(Roles.ActionCreator), who, DEFAULT_ROLE_QTY, DEFAULT_ROLE_EXPIRATION);
   }
 
-<<<<<<< HEAD
-  function defaultStrategies() internal view returns (bytes[] memory strategies) {
-    strategies = encodeStrategies(readStrategies(scriptInput));
-  }
-
-  function toIVertexStrategy(VertexStrategy[] memory strategies)
-=======
   function defaultStrategyConfigs() internal view returns (bytes[] memory strategyConfigs) {
     strategyConfigs = encodeStrategyConfigs(readStrategies(scriptInput));
   }
 
   function toIVertexStrategy(DefaultStrategyConfig[] memory strategies)
->>>>>>> 41253bad
     internal
     pure
     returns (IVertexStrategy[] memory converted)
@@ -287,21 +275,11 @@
     }
   }
 
-<<<<<<< HEAD
-  function toIVertexStrategy(Strategy memory strategy) internal pure returns (IVertexStrategy[] memory converted) {
-    assembly {
-      converted := strategy
-    }
-  }
-
-  function toVertexStrategy(IVertexStrategy strategy) internal pure returns (VertexStrategy converted) {
-=======
   function toIVertexStrategy(DefaultStrategyConfig memory strategy)
     internal
     pure
     returns (IVertexStrategy[] memory converted)
   {
->>>>>>> 41253bad
     assembly {
       converted := strategy
     }
