--- conflicted
+++ resolved
@@ -25,21 +25,7 @@
   );
   event StrategyAuthorized(ILlamaStrategy indexed strategy, address indexed strategyLogic, bytes initializationData);
   event AccountAuthorized(LlamaAccount indexed account, address indexed accountLogic, string name);
-<<<<<<< HEAD
   event PolicyTokenMetadataSet(LlamaPolicyMetadata indexed llamaPolicyMetadata);
-
-  event ActionCreated(
-    uint256 id,
-    address indexed creator,
-    ILlamaStrategy indexed strategy,
-    address target,
-    uint256 value,
-    bytes4 selector,
-    bytes data
-  );
-=======
-  event PolicyTokenURISet(LlamaPolicyTokenURI indexed llamaPolicyTokenURI);
->>>>>>> 644a06c4
   event ActionCanceled(uint256 id);
   event ActionQueued(
     uint256 id, address indexed caller, ILlamaStrategy indexed strategy, address indexed creator, uint256 executionTime
