// SPDX-License-Identifier: MIT
pragma solidity ^0.8.19;

import {Test, console2} from "forge-std/Test.sol";

import {Solarray} from "@solarray/Solarray.sol";

import {SolarrayLlama} from "test/utils/SolarrayLlama.sol";
import {LlamaTestSetup} from "test/utils/LlamaTestSetup.sol";

import {ILlamaAccount} from "src/interfaces/ILlamaAccount.sol";
import {ILlamaStrategy} from "src/interfaces/ILlamaStrategy.sol";
import {Action, RoleHolderData, RolePermissionData, PermissionData} from "src/lib/Structs.sol";
import {RoleDescription} from "src/lib/UDVTs.sol";
import {LlamaCore} from "src/LlamaCore.sol";
import {LlamaExecutor} from "src/LlamaExecutor.sol";
import {LlamaFactory} from "src/LlamaFactory.sol";
import {LlamaPolicy} from "src/LlamaPolicy.sol";
import {LlamaPolicyMetadata} from "src/LlamaPolicyMetadata.sol";

contract LlamaFactoryTest is LlamaTestSetup {
  uint128 constant DEFAULT_QUANTITY = 1;
  string color = "#FF0420";
  string logo =
    '<g fill="#FF0420"><path d="M44.876 462c-3.783 0-6.883-.881-9.3-2.645-2.384-1.794-3.576-4.344-3.576-7.65 0-.692.08-1.542.238-2.55.414-2.266 1.002-4.989 1.765-8.169C36.165 432.329 41.744 428 50.742 428c2.448 0 4.641.409 6.58 1.228 1.94.787 3.466 1.983 4.579 3.589 1.112 1.574 1.669 3.463 1.669 5.666 0 .661-.08 1.496-.239 2.503a106.077 106.077 0 0 1-1.716 8.169c-1.113 4.314-3.037 7.54-5.77 9.681-2.735 2.109-6.39 3.164-10.97 3.164Zm.668-6.8c1.78 0 3.29-.52 4.53-1.558 1.272-1.039 2.178-2.629 2.718-4.77.731-2.959 1.288-5.541 1.67-7.744.127-.661.19-1.338.19-2.031 0-2.865-1.51-4.297-4.53-4.297-1.78 0-3.307.519-4.578 1.558-1.24 1.039-2.13 2.629-2.671 4.77-.572 2.109-1.145 4.691-1.717 7.744-.127.63-.19 1.291-.19 1.983 0 2.897 1.526 4.345 4.578 4.345ZM68.409 461.528c-.35 0-.62-.11-.81-.331a1.12 1.12 0 0 1-.144-.85l6.581-30.694c.064-.347.239-.63.525-.85.286-.221.588-.331.906-.331h12.685c3.529 0 6.358.724 8.489 2.172 2.161 1.449 3.242 3.542 3.242 6.281 0 .787-.095 1.605-.286 2.455-.795 3.621-2.4 6.297-4.816 8.028-2.385 1.732-5.66 2.597-9.824 2.597h-6.438l-2.194 10.342a1.35 1.35 0 0 1-.524.85c-.287.221-.588.331-.907.331H68.41Zm16.882-18.039c1.335 0 2.495-.362 3.48-1.086 1.018-.724 1.686-1.763 2.004-3.117a8.185 8.185 0 0 0 .143-1.417c0-.913-.27-1.605-.81-2.077-.541-.504-1.463-.756-2.767-.756H81.62l-1.813 8.453h5.485ZM110.628 461.528c-.349 0-.62-.11-.81-.331-.191-.252-.255-.535-.191-.85l5.293-24.461h-8.488c-.35 0-.62-.11-.811-.33a1.12 1.12 0 0 1-.143-.851l1.097-5.052c.063-.347.238-.63.524-.85.286-.221.588-.331.906-.331h25.657c.35 0 .62.11.811.331.127.189.19.378.19.566a.909.909 0 0 1-.047.284l-1.097 5.052c-.064.347-.239.63-.525.851-.254.22-.556.33-.906.33h-8.441l-5.293 24.461c-.064.346-.239.63-.525.85-.286.221-.588.331-.906.331h-6.295ZM135.88 461.528c-.35 0-.62-.11-.811-.331a1.016 1.016 0 0 1-.191-.85l6.629-30.694a1.35 1.35 0 0 1 .525-.85c.286-.221.588-.331.906-.331h6.438c.349 0 .62.11.81.331.128.189.191.378.191.566a.882.882 0 0 1-.048.284l-6.581 30.694c-.063.346-.238.63-.524.85-.286.221-.588.331-.906.331h-6.438ZM154.038 461.528c-.349 0-.62-.11-.81-.331-.191-.22-.255-.504-.191-.85l6.581-30.694c.064-.347.238-.63.524-.85.287-.221.605-.331.954-.331h5.151c.763 0 1.255.346 1.478 1.039l5.198 14.875 11.588-14.875c.159-.252.382-.488.668-.708.318-.221.7-.331 1.145-.331h5.198c.349 0 .62.11.81.331.127.189.191.378.191.566a.882.882 0 0 1-.048.284l-6.581 30.694c-.063.346-.238.63-.524.85-.286.221-.588.331-.906.331h-5.771c-.349 0-.62-.11-.81-.331a1.118 1.118 0 0 1-.143-.85l3.719-17.425-7.296 9.586c-.318.347-.62.614-.906.803-.286.189-.62.283-1.002.283h-2.479c-.668 0-1.129-.362-1.383-1.086l-3.386-10.011-3.815 17.85c-.064.346-.239.63-.525.85-.286.221-.588.331-.906.331h-5.723ZM196.132 461.528c-.35 0-.62-.11-.81-.331-.191-.252-.255-.535-.191-.85l6.628-30.694a1.35 1.35 0 0 1 .525-.85c.285-.221.588-.331.906-.331h6.438c.35 0 .62.11.811.331.127.189.19.378.19.566a.88.88 0 0 1-.047.284l-6.581 30.694c-.063.346-.238.63-.525.85a1.46 1.46 0 0 1-.907.331h-6.437ZM226.07 462c-2.798 0-5.198-.378-7.201-1.133-1.972-.756-3.466-1.763-4.483-3.022-.986-1.26-1.479-2.661-1.479-4.203 0-.252.033-.63.095-1.134.065-.283.193-.519.383-.708.223-.189.476-.283.763-.283h6.103c.383 0 .668.063.859.188.222.126.445.347.668.662.223.818.731 1.495 1.526 2.03.827.535 1.955.803 3.385.803 1.812 0 3.276-.283 4.388-.85 1.113-.567 1.781-1.338 2.002-2.314a2.42 2.42 0 0 0 .048-.566c0-.788-.491-1.401-1.477-1.842-.986-.473-2.798-1.023-5.437-1.653-3.084-.661-5.421-1.653-7.011-2.975-1.589-1.354-2.383-3.117-2.383-5.289 0-.755.095-1.527.286-2.314.635-2.928 2.21-5.226 4.72-6.894 2.544-1.669 5.818-2.503 9.825-2.503 2.415 0 4.563.425 6.438 1.275 1.875.85 3.321 1.936 4.34 3.258 1.049 1.291 1.572 2.582 1.572 3.873 0 .377-.015.645-.047.802-.063.284-.206.52-.429.709a.975.975 0 0 1-.715.283h-6.391c-.698 0-1.176-.268-1.429-.803-.033-.724-.415-1.338-1.146-1.841-.731-.504-1.685-.756-2.861-.756-1.399 0-2.559.252-3.482.756-.889.503-1.447 1.243-1.668 2.219a3.172 3.172 0 0 0-.049.614c0 .755.445 1.385 1.336 1.889.922.472 2.528.96 4.816 1.464 3.562.692 6.153 1.684 7.774 2.975 1.653 1.29 2.479 3.006 2.479 5.147 0 .724-.095 1.511-.286 2.361-.698 3.211-2.4 5.651-5.103 7.32-2.669 1.636-6.246 2.455-10.729 2.455ZM248.515 461.528c-.35 0-.62-.11-.81-.331-.191-.22-.255-.504-.191-.85l6.581-30.694c.063-.347.238-.63.525-.85.286-.221.604-.331.954-.331h5.149c.763 0 1.256.346 1.479 1.039l5.199 14.875 11.587-14.875c.16-.252.382-.488.668-.708.318-.221.699-.331 1.144-.331h5.199c.35 0 .62.11.811.331.127.189.19.378.19.566a.856.856 0 0 1-.048.284l-6.58 30.694c-.065.346-.24.63-.526.85a1.456 1.456 0 0 1-.906.331h-5.769c-.351 0-.621-.11-.811-.331a1.109 1.109 0 0 1-.143-.85l3.719-17.425-7.296 9.586c-.318.347-.62.614-.906.803a1.776 1.776 0 0 1-1.001.283h-2.481c-.668 0-1.128-.362-1.382-1.086l-3.386-10.011-3.815 17.85a1.36 1.36 0 0 1-.525.85c-.286.221-.588.331-.906.331h-5.723Z"/></g>';

  event LlamaInstanceCreated(
    uint256 indexed id,
    string indexed name,
    address llamaCore,
    address llamaExecutor,
    address llamaPolicy,
    uint256 chainId
  );
<<<<<<< HEAD
  event StrategyAuthorized(ILlamaStrategy indexed strategy, address indexed strategyLogic, bytes initializationData);
  event AccountCreated(ILlamaAccount indexed account, ILlamaAccount indexed accountLogic, bytes initializationData);
  event PolicyTokenMetadataSet(LlamaPolicyMetadata indexed llamaPolicyMetadata);
  event ActionCanceled(uint256 id);
  event ActionQueued(
    uint256 id, address indexed caller, ILlamaStrategy indexed strategy, address indexed creator, uint256 executionTime
  );
  event ApprovalCast(uint256 id, address indexed policyholder, uint256 quantity, string reason);
  event DisapprovalCast(uint256 id, address indexed policyholder, uint256 quantity, string reason);
  event StrategiesUnauthorized(ILlamaStrategy[] strategies);
=======
>>>>>>> 8ac2ea9e
  event StrategyLogicAuthorized(ILlamaStrategy indexed relativeQuorumLogic);
  event AccountLogicAuthorized(ILlamaAccount indexed accountLogic);
  event PolicyMetadataSet(LlamaPolicyMetadata indexed llamaPolicyMetadata);
}

contract Constructor is LlamaFactoryTest {
  function deployLlamaFactory() internal returns (LlamaFactory) {
    bytes[] memory strategyConfigs = strategyConfigsRootLlama();
    bytes[] memory accounts = accountConfigsRootLlama();

    RoleDescription[] memory roleDescriptionStrings = SolarrayLlama.roleDescription(
      "AllHolders", "ActionCreator", "Approver", "Disapprover", "TestRole1", "TestRole2", "MadeUpRole"
    );
    RoleHolderData[] memory roleHolders = defaultActionCreatorRoleHolder(actionCreatorAaron);
    return new LlamaFactory(
      coreLogic,
      relativeQuorumLogic,
      accountLogic,
      policyLogic,
      policyMetadata,
      "Root Llama",
      strategyConfigs,
      accounts,
      roleDescriptionStrings,
      roleHolders,
      new RolePermissionData[](0)
    );
  }

  function test_SetsLlamaCoreLogicAddress() public {
    assertEq(address(factory.LLAMA_CORE_LOGIC()), address(coreLogic));
  }

  function test_SetsLlamaPolicyLogicAddress() public {
    assertEq(address(factory.LLAMA_POLICY_LOGIC()), address(policyLogic));
  }

  function test_SetsLlamaPolicyMetadataAddress() public {
    assertEq(address(factory.llamaPolicyMetadata()), address(policyMetadata));
  }

  function test_EmitsPolicyTokenURIUpdatedEvent() public {
    vm.expectEmit();
    emit PolicyMetadataSet(policyMetadata);
    deployLlamaFactory();
  }

  function test_SetsLlamaStrategyLogicAddress() public {
    assertTrue(factory.authorizedStrategyLogics(relativeQuorumLogic));
  }

  function test_EmitsStrategyLogicAuthorizedEvent() public {
    vm.expectEmit();
    emit StrategyLogicAuthorized(relativeQuorumLogic);
    deployLlamaFactory();
  }

  function test_SetsLlamaAccountLogicAddress() public {
    assertTrue(factory.authorizedAccountLogics(accountLogic));
  }

  function test_EmitsAccountLogicAuthorizedEvent() public {
    vm.expectEmit();
    emit AccountLogicAuthorized(accountLogic);
    deployLlamaFactory();
  }

  function test_SetsRootLlamaCore() public {
    assertEq(address(factory.ROOT_LLAMA_CORE()), address(rootCore));
  }

  function test_SetsRootLlamaExecutor() public {
    assertEq(address(factory.ROOT_LLAMA_EXECUTOR()), address(rootExecutor));
  }

  function test_DeploysRootLlamaViaInternalDeployMethod() public {
    // The internal `_deploy` method is tested in the `Deploy` contract, so here we just check
    // one side effect of that method as a sanity check it was called. If it was called, the
    // llama count should no longer be zero.
    assertEq(factory.llamaCount(), 2);
  }
}

contract Deploy is LlamaFactoryTest {
  function deployLlama() internal returns (LlamaExecutor, LlamaCore) {
    bytes[] memory strategyConfigs = strategyConfigsRootLlama();
    bytes[] memory accounts = accountConfigsRootLlama();
    RoleDescription[] memory roleDescriptionStrings = SolarrayLlama.roleDescription(
      "AllHolders", "ActionCreator", "Approver", "Disapprover", "TestRole1", "TestRole2", "MadeUpRole"
    );
    RoleHolderData[] memory roleHolders = defaultActionCreatorRoleHolder(actionCreatorAaron);

    vm.prank(address(rootExecutor));
    return factory.deploy(
      "NewProject",
      relativeQuorumLogic,
      accountLogic,
      strategyConfigs,
      accounts,
      roleDescriptionStrings,
      roleHolders,
      new RolePermissionData[](0),
      color,
      logo
    );
  }

  function test_RevertIf_CallerIsNotRootLlama(address caller) public {
    vm.assume(caller != address(rootCore));
    bytes[] memory strategyConfigs = strategyConfigsRootLlama();
    bytes[] memory accounts = accountConfigsRootLlama();
    RoleHolderData[] memory roleHolders = defaultActionCreatorRoleHolder(actionCreatorAaron);

    vm.prank(address(caller));
    vm.expectRevert(LlamaFactory.OnlyRootLlama.selector);
    factory.deploy(
      "NewProject",
      relativeQuorumLogic,
      accountLogic,
      strategyConfigs,
      accounts,
      new RoleDescription[](0),
      roleHolders,
      new RolePermissionData[](0),
      color,
      logo
    );
  }

  function test_RevertIf_InstanceDeployedWithSameName(string memory name) public {
    bytes[] memory strategyConfigs = strategyConfigsRootLlama();
    bytes[] memory accounts = accountConfigsRootLlama();
    RoleDescription[] memory roleDescriptionStrings = SolarrayLlama.roleDescription(
      "AllHolders", "ActionCreator", "Approver", "Disapprover", "TestRole1", "TestRole2", "MadeUpRole"
    );
    RoleHolderData[] memory roleHolders = defaultActionCreatorRoleHolder(actionCreatorAaron);

    vm.prank(address(rootExecutor));
    factory.deploy(
      name,
      relativeQuorumLogic,
      accountLogic,
      strategyConfigs,
      accounts,
      roleDescriptionStrings,
      roleHolders,
      new RolePermissionData[](0),
      color,
      logo
    );

    vm.expectRevert();
    factory.deploy(
      name,
      relativeQuorumLogic,
      accountLogic,
      strategyConfigs,
      accounts,
      new RoleDescription[](0),
      roleHolders,
      new RolePermissionData[](0),
      color,
      logo
    );
  }

  function test_RevertIf_RoleId1IsNotFirst() public {
    bytes[] memory strategyConfigs = strategyConfigsRootLlama();
    bytes[] memory accounts = accountConfigsRootLlama();
    RoleHolderData[] memory roleHolders = defaultActionCreatorRoleHolder(actionCreatorAaron);
    vm.startPrank(address(rootExecutor));

    // Overwrite role ID at index 1 to ensure it does not have role 1.
    roleHolders[0].role = 2;
    vm.expectRevert(LlamaFactory.InvalidDeployConfiguration.selector);
    factory.deploy(
      "NewProject",
      relativeQuorumLogic,
      accountLogic,
      strategyConfigs,
      accounts,
      new RoleDescription[](0),
      roleHolders,
      new RolePermissionData[](0),
      color,
      logo
    );

    // Pass an empty array of role holders.
    vm.expectRevert(LlamaFactory.InvalidDeployConfiguration.selector);
    factory.deploy(
      "NewProject",
      relativeQuorumLogic,
      accountLogic,
      strategyConfigs,
      accounts,
      new RoleDescription[](0),
      new RoleHolderData[](0),
      new RolePermissionData[](0),
      color,
      logo
    );
  }

  function test_RevertIf_RoleId1IsFirstWithBadExpiration() public {
    bytes[] memory strategyConfigs = strategyConfigsRootLlama();
    bytes[] memory accounts = accountConfigsRootLlama();
    RoleHolderData[] memory roleHolders = defaultActionCreatorRoleHolder(actionCreatorAaron);
    vm.startPrank(address(rootExecutor));

    // Overwrite role ID at index 1 to have expiration just below `type(uint64).max`
    roleHolders[0].expiration = type(uint64).max - 1;
    vm.expectRevert(LlamaFactory.InvalidDeployConfiguration.selector);
    factory.deploy(
      "NewProject",
      relativeQuorumLogic,
      accountLogic,
      strategyConfigs,
      accounts,
      new RoleDescription[](0),
      roleHolders,
      new RolePermissionData[](0),
      color,
      logo
    );

    // Overwrite role ID at index 1 to have expiration of `block.timestamp`
    roleHolders[0].expiration = toUint64(block.timestamp);
    vm.expectRevert(LlamaFactory.InvalidDeployConfiguration.selector);
    factory.deploy(
      "NewProject",
      relativeQuorumLogic,
      accountLogic,
      strategyConfigs,
      accounts,
      new RoleDescription[](0),
      roleHolders,
      new RolePermissionData[](0),
      color,
      logo
    );

    // Overwrite role ID at index 1 to have expiration of 0
    roleHolders[0].expiration = 0;
    vm.expectRevert(LlamaFactory.InvalidDeployConfiguration.selector);
    factory.deploy(
      "NewProject",
      relativeQuorumLogic,
      accountLogic,
      strategyConfigs,
      accounts,
      new RoleDescription[](0),
      roleHolders,
      new RolePermissionData[](0),
      color,
      logo
    );
  }

  function test_IncrementsLlamaCountByOne() public {
    uint256 initialLlamaCount = factory.llamaCount();
    deployLlama();
    assertEq(factory.llamaCount(), initialLlamaCount + 1);
  }

  function test_DeploysPolicy() public {
    LlamaPolicy _policy = lens.computeLlamaPolicyAddress("NewProject");
    assertEq(address(_policy).code.length, 0);
    deployLlama();
    assertGt(address(_policy).code.length, 0);
  }

  function test_InitializesLlamaPolicy() public {
    LlamaPolicy _policy = lens.computeLlamaPolicyAddress("NewProject");

    assertEq(address(_policy).code.length, 0);
    deployLlama();
    assertGt(address(_policy).code.length, 0);

    vm.expectRevert("Initializable: contract is already initialized");
    _policy.initialize("Test", new RoleDescription[](0), new RoleHolderData[](0), new RolePermissionData[](0));
  }

  function test_DeploysLlamaCore() public {
    LlamaCore _llama = lens.computeLlamaCoreAddress("NewProject");
    assertEq(address(_llama).code.length, 0);
    deployLlama();
    assertGt(address(_llama).code.length, 0);
    assertGt(address(_llama.policy()).code.length, 0);
    LlamaCore(address(_llama)).name(); // Sanity check that this doesn't revert.
    LlamaCore(address(_llama.policy())).name(); // Sanity check that this doesn't revert.
  }

  function test_InitializesLlamaCore() public {
    (, LlamaCore _llama) = deployLlama();
    assertEq(_llama.name(), "NewProject");

    bytes[] memory strategyConfigs = strategyConfigsRootLlama();
    bytes[] memory accounts = accountConfigsRootLlama();

    LlamaPolicy _policy = _llama.policy();
    vm.expectRevert("Initializable: contract is already initialized");
    _llama.initialize("NewProject", _policy, relativeQuorumLogic, accountLogic, strategyConfigs, accounts);
  }

  function test_SetsLlamaExecutorOnThePolicy() public {
    (, LlamaCore _llama) = deployLlama();
    LlamaPolicy _policy = _llama.policy();
    LlamaCore _llamaFromPolicy = LlamaCore(_policy.llamaExecutor());
    assertEq(address(_llamaFromPolicy), address(_llama.executor()));
  }

  function test_SetsPolicyAddressOnLlamaCore() public {
    LlamaPolicy computedPolicy = lens.computeLlamaPolicyAddress("NewProject");
    (, LlamaCore _llama) = deployLlama();
    assertEq(address(_llama.policy()), address(computedPolicy));
  }

  function test_EmitsLlamaInstanceCreatedEvent() public {
    vm.expectEmit();
    LlamaCore computedLlama = lens.computeLlamaCoreAddress("NewProject");
    LlamaPolicy computedPolicy = lens.computeLlamaPolicyAddress("NewProject");
    LlamaExecutor computedExecutor = lens.computeLlamaExecutorAddress(address(computedLlama));
    emit LlamaInstanceCreated(
      2, "NewProject", address(computedLlama), address(computedExecutor), address(computedPolicy), block.chainid
    );
    deployLlama();
  }

  function test_ReturnsAddressOfTheNewLlamaCoreContract() public {
    LlamaCore computedLlama = lens.computeLlamaCoreAddress("NewProject");
    (, LlamaCore newLlama) = deployLlama();
    assertEq(address(newLlama), address(computedLlama));
  }

  function test_ReturnsAddressOfTheNewLlamaExecutorContract() public {
    LlamaCore computedLlama = lens.computeLlamaCoreAddress("NewProject");
    LlamaExecutor computedExecutor = lens.computeLlamaExecutorAddress(address(computedLlama));
    (LlamaExecutor newLlamaExecutor,) = deployLlama();
    assertEq(address(newLlamaExecutor), address(computedExecutor));
    assertEq(address(computedExecutor), LlamaPolicy(computedLlama.policy()).llamaExecutor());
  }

  function test_SetsColorAndLogoForMpExecutor() public {
    (LlamaExecutor llamaExecutor,) = deployLlama();
    (string memory setColor, string memory setLogo) =
      factory.LLAMA_POLICY_METADATA_PARAM_REGISTRY().getMetadata(llamaExecutor);
    assertEq(setColor, color);
    assertEq(setLogo, logo);
  }
}

contract AuthorizeStrategyLogic is LlamaFactoryTest {
  function testFuzz_RevertIf_CallerIsNotRootLlama(address _caller) public {
    vm.assume(_caller != address(rootExecutor));
    vm.expectRevert(LlamaFactory.OnlyRootLlama.selector);
    vm.prank(_caller);
    factory.authorizeStrategyLogic(ILlamaStrategy(randomLogicAddress));
  }

  function test_SetsValueInStorageMappingToTrue() public {
    assertEq(factory.authorizedStrategyLogics(ILlamaStrategy(randomLogicAddress)), false);
    vm.prank(address(rootExecutor));
    factory.authorizeStrategyLogic(ILlamaStrategy(randomLogicAddress));
    assertEq(factory.authorizedStrategyLogics(ILlamaStrategy(randomLogicAddress)), true);
  }

  function test_EmitsStrategyLogicAuthorizedEvent() public {
    vm.prank(address(rootExecutor));
    vm.expectEmit();
    emit StrategyLogicAuthorized(ILlamaStrategy(randomLogicAddress));
    factory.authorizeStrategyLogic(ILlamaStrategy(randomLogicAddress));
  }
}

contract AuthorizeAccountLogic is LlamaFactoryTest {
  function testFuzz_RevertIf_CallerIsNotRootLlama(address _caller) public {
    vm.assume(_caller != address(rootExecutor));
    vm.expectRevert(LlamaFactory.OnlyRootLlama.selector);
    vm.prank(_caller);
    factory.authorizeAccountLogic(ILlamaAccount(randomLogicAddress));
  }

  function test_SetsValueInStorageMappingToTrue() public {
    assertEq(factory.authorizedAccountLogics(ILlamaAccount(randomLogicAddress)), false);
    vm.prank(address(rootExecutor));
    factory.authorizeAccountLogic(ILlamaAccount(randomLogicAddress));
    assertEq(factory.authorizedAccountLogics(ILlamaAccount(randomLogicAddress)), true);
  }

  function test_EmitsAccountLogicAuthorizedEvent() public {
    vm.prank(address(rootExecutor));
    vm.expectEmit();
    emit AccountLogicAuthorized(ILlamaAccount(randomLogicAddress));
    factory.authorizeAccountLogic(ILlamaAccount(randomLogicAddress));
  }
}

contract SetPolicyTokenMetadata is LlamaFactoryTest {
  function testFuzz_RevertIf_CallerIsNotRootLlama(address _caller, address _policyMetadata) public {
    vm.assume(_caller != address(rootExecutor));
    vm.prank(address(_caller));
    vm.expectRevert(LlamaFactory.OnlyRootLlama.selector);
    factory.setPolicyMetadata(LlamaPolicyMetadata(_policyMetadata));
  }

  function testFuzz_WritesMetadataAddressToStorage(address _policyMetadata) public {
    vm.prank(address(rootExecutor));
    vm.expectEmit();
    emit PolicyMetadataSet(LlamaPolicyMetadata(_policyMetadata));
    factory.setPolicyMetadata(LlamaPolicyMetadata(_policyMetadata));
    assertEq(address(factory.llamaPolicyMetadata()), _policyMetadata);
  }
}

contract TokenURI is LlamaFactoryTest {
  function setTokenURIMetadata() internal {
    string memory color = "#FF0000";
    string memory logo =
      '<path fill="#fff" fill-rule="evenodd" d="M344.211 459c7.666-3.026 13.093-10.52 13.093-19.284 0-11.441-9.246-20.716-20.652-20.716S316 428.275 316 439.716a20.711 20.711 0 0 0 9.38 17.36c.401-.714 1.144-1.193 1.993-1.193.188 0 .347-.173.3-.353a14.088 14.088 0 0 1-.457-3.58c0-7.456 5.752-13.501 12.848-13.501.487 0 .917-.324 1.08-.777l.041-.111c.334-.882-.223-2.13-1.153-2.341-4.755-1.082-8.528-4.915-9.714-9.825-.137-.564.506-.939.974-.587l18.747 14.067a.674.674 0 0 1 .254.657 12.485 12.485 0 0 0 .102 4.921.63.63 0 0 1-.247.666 5.913 5.913 0 0 1-6.062.332 1.145 1.145 0 0 0-.794-.116 1.016 1.016 0 0 0-.789.986v8.518a.658.658 0 0 1-.663.653h-1.069a.713.713 0 0 1-.694-.629c-.397-2.96-2.819-5.238-5.749-5.238-.186 0-.37.009-.551.028a.416.416 0 0 0-.372.42c0 .234.187.424.423.457 2.412.329 4.275 2.487 4.275 5.099 0 .344-.033.687-.097 1.025-.072.369.197.741.578.741h.541c.003 0 .007.001.01.004.002.003.004.006.004.01l.001.005.003.005.005.003.005.001h4.183a.17.17 0 0 1 .123.05c.124.118.244.24.362.364.248.266.349.64.39 1.163Zm-19.459-22.154c-.346-.272-.137-.788.306-.788h11.799c.443 0 .652.516.306.788a10.004 10.004 0 0 1-6.205 2.162c-2.329 0-4.478-.804-6.206-2.162Zm22.355 3.712c0 .645-.5 1.168-1.118 1.168-.617 0-1.117-.523-1.117-1.168 0-.646.5-1.168 1.117-1.168.618 0 1.118.523 1.118 1.168Z" clip-rule="evenodd"/>';
    vm.startPrank(address(rootExecutor));
    policyMetadataParamRegistry.setColor(mpExecutor, color);
    policyMetadataParamRegistry.setLogo(mpExecutor, logo);
    vm.stopPrank();
  }

  function testFuzz_ProxiesToMetadataContract(uint256 _tokenId) public {
    setTokenURIMetadata();

    (string memory _color, string memory _logo) = policyMetadataParamRegistry.getMetadata(mpExecutor);
    assertEq(
      factory.tokenURI(mpExecutor, mpPolicy.name(), _tokenId),
      policyMetadata.tokenURI(mpPolicy.name(), _tokenId, _color, _logo)
    );
  }
}<|MERGE_RESOLUTION|>--- conflicted
+++ resolved
@@ -32,19 +32,6 @@
     address llamaPolicy,
     uint256 chainId
   );
-<<<<<<< HEAD
-  event StrategyAuthorized(ILlamaStrategy indexed strategy, address indexed strategyLogic, bytes initializationData);
-  event AccountCreated(ILlamaAccount indexed account, ILlamaAccount indexed accountLogic, bytes initializationData);
-  event PolicyTokenMetadataSet(LlamaPolicyMetadata indexed llamaPolicyMetadata);
-  event ActionCanceled(uint256 id);
-  event ActionQueued(
-    uint256 id, address indexed caller, ILlamaStrategy indexed strategy, address indexed creator, uint256 executionTime
-  );
-  event ApprovalCast(uint256 id, address indexed policyholder, uint256 quantity, string reason);
-  event DisapprovalCast(uint256 id, address indexed policyholder, uint256 quantity, string reason);
-  event StrategiesUnauthorized(ILlamaStrategy[] strategies);
-=======
->>>>>>> 8ac2ea9e
   event StrategyLogicAuthorized(ILlamaStrategy indexed relativeQuorumLogic);
   event AccountLogicAuthorized(ILlamaAccount indexed accountLogic);
   event PolicyMetadataSet(LlamaPolicyMetadata indexed llamaPolicyMetadata);
