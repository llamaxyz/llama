--- conflicted
+++ resolved
@@ -302,11 +302,7 @@
     LlamaCoreInitializationConfig memory config = LlamaCoreInitializationConfig(
       "NewProject",
       policyLogic,
-<<<<<<< HEAD
-      relativeHolderQuorumLogic,
-=======
-      relativeQuorumLogic,
->>>>>>> 55527827
+      relativeHolderQuorumLogic,
       accountLogic,
       strategyConfigs,
       accounts,
@@ -329,7 +325,6 @@
 
     LlamaCore _llama = lens.computeLlamaCoreAddress("NewProject", address(rootExecutor));
     assertEq(address(_llama.policy()), address(_policy));
-<<<<<<< HEAD
   }
 
   function test_RevertIf_ReinitializesLlamaPolicy() public {
@@ -351,31 +346,7 @@
     );
     _policy.initialize(config);
   }
-
-=======
-  }
-
-  function test_RevertIf_ReinitializesLlamaPolicy() public {
-    deployLlama();
-    LlamaPolicy _policy = lens.computeLlamaPolicyAddress("NewProject", address(rootExecutor));
-    LlamaExecutor _executor = lens.computeLlamaExecutorAddress("NewProject", address(rootExecutor));
-
-    vm.expectRevert("Initializable: contract is already initialized");
-    LlamaPolicyInitializationConfig memory config = LlamaPolicyInitializationConfig(
-      "NewProject",
-      new RoleDescription[](0),
-      new RoleHolderData[](0),
-      new RolePermissionData[](0),
-      policyMetadata,
-      color,
-      logo,
-      address(_executor),
-      bytes32(0)
-    );
-    _policy.initialize(config);
-  }
-
->>>>>>> 55527827
+  
   function test_SetsNameOnLlamaCore() public {
     LlamaCore _llama = deployLlama();
     assertEq(_llama.name(), "NewProject");
@@ -438,11 +409,7 @@
 
     bytes[] memory strategyConfigs = strategyConfigsRootLlama();
     ILlamaStrategy bootstrapStrategy =
-<<<<<<< HEAD
       lens.computeLlamaStrategyAddress(address(relativeHolderQuorumLogic), strategyConfigs[0], address(computedLlama));
-=======
-      lens.computeLlamaStrategyAddress(address(relativeQuorumLogic), strategyConfigs[0], address(computedLlama));
->>>>>>> 55527827
     bytes32 bootstrapPermissionId = keccak256(
       abi.encode(PermissionData(address(computedPolicy), LlamaPolicy.setRolePermission.selector, bootstrapStrategy))
     );
