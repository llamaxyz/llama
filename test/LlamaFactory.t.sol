--- conflicted
+++ resolved
@@ -53,11 +53,6 @@
   function deployLlamaFactory() internal returns (LlamaFactory) {
     return new LlamaFactory(
       coreLogic,
-<<<<<<< HEAD
-      relativeHolderQuorumLogic,
-      accountLogic,
-=======
->>>>>>> 42f028a1
       policyLogic,
       policyMetadataLogic
     );
