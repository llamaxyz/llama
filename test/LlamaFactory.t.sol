// SPDX-License-Identifier: MIT
pragma solidity ^0.8.19;

import {Test, console2} from "forge-std/Test.sol";

import {SolarrayLlama} from "test/utils/SolarrayLlama.sol";
import {LlamaTestSetup} from "test/utils/LlamaTestSetup.sol";

import {ILlamaAccount} from "src/interfaces/ILlamaAccount.sol";
import {ILlamaStrategy} from "src/interfaces/ILlamaStrategy.sol";
import {
  Action,
  LlamaCoreInitializationConfig,
  LlamaPolicyInitializationConfig,
  RoleHolderData,
  RolePermissionData,
  PermissionData
} from "src/lib/Structs.sol";
import {RoleDescription} from "src/lib/UDVTs.sol";
import {LlamaCore} from "src/LlamaCore.sol";
import {LlamaExecutor} from "src/LlamaExecutor.sol";
import {LlamaFactory} from "src/LlamaFactory.sol";
import {LlamaPolicy} from "src/LlamaPolicy.sol";
import {LlamaPolicyMetadata} from "src/LlamaPolicyMetadata.sol";

contract LlamaFactoryTest is LlamaTestSetup {
  uint96 constant DEFAULT_QUANTITY = 1;
  string color = "#FF0420";
  string logo =
    '<g fill="#FF0420"><path d="M44.876 462c-3.783 0-6.883-.881-9.3-2.645-2.384-1.794-3.576-4.344-3.576-7.65 0-.692.08-1.542.238-2.55.414-2.266 1.002-4.989 1.765-8.169C36.165 432.329 41.744 428 50.742 428c2.448 0 4.641.409 6.58 1.228 1.94.787 3.466 1.983 4.579 3.589 1.112 1.574 1.669 3.463 1.669 5.666 0 .661-.08 1.496-.239 2.503a106.077 106.077 0 0 1-1.716 8.169c-1.113 4.314-3.037 7.54-5.77 9.681-2.735 2.109-6.39 3.164-10.97 3.164Zm.668-6.8c1.78 0 3.29-.52 4.53-1.558 1.272-1.039 2.178-2.629 2.718-4.77.731-2.959 1.288-5.541 1.67-7.744.127-.661.19-1.338.19-2.031 0-2.865-1.51-4.297-4.53-4.297-1.78 0-3.307.519-4.578 1.558-1.24 1.039-2.13 2.629-2.671 4.77-.572 2.109-1.145 4.691-1.717 7.744-.127.63-.19 1.291-.19 1.983 0 2.897 1.526 4.345 4.578 4.345ZM68.409 461.528c-.35 0-.62-.11-.81-.331a1.12 1.12 0 0 1-.144-.85l6.581-30.694c.064-.347.239-.63.525-.85.286-.221.588-.331.906-.331h12.685c3.529 0 6.358.724 8.489 2.172 2.161 1.449 3.242 3.542 3.242 6.281 0 .787-.095 1.605-.286 2.455-.795 3.621-2.4 6.297-4.816 8.028-2.385 1.732-5.66 2.597-9.824 2.597h-6.438l-2.194 10.342a1.35 1.35 0 0 1-.524.85c-.287.221-.588.331-.907.331H68.41Zm16.882-18.039c1.335 0 2.495-.362 3.48-1.086 1.018-.724 1.686-1.763 2.004-3.117a8.185 8.185 0 0 0 .143-1.417c0-.913-.27-1.605-.81-2.077-.541-.504-1.463-.756-2.767-.756H81.62l-1.813 8.453h5.485ZM110.628 461.528c-.349 0-.62-.11-.81-.331-.191-.252-.255-.535-.191-.85l5.293-24.461h-8.488c-.35 0-.62-.11-.811-.33a1.12 1.12 0 0 1-.143-.851l1.097-5.052c.063-.347.238-.63.524-.85.286-.221.588-.331.906-.331h25.657c.35 0 .62.11.811.331.127.189.19.378.19.566a.909.909 0 0 1-.047.284l-1.097 5.052c-.064.347-.239.63-.525.851-.254.22-.556.33-.906.33h-8.441l-5.293 24.461c-.064.346-.239.63-.525.85-.286.221-.588.331-.906.331h-6.295ZM135.88 461.528c-.35 0-.62-.11-.811-.331a1.016 1.016 0 0 1-.191-.85l6.629-30.694a1.35 1.35 0 0 1 .525-.85c.286-.221.588-.331.906-.331h6.438c.349 0 .62.11.81.331.128.189.191.378.191.566a.882.882 0 0 1-.048.284l-6.581 30.694c-.063.346-.238.63-.524.85-.286.221-.588.331-.906.331h-6.438ZM154.038 461.528c-.349 0-.62-.11-.81-.331-.191-.22-.255-.504-.191-.85l6.581-30.694c.064-.347.238-.63.524-.85.287-.221.605-.331.954-.331h5.151c.763 0 1.255.346 1.478 1.039l5.198 14.875 11.588-14.875c.159-.252.382-.488.668-.708.318-.221.7-.331 1.145-.331h5.198c.349 0 .62.11.81.331.127.189.191.378.191.566a.882.882 0 0 1-.048.284l-6.581 30.694c-.063.346-.238.63-.524.85-.286.221-.588.331-.906.331h-5.771c-.349 0-.62-.11-.81-.331a1.118 1.118 0 0 1-.143-.85l3.719-17.425-7.296 9.586c-.318.347-.62.614-.906.803-.286.189-.62.283-1.002.283h-2.479c-.668 0-1.129-.362-1.383-1.086l-3.386-10.011-3.815 17.85c-.064.346-.239.63-.525.85-.286.221-.588.331-.906.331h-5.723ZM196.132 461.528c-.35 0-.62-.11-.81-.331-.191-.252-.255-.535-.191-.85l6.628-30.694a1.35 1.35 0 0 1 .525-.85c.285-.221.588-.331.906-.331h6.438c.35 0 .62.11.811.331.127.189.19.378.19.566a.88.88 0 0 1-.047.284l-6.581 30.694c-.063.346-.238.63-.525.85a1.46 1.46 0 0 1-.907.331h-6.437ZM226.07 462c-2.798 0-5.198-.378-7.201-1.133-1.972-.756-3.466-1.763-4.483-3.022-.986-1.26-1.479-2.661-1.479-4.203 0-.252.033-.63.095-1.134.065-.283.193-.519.383-.708.223-.189.476-.283.763-.283h6.103c.383 0 .668.063.859.188.222.126.445.347.668.662.223.818.731 1.495 1.526 2.03.827.535 1.955.803 3.385.803 1.812 0 3.276-.283 4.388-.85 1.113-.567 1.781-1.338 2.002-2.314a2.42 2.42 0 0 0 .048-.566c0-.788-.491-1.401-1.477-1.842-.986-.473-2.798-1.023-5.437-1.653-3.084-.661-5.421-1.653-7.011-2.975-1.589-1.354-2.383-3.117-2.383-5.289 0-.755.095-1.527.286-2.314.635-2.928 2.21-5.226 4.72-6.894 2.544-1.669 5.818-2.503 9.825-2.503 2.415 0 4.563.425 6.438 1.275 1.875.85 3.321 1.936 4.34 3.258 1.049 1.291 1.572 2.582 1.572 3.873 0 .377-.015.645-.047.802-.063.284-.206.52-.429.709a.975.975 0 0 1-.715.283h-6.391c-.698 0-1.176-.268-1.429-.803-.033-.724-.415-1.338-1.146-1.841-.731-.504-1.685-.756-2.861-.756-1.399 0-2.559.252-3.482.756-.889.503-1.447 1.243-1.668 2.219a3.172 3.172 0 0 0-.049.614c0 .755.445 1.385 1.336 1.889.922.472 2.528.96 4.816 1.464 3.562.692 6.153 1.684 7.774 2.975 1.653 1.29 2.479 3.006 2.479 5.147 0 .724-.095 1.511-.286 2.361-.698 3.211-2.4 5.651-5.103 7.32-2.669 1.636-6.246 2.455-10.729 2.455ZM248.515 461.528c-.35 0-.62-.11-.81-.331-.191-.22-.255-.504-.191-.85l6.581-30.694c.063-.347.238-.63.525-.85.286-.221.604-.331.954-.331h5.149c.763 0 1.256.346 1.479 1.039l5.199 14.875 11.587-14.875c.16-.252.382-.488.668-.708.318-.221.699-.331 1.144-.331h5.199c.35 0 .62.11.811.331.127.189.19.378.19.566a.856.856 0 0 1-.048.284l-6.58 30.694c-.065.346-.24.63-.526.85a1.456 1.456 0 0 1-.906.331h-5.769c-.351 0-.621-.11-.811-.331a1.109 1.109 0 0 1-.143-.85l3.719-17.425-7.296 9.586c-.318.347-.62.614-.906.803a1.776 1.776 0 0 1-1.001.283h-2.481c-.668 0-1.128-.362-1.382-1.086l-3.386-10.011-3.815 17.85a1.36 1.36 0 0 1-.525.85c-.286.221-.588.331-.906.331h-5.723Z"/></g>';

  event LlamaInstanceCreated(
    uint256 indexed id,
    string indexed name,
    address llamaCore,
    address llamaExecutor,
    address llamaPolicy,
    uint256 chainId
  );
  event PolicyMetadataSet(LlamaPolicyMetadata indexed llamaPolicyMetadata);
}

contract Constructor is LlamaFactoryTest {
  function deployLlamaFactory() internal returns (LlamaFactory) {
    bytes[] memory strategyConfigs = strategyConfigsRootLlama();
    bytes[] memory accounts = accountConfigsRootLlama();

    RoleDescription[] memory roleDescriptionStrings = SolarrayLlama.roleDescription(
      "AllHolders", "ActionCreator", "Approver", "Disapprover", "TestRole1", "TestRole2", "MadeUpRole"
    );
    RoleHolderData[] memory roleHolders = defaultActionCreatorRoleHolder(actionCreatorAaron);
    return new LlamaFactory(
      coreLogic,
      relativeQuorumLogic,
      accountLogic,
      policyLogic,
      policyMetadata,
      "Root Llama",
      strategyConfigs,
      accounts,
      roleDescriptionStrings,
      roleHolders,
      new RolePermissionData[](0)
    );
  }

  function test_SetsLlamaCoreLogicAddress() public {
    assertEq(address(factory.LLAMA_CORE_LOGIC()), address(coreLogic));
  }

  function test_SetsLlamaPolicyLogicAddress() public {
    assertEq(address(factory.LLAMA_POLICY_LOGIC()), address(policyLogic));
  }

  function test_SetsLlamaPolicyMetadataAddress() public {
    assertEq(address(factory.llamaPolicyMetadata()), address(policyMetadata));
  }

  function test_EmitsPolicyTokenURIUpdatedEvent() public {
    vm.expectEmit();
    emit PolicyMetadataSet(policyMetadata);
    deployLlamaFactory();
  }

  function test_SetsRootLlamaCore() public {
    assertEq(address(factory.ROOT_LLAMA_CORE()), address(rootCore));
  }

  function test_SetsRootLlamaExecutor() public {
    assertEq(address(factory.ROOT_LLAMA_EXECUTOR()), address(rootExecutor));
  }

  function test_DeploysRootLlamaViaInternalDeployMethod() public {
    // The internal `_deploy` method is tested in the `Deploy` contract, so here we just check
    // one side effect of that method as a sanity check it was called. If it was called, the
    // llama count should no longer be zero.
    assertEq(factory.llamaCount(), 2);
  }
}

contract Deploy is LlamaFactoryTest {
  function deployLlama() internal returns (LlamaCore) {
    bytes[] memory strategyConfigs = strategyConfigsRootLlama();
    bytes[] memory accounts = accountConfigsRootLlama();
    RoleDescription[] memory roleDescriptionStrings = SolarrayLlama.roleDescription(
      "AllHolders", "ActionCreator", "Approver", "Disapprover", "TestRole1", "TestRole2", "MadeUpRole"
    );
    RoleHolderData[] memory roleHolders = defaultActionCreatorRoleHolder(actionCreatorAaron);

    vm.prank(address(rootExecutor));
    return factory.deploy(
      "NewProject",
      relativeQuorumLogic,
      accountLogic,
      strategyConfigs,
      accounts,
      roleDescriptionStrings,
      roleHolders,
      new RolePermissionData[](0),
      color,
      logo
    );
  }

  function test_RevertIf_CallerIsNotRootLlama(address caller) public {
    vm.assume(caller != address(rootExecutor));
    bytes[] memory strategyConfigs = strategyConfigsRootLlama();
    bytes[] memory accounts = accountConfigsRootLlama();
    RoleHolderData[] memory roleHolders = defaultActionCreatorRoleHolder(actionCreatorAaron);

    vm.prank(address(caller));
    vm.expectRevert(LlamaFactory.OnlyRootLlama.selector);
    factory.deploy(
      "NewProject",
      relativeQuorumLogic,
      accountLogic,
      strategyConfigs,
      accounts,
      new RoleDescription[](0),
      roleHolders,
      new RolePermissionData[](0),
      color,
      logo
    );
  }

  function test_RevertIf_InstanceDeployedWithSameName(string memory name) public {
    bytes[] memory strategyConfigs = strategyConfigsRootLlama();
    bytes[] memory accounts = accountConfigsRootLlama();
    RoleDescription[] memory roleDescriptionStrings = SolarrayLlama.roleDescription(
      "AllHolders", "ActionCreator", "Approver", "Disapprover", "TestRole1", "TestRole2", "MadeUpRole"
    );
    RoleHolderData[] memory roleHolders = defaultActionCreatorRoleHolder(actionCreatorAaron);

    vm.prank(address(rootExecutor));
    factory.deploy(
      name,
      relativeQuorumLogic,
      accountLogic,
      strategyConfigs,
      accounts,
      roleDescriptionStrings,
      roleHolders,
      new RolePermissionData[](0),
      color,
      logo
    );

    vm.expectRevert();
    factory.deploy(
      name,
      relativeQuorumLogic,
      accountLogic,
      strategyConfigs,
      accounts,
      new RoleDescription[](0),
      roleHolders,
      new RolePermissionData[](0),
      color,
      logo
    );
  }

  function test_RevertIf_RoleId1IsNotFirst() public {
    bytes[] memory strategyConfigs = strategyConfigsRootLlama();
    bytes[] memory accounts = accountConfigsRootLlama();
    RoleHolderData[] memory roleHolders = defaultActionCreatorRoleHolder(actionCreatorAaron);
    vm.startPrank(address(rootExecutor));

    // Overwrite role ID at index 1 to ensure it does not have role 1.
    roleHolders[0].role = 2;
    vm.expectRevert(LlamaFactory.InvalidDeployConfiguration.selector);
    factory.deploy(
      "NewProject",
      relativeQuorumLogic,
      accountLogic,
      strategyConfigs,
      accounts,
      new RoleDescription[](0),
      roleHolders,
      new RolePermissionData[](0),
      color,
      logo
    );

    // Pass an empty array of role holders.
    vm.expectRevert(LlamaFactory.InvalidDeployConfiguration.selector);
    factory.deploy(
      "NewProject",
      relativeQuorumLogic,
      accountLogic,
      strategyConfigs,
      accounts,
      new RoleDescription[](0),
      new RoleHolderData[](0),
      new RolePermissionData[](0),
      color,
      logo
    );
  }

  function test_RevertIf_RoleId1IsFirstWithBadExpiration() public {
    bytes[] memory strategyConfigs = strategyConfigsRootLlama();
    bytes[] memory accounts = accountConfigsRootLlama();
    RoleHolderData[] memory roleHolders = defaultActionCreatorRoleHolder(actionCreatorAaron);
    vm.startPrank(address(rootExecutor));

    // Overwrite role ID at index 1 to have expiration just below `type(uint64).max`
    roleHolders[0].expiration = type(uint64).max - 1;
    vm.expectRevert(LlamaFactory.InvalidDeployConfiguration.selector);
    factory.deploy(
      "NewProject",
      relativeQuorumLogic,
      accountLogic,
      strategyConfigs,
      accounts,
      new RoleDescription[](0),
      roleHolders,
      new RolePermissionData[](0),
      color,
      logo
    );

    // Overwrite role ID at index 1 to have expiration of `block.timestamp`
    roleHolders[0].expiration = toUint64(block.timestamp);
    vm.expectRevert(LlamaFactory.InvalidDeployConfiguration.selector);
    factory.deploy(
      "NewProject",
      relativeQuorumLogic,
      accountLogic,
      strategyConfigs,
      accounts,
      new RoleDescription[](0),
      roleHolders,
      new RolePermissionData[](0),
      color,
      logo
    );

    // Overwrite role ID at index 1 to have expiration of 0
    roleHolders[0].expiration = 0;
    vm.expectRevert(LlamaFactory.InvalidDeployConfiguration.selector);
    factory.deploy(
      "NewProject",
      relativeQuorumLogic,
      accountLogic,
      strategyConfigs,
      accounts,
      new RoleDescription[](0),
      roleHolders,
      new RolePermissionData[](0),
      color,
      logo
    );
  }

  function test_IncrementsLlamaCountByOne() public {
    uint256 initialLlamaCount = factory.llamaCount();
    deployLlama();
    assertEq(factory.llamaCount(), initialLlamaCount + 1);
  }

  function test_DeploysPolicy() public {
    LlamaPolicy _policy = lens.computeLlamaPolicyAddress("NewProject", address(rootExecutor));
    assertEq(address(_policy).code.length, 0);
    deployLlama();
    assertGt(address(_policy).code.length, 0);
  }

<<<<<<< HEAD
  function test_InitializesLlamaPolicy() public {
    LlamaPolicy _policy = lens.computeLlamaPolicyAddress("NewProject", address(rootExecutor));
    LlamaPolicyMetadata llamaPolicyMetadata = factory.llamaPolicyMetadata();

    assertEq(address(_policy).code.length, 0);
    deployLlama();
    assertGt(address(_policy).code.length, 0);

    vm.expectRevert("Initializable: contract is already initialized");
    LlamaPolicyInitializationConfig memory config = LlamaPolicyInitializationConfig(
      "Test",
      new RoleDescription[](0),
      new RoleHolderData[](0),
      new RolePermissionData[](0),
      llamaPolicyMetadata,
      color,
      logo,
      address(mpExecutor),
      factory
    );
    _policy.initialize(config);
  }

=======
>>>>>>> 4fbc4576
  function test_DeploysLlamaCore() public {
    LlamaCore _llama = lens.computeLlamaCoreAddress("NewProject", address(rootExecutor));
    assertEq(address(_llama).code.length, 0);
    deployLlama();
    assertGt(address(_llama).code.length, 0);
    assertGt(address(_llama.policy()).code.length, 0);
    LlamaCore(address(_llama)).name(); // Sanity check that this doesn't revert.
    LlamaCore(address(_llama.policy())).name(); // Sanity check that this doesn't revert.
  }

  function test_InitializesLlamaCore() public {
    (LlamaCore _llama) = deployLlama();
    assertEq(_llama.name(), "NewProject");

    bytes[] memory strategyConfigs = strategyConfigsRootLlama();
    bytes[] memory accounts = accountConfigsRootLlama();

    LlamaPolicy _policy = _llama.policy();
    vm.expectRevert("Initializable: contract is already initialized");
    LlamaCoreInitializationConfig memory config = LlamaCoreInitializationConfig(
      "NewProject",
      _policy,
      relativeQuorumLogic,
      accountLogic,
      strategyConfigs,
      accounts,
      new RoleDescription[](0),
      new RoleHolderData[](0),
      new RolePermissionData[](0),
      policyMetadata,
      color,
      logo,
      address(this)
    );
    _llama.initialize(config);
  }

  function test_SetsLlamaExecutorOnThePolicy() public {
    (LlamaCore _llama) = deployLlama();
    LlamaPolicy _policy = _llama.policy();
    LlamaCore _llamaFromPolicy = LlamaCore(_policy.llamaExecutor());
    assertEq(address(_llamaFromPolicy), address(_llama.executor()));
  }

  function test_SetsPolicyAddressOnLlamaCore() public {
    LlamaPolicy computedPolicy = lens.computeLlamaPolicyAddress("NewProject", address(rootExecutor));
    (LlamaCore _llama) = deployLlama();
    assertEq(address(_llama.policy()), address(computedPolicy));
  }

  function test_EmitsLlamaInstanceCreatedEvent() public {
    vm.expectEmit();
    LlamaCore computedLlama = lens.computeLlamaCoreAddress("NewProject", address(rootExecutor));
    LlamaPolicy computedPolicy = lens.computeLlamaPolicyAddress("NewProject", address(rootExecutor));
    LlamaExecutor computedExecutor = lens.computeLlamaExecutorAddress(address(computedLlama));
    emit LlamaInstanceCreated(
      2, "NewProject", address(computedLlama), address(computedExecutor), address(computedPolicy), block.chainid
    );
    deployLlama();
  }

  function test_ReturnsAddressOfTheNewLlamaCoreContract() public {
    LlamaCore computedLlama = lens.computeLlamaCoreAddress("NewProject", address(rootExecutor));
    (LlamaCore newLlama) = deployLlama();
    assertEq(address(newLlama), address(computedLlama));
  }

  function test_ReturnsAddressOfTheNewLlamaExecutorContract() public {
    LlamaCore computedLlama = lens.computeLlamaCoreAddress("NewProject", address(rootExecutor));
    LlamaExecutor computedExecutor = lens.computeLlamaExecutorAddress(address(computedLlama));
    (LlamaCore newLlama) = deployLlama();
    LlamaExecutor newLlamaExecutor = newLlama.executor();
    assertEq(address(newLlamaExecutor), address(computedExecutor));
    assertEq(address(computedExecutor), LlamaPolicy(computedLlama.policy()).llamaExecutor());
  }
}

contract SetPolicyTokenMetadata is LlamaFactoryTest {
  function testFuzz_RevertIf_CallerIsNotRootLlama(address _caller, address _policyMetadata) public {
    vm.assume(_caller != address(rootExecutor));
    vm.prank(address(_caller));
    vm.expectRevert(LlamaFactory.OnlyRootLlama.selector);
    factory.setPolicyMetadata(LlamaPolicyMetadata(_policyMetadata));
  }

  function testFuzz_WritesMetadataAddressToStorage(address _policyMetadata) public {
    vm.prank(address(rootExecutor));
    vm.expectEmit();
    emit PolicyMetadataSet(LlamaPolicyMetadata(_policyMetadata));
    factory.setPolicyMetadata(LlamaPolicyMetadata(_policyMetadata));
    assertEq(address(factory.llamaPolicyMetadata()), _policyMetadata);
  }
}<|MERGE_RESOLUTION|>--- conflicted
+++ resolved
@@ -287,32 +287,6 @@
     assertGt(address(_policy).code.length, 0);
   }
 
-<<<<<<< HEAD
-  function test_InitializesLlamaPolicy() public {
-    LlamaPolicy _policy = lens.computeLlamaPolicyAddress("NewProject", address(rootExecutor));
-    LlamaPolicyMetadata llamaPolicyMetadata = factory.llamaPolicyMetadata();
-
-    assertEq(address(_policy).code.length, 0);
-    deployLlama();
-    assertGt(address(_policy).code.length, 0);
-
-    vm.expectRevert("Initializable: contract is already initialized");
-    LlamaPolicyInitializationConfig memory config = LlamaPolicyInitializationConfig(
-      "Test",
-      new RoleDescription[](0),
-      new RoleHolderData[](0),
-      new RolePermissionData[](0),
-      llamaPolicyMetadata,
-      color,
-      logo,
-      address(mpExecutor),
-      factory
-    );
-    _policy.initialize(config);
-  }
-
-=======
->>>>>>> 4fbc4576
   function test_DeploysLlamaCore() public {
     LlamaCore _llama = lens.computeLlamaCoreAddress("NewProject", address(rootExecutor));
     assertEq(address(_llama).code.length, 0);
