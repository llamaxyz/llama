// SPDX-License-Identifier: MIT
pragma solidity ^0.8.19;

import {Test, console2} from "forge-std/Test.sol";

import {SolarrayLlama} from "test/utils/SolarrayLlama.sol";
import {LlamaTestSetup} from "test/utils/LlamaTestSetup.sol";

import {ILlamaAccount} from "src/interfaces/ILlamaAccount.sol";
import {ILlamaPolicyMetadata} from "src/interfaces/ILlamaPolicyMetadata.sol";
import {ILlamaStrategy} from "src/interfaces/ILlamaStrategy.sol";
import {
  Action,
  LlamaCoreInitializationConfig,
  LlamaPolicyInitializationConfig,
  RoleHolderData,
  RolePermissionData,
  PermissionData
} from "src/lib/Structs.sol";
import {RoleDescription} from "src/lib/UDVTs.sol";
import {LlamaCore} from "src/LlamaCore.sol";
import {LlamaExecutor} from "src/LlamaExecutor.sol";
import {LlamaFactory} from "src/LlamaFactory.sol";
import {LlamaPolicy} from "src/LlamaPolicy.sol";
import {LlamaPolicyMetadata} from "src/LlamaPolicyMetadata.sol";

contract LlamaFactoryTest is LlamaTestSetup {
  uint96 constant DEFAULT_QUANTITY = 1;
  string color = "#FF0420";
  string logo =
    '<g fill="#FF0420"><path d="M44.876 462c-3.783 0-6.883-.881-9.3-2.645-2.384-1.794-3.576-4.344-3.576-7.65 0-.692.08-1.542.238-2.55.414-2.266 1.002-4.989 1.765-8.169C36.165 432.329 41.744 428 50.742 428c2.448 0 4.641.409 6.58 1.228 1.94.787 3.466 1.983 4.579 3.589 1.112 1.574 1.669 3.463 1.669 5.666 0 .661-.08 1.496-.239 2.503a106.077 106.077 0 0 1-1.716 8.169c-1.113 4.314-3.037 7.54-5.77 9.681-2.735 2.109-6.39 3.164-10.97 3.164Zm.668-6.8c1.78 0 3.29-.52 4.53-1.558 1.272-1.039 2.178-2.629 2.718-4.77.731-2.959 1.288-5.541 1.67-7.744.127-.661.19-1.338.19-2.031 0-2.865-1.51-4.297-4.53-4.297-1.78 0-3.307.519-4.578 1.558-1.24 1.039-2.13 2.629-2.671 4.77-.572 2.109-1.145 4.691-1.717 7.744-.127.63-.19 1.291-.19 1.983 0 2.897 1.526 4.345 4.578 4.345ZM68.409 461.528c-.35 0-.62-.11-.81-.331a1.12 1.12 0 0 1-.144-.85l6.581-30.694c.064-.347.239-.63.525-.85.286-.221.588-.331.906-.331h12.685c3.529 0 6.358.724 8.489 2.172 2.161 1.449 3.242 3.542 3.242 6.281 0 .787-.095 1.605-.286 2.455-.795 3.621-2.4 6.297-4.816 8.028-2.385 1.732-5.66 2.597-9.824 2.597h-6.438l-2.194 10.342a1.35 1.35 0 0 1-.524.85c-.287.221-.588.331-.907.331H68.41Zm16.882-18.039c1.335 0 2.495-.362 3.48-1.086 1.018-.724 1.686-1.763 2.004-3.117a8.185 8.185 0 0 0 .143-1.417c0-.913-.27-1.605-.81-2.077-.541-.504-1.463-.756-2.767-.756H81.62l-1.813 8.453h5.485ZM110.628 461.528c-.349 0-.62-.11-.81-.331-.191-.252-.255-.535-.191-.85l5.293-24.461h-8.488c-.35 0-.62-.11-.811-.33a1.12 1.12 0 0 1-.143-.851l1.097-5.052c.063-.347.238-.63.524-.85.286-.221.588-.331.906-.331h25.657c.35 0 .62.11.811.331.127.189.19.378.19.566a.909.909 0 0 1-.047.284l-1.097 5.052c-.064.347-.239.63-.525.851-.254.22-.556.33-.906.33h-8.441l-5.293 24.461c-.064.346-.239.63-.525.85-.286.221-.588.331-.906.331h-6.295ZM135.88 461.528c-.35 0-.62-.11-.811-.331a1.016 1.016 0 0 1-.191-.85l6.629-30.694a1.35 1.35 0 0 1 .525-.85c.286-.221.588-.331.906-.331h6.438c.349 0 .62.11.81.331.128.189.191.378.191.566a.882.882 0 0 1-.048.284l-6.581 30.694c-.063.346-.238.63-.524.85-.286.221-.588.331-.906.331h-6.438ZM154.038 461.528c-.349 0-.62-.11-.81-.331-.191-.22-.255-.504-.191-.85l6.581-30.694c.064-.347.238-.63.524-.85.287-.221.605-.331.954-.331h5.151c.763 0 1.255.346 1.478 1.039l5.198 14.875 11.588-14.875c.159-.252.382-.488.668-.708.318-.221.7-.331 1.145-.331h5.198c.349 0 .62.11.81.331.127.189.191.378.191.566a.882.882 0 0 1-.048.284l-6.581 30.694c-.063.346-.238.63-.524.85-.286.221-.588.331-.906.331h-5.771c-.349 0-.62-.11-.81-.331a1.118 1.118 0 0 1-.143-.85l3.719-17.425-7.296 9.586c-.318.347-.62.614-.906.803-.286.189-.62.283-1.002.283h-2.479c-.668 0-1.129-.362-1.383-1.086l-3.386-10.011-3.815 17.85c-.064.346-.239.63-.525.85-.286.221-.588.331-.906.331h-5.723ZM196.132 461.528c-.35 0-.62-.11-.81-.331-.191-.252-.255-.535-.191-.85l6.628-30.694a1.35 1.35 0 0 1 .525-.85c.285-.221.588-.331.906-.331h6.438c.35 0 .62.11.811.331.127.189.19.378.19.566a.88.88 0 0 1-.047.284l-6.581 30.694c-.063.346-.238.63-.525.85a1.46 1.46 0 0 1-.907.331h-6.437ZM226.07 462c-2.798 0-5.198-.378-7.201-1.133-1.972-.756-3.466-1.763-4.483-3.022-.986-1.26-1.479-2.661-1.479-4.203 0-.252.033-.63.095-1.134.065-.283.193-.519.383-.708.223-.189.476-.283.763-.283h6.103c.383 0 .668.063.859.188.222.126.445.347.668.662.223.818.731 1.495 1.526 2.03.827.535 1.955.803 3.385.803 1.812 0 3.276-.283 4.388-.85 1.113-.567 1.781-1.338 2.002-2.314a2.42 2.42 0 0 0 .048-.566c0-.788-.491-1.401-1.477-1.842-.986-.473-2.798-1.023-5.437-1.653-3.084-.661-5.421-1.653-7.011-2.975-1.589-1.354-2.383-3.117-2.383-5.289 0-.755.095-1.527.286-2.314.635-2.928 2.21-5.226 4.72-6.894 2.544-1.669 5.818-2.503 9.825-2.503 2.415 0 4.563.425 6.438 1.275 1.875.85 3.321 1.936 4.34 3.258 1.049 1.291 1.572 2.582 1.572 3.873 0 .377-.015.645-.047.802-.063.284-.206.52-.429.709a.975.975 0 0 1-.715.283h-6.391c-.698 0-1.176-.268-1.429-.803-.033-.724-.415-1.338-1.146-1.841-.731-.504-1.685-.756-2.861-.756-1.399 0-2.559.252-3.482.756-.889.503-1.447 1.243-1.668 2.219a3.172 3.172 0 0 0-.049.614c0 .755.445 1.385 1.336 1.889.922.472 2.528.96 4.816 1.464 3.562.692 6.153 1.684 7.774 2.975 1.653 1.29 2.479 3.006 2.479 5.147 0 .724-.095 1.511-.286 2.361-.698 3.211-2.4 5.651-5.103 7.32-2.669 1.636-6.246 2.455-10.729 2.455ZM248.515 461.528c-.35 0-.62-.11-.81-.331-.191-.22-.255-.504-.191-.85l6.581-30.694c.063-.347.238-.63.525-.85.286-.221.604-.331.954-.331h5.149c.763 0 1.256.346 1.479 1.039l5.199 14.875 11.587-14.875c.16-.252.382-.488.668-.708.318-.221.699-.331 1.144-.331h5.199c.35 0 .62.11.811.331.127.189.19.378.19.566a.856.856 0 0 1-.048.284l-6.58 30.694c-.065.346-.24.63-.526.85a1.456 1.456 0 0 1-.906.331h-5.769c-.351 0-.621-.11-.811-.331a1.109 1.109 0 0 1-.143-.85l3.719-17.425-7.296 9.586c-.318.347-.62.614-.906.803a1.776 1.776 0 0 1-1.001.283h-2.481c-.668 0-1.128-.362-1.382-1.086l-3.386-10.011-3.815 17.85a1.36 1.36 0 0 1-.525.85c-.286.221-.588.331-.906.331h-5.723Z"/></g>';

  string rootColor = "#6A45EC";
  string rootLogo =
    '<g><path fill="#fff" d="M91.749 446.038H85.15v2.785h2.54v14.483h-3.272v2.785h9.746v-2.785h-2.416v-17.268ZM104.122 446.038h-6.598v2.785h2.54v14.483h-3.271v2.785h9.745v-2.785h-2.416v-17.268ZM113.237 456.162c.138-1.435 1.118-2.2 2.885-2.2 1.767 0 2.651.765 2.651 2.423v.403l-4.859.599c-2.885.362-5.149 1.63-5.149 4.484 0 2.841 2.14 4.47 5.383 4.47 2.72 0 3.921-1.044 4.487-1.935h.276v1.685h3.782v-9.135c0-3.983-2.54-5.78-6.488-5.78-3.975 0-6.404 1.797-6.694 4.568v.418h3.726Zm-.483 5.528c0-1.1.829-1.629 2.03-1.796l3.989-.529v.626c0 2.354-1.546 3.537-3.672 3.537-1.491 0-2.347-.724-2.347-1.838ZM125.765 466.091h3.727v-9.386c0-1.796.938-2.576 2.25-2.576 1.173 0 1.753.682 1.753 1.838v10.124h3.727v-9.386c0-1.796.939-2.576 2.236-2.576 1.187 0 1.753.682 1.753 1.838v10.124h3.741v-10.639c0-2.646-1.657-4.22-4.183-4.22-2.264 0-3.312.989-3.92 2.075h-.276c-.414-.947-1.436-2.075-3.534-2.075-2.056 0-2.954.864-3.45 1.741h-.277v-1.462h-3.547v14.58ZM151.545 456.162c.138-1.435 1.118-2.2 2.885-2.2 1.767 0 2.65.765 2.65 2.423v.403l-4.859.599c-2.885.362-5.149 1.63-5.149 4.484 0 2.841 2.14 4.47 5.384 4.47 2.719 0 3.92-1.044 4.486-1.935h.276v1.685H161v-9.135c0-3.983-2.54-5.78-6.488-5.78-3.975 0-6.404 1.797-6.694 4.568v.418h3.727Zm-.484 5.528c0-1.1.829-1.629 2.03-1.796l3.989-.529v.626c0 2.354-1.546 3.537-3.672 3.537-1.491 0-2.347-.724-2.347-1.838Z"/><g fill="#6A45EC"><path d="M36.736 456.934c.004-.338.137-.661.372-.901.234-.241.552-.38.886-.389h16.748a5.961 5.961 0 0 0 2.305-.458 6.036 6.036 0 0 0 3.263-3.287c.303-.737.46-1.528.46-2.326V428h-4.738v21.573c-.004.337-.137.66-.372.901-.234.24-.552.379-.886.388H38.01a5.984 5.984 0 0 0-4.248 1.781A6.108 6.108 0 0 0 32 456.934v14.891h4.736v-14.891ZM62.868 432.111h-.21l.2.204v4.448h4.36l2.043 2.084a6.008 6.008 0 0 0-3.456 2.109 6.12 6.12 0 0 0-1.358 3.841v27.034h4.717v-27.04c.005-.341.14-.666.38-.907.237-.24.56-.378.897-.383h.726c2.783 0 3.727-1.566 4.006-2.224.28-.658.711-2.453-1.257-4.448l-4.617-4.702h-1.437M50.34 469.477a7.728 7.728 0 0 1 3.013.61c.955.403 1.82.994 2.547 1.738h5.732a12.645 12.645 0 0 0-4.634-5.201 12.467 12.467 0 0 0-6.658-1.93c-2.355 0-4.662.669-6.659 1.93a12.644 12.644 0 0 0-4.634 5.201h5.733a7.799 7.799 0 0 1 2.546-1.738 7.728 7.728 0 0 1 3.014-.61Z"/></g></g>';

  event LlamaInstanceCreated(
    uint256 indexed id,
    string indexed name,
    address llamaCore,
    address llamaExecutor,
    address llamaPolicy,
    uint256 chainId
  );

  event PolicyMetadataSet(
    ILlamaPolicyMetadata policyMetadata, ILlamaPolicyMetadata indexed policyMetadataLogic, bytes initializationData
  );
  event RolePermissionAssigned(uint8 indexed role, bytes32 indexed permissionId, bool hasPermission);
}

contract Constructor is LlamaFactoryTest {
  function deployLlamaFactory() internal returns (LlamaFactory) {
    bytes[] memory strategyConfigs = strategyConfigsRootLlama();
    bytes[] memory accounts = accountConfigsRootLlama();

    RoleDescription[] memory roleDescriptionStrings = SolarrayLlama.roleDescription(
      "AllHolders", "ActionCreator", "Approver", "Disapprover", "TestRole1", "TestRole2", "MadeUpRole"
    );
    RoleHolderData[] memory roleHolders = defaultActionCreatorRoleHolder(actionCreatorAaron);
    return new LlamaFactory(
      coreLogic,
      relativeHolderQuorumLogic,
      accountLogic,
      policyLogic,
      policyMetadataLogic,
      "Root Llama",
      strategyConfigs,
      accounts,
      roleDescriptionStrings,
      roleHolders,
      new RolePermissionData[](0)
    );
  }

  function test_SetsLlamaCoreLogicAddress() public {
    assertEq(address(factory.LLAMA_CORE_LOGIC()), address(coreLogic));
  }

  function test_SetsLlamaPolicyLogicAddress() public {
    assertEq(address(factory.LLAMA_POLICY_LOGIC()), address(policyLogic));
  }

  function test_SetsLlamaPolicyMetadataAddress() public {
    assertEq(address(factory.LLAMA_POLICY_METADATA_LOGIC()), address(policyMetadataLogic));
  }

  function test_EmitsPolicyTokenURIUpdatedEvent() public {
    // We could calculate this by redeploying LlamaLens with the new factory but this test will be removed when we
    // remove the root instance.
    ILlamaPolicyMetadata policyMetadata = ILlamaPolicyMetadata(0x6A8C2B425EAA75903112Afafd93724f2d0406d0a);
    vm.expectEmit();
    emit PolicyMetadataSet(policyMetadata, policyMetadataLogic, abi.encode(rootColor, rootLogo));
    deployLlamaFactory();
  }

  function test_SetsRootLlamaCore() public {
    assertEq(address(factory.ROOT_LLAMA_CORE()), address(rootCore));
  }

  function test_SetsRootLlamaExecutor() public {
    assertEq(address(factory.ROOT_LLAMA_EXECUTOR()), address(rootExecutor));
  }

  function test_DeploysRootLlamaViaInternalDeployMethod() public {
    // The internal `_deploy` method is tested in the `Deploy` contract, so here we just check
    // one side effect of that method as a sanity check it was called. If it was called, the
    // llama count should no longer be zero.
    assertEq(factory.llamaCount(), 2);
  }
}

contract Deploy is LlamaFactoryTest {
  function deployLlama() internal returns (LlamaCore) {
    bytes[] memory strategyConfigs = strategyConfigsRootLlama();
    bytes[] memory accounts = accountConfigsRootLlama();
    RoleDescription[] memory roleDescriptionStrings = SolarrayLlama.roleDescription(
      "AllHolders", "ActionCreator", "Approver", "Disapprover", "TestRole1", "TestRole2", "MadeUpRole"
    );
    RoleHolderData[] memory roleHolders = defaultActionCreatorRoleHolder(actionCreatorAaron);

    return factory.deploy(
      "NewProject",
      relativeHolderQuorumLogic,
      accountLogic,
      strategyConfigs,
      accounts,
      roleDescriptionStrings,
      roleHolders,
      new RolePermissionData[](0),
      color,
      logo
    );
  }

  function testFuzz_DeployCallsArePublic(address caller) public {
    LlamaCore computedLlama = lens.computeLlamaCoreAddress("NewProject", address(caller));
    assertEq(address(computedLlama).code.length, 0);
<<<<<<< HEAD

    vm.prank(address(caller));
    deployLlama();
    assertGt(address(computedLlama).code.length, 0);
    assertEq("NewProject", computedLlama.name());
  }

  function test_RevertIf_InstanceDeployedWithSameNameAndCaller(string memory name) public {
=======

    vm.prank(address(caller));
    deployLlama();
    assertGt(address(computedLlama).code.length, 0);
    assertEq("NewProject", computedLlama.name());
  }

  function test_RevertIf_InstanceDeployedWithSameNameAndCaller(string memory name) public {
    bytes[] memory strategyConfigs = strategyConfigsRootLlama();
    bytes[] memory accounts = accountConfigsRootLlama();
    RoleDescription[] memory roleDescriptionStrings = SolarrayLlama.roleDescription(
      "AllHolders", "ActionCreator", "Approver", "Disapprover", "TestRole1", "TestRole2", "MadeUpRole"
    );
    RoleHolderData[] memory roleHolders = defaultActionCreatorRoleHolder(actionCreatorAaron);

    factory.deploy(
      name,
      relativeQuorumLogic,
      accountLogic,
      strategyConfigs,
      accounts,
      roleDescriptionStrings,
      roleHolders,
      new RolePermissionData[](0),
      color,
      logo
    );

    vm.expectRevert();
    factory.deploy(
      name,
      relativeQuorumLogic,
      accountLogic,
      strategyConfigs,
      accounts,
      roleDescriptionStrings,
      roleHolders,
      new RolePermissionData[](0),
      color,
      logo
    );
  }

  function test_AllowSameNamesFromDifferentDeployers(string memory name) public {
>>>>>>> 16f3e3e5
    bytes[] memory strategyConfigs = strategyConfigsRootLlama();
    bytes[] memory accounts = accountConfigsRootLlama();
    RoleDescription[] memory roleDescriptionStrings = SolarrayLlama.roleDescription(
      "AllHolders", "ActionCreator", "Approver", "Disapprover", "TestRole1", "TestRole2", "MadeUpRole"
    );
    RoleHolderData[] memory roleHolders = defaultActionCreatorRoleHolder(actionCreatorAaron);

<<<<<<< HEAD
=======
    vm.prank(disapproverDiane);
>>>>>>> 16f3e3e5
    factory.deploy(
      name,
      relativeQuorumLogic,
      accountLogic,
      strategyConfigs,
      accounts,
      roleDescriptionStrings,
      roleHolders,
      new RolePermissionData[](0),
      color,
      logo
    );

    vm.prank(disapproverDrake);
    factory.deploy(
      name,
      relativeQuorumLogic,
      accountLogic,
      strategyConfigs,
      accounts,
      roleDescriptionStrings,
      roleHolders,
      new RolePermissionData[](0),
      color,
      logo
    );
  }

  function test_RevertIf_RoleId1IsNotFirst() public {
    bytes[] memory strategyConfigs = strategyConfigsRootLlama();
    bytes[] memory accounts = accountConfigsRootLlama();
    RoleHolderData[] memory roleHolders = defaultActionCreatorRoleHolder(actionCreatorAaron);
    vm.startPrank(address(rootExecutor));

    // Overwrite role ID at index 1 to ensure it does not have role 1.
    roleHolders[0].role = 2;
    vm.expectRevert(LlamaFactory.InvalidDeployConfiguration.selector);
    factory.deploy(
      "NewProject",
      relativeHolderQuorumLogic,
      accountLogic,
      strategyConfigs,
      accounts,
      new RoleDescription[](0),
      roleHolders,
      new RolePermissionData[](0),
      color,
      logo
    );

    // Pass an empty array of role holders.
    vm.expectRevert(LlamaFactory.InvalidDeployConfiguration.selector);
    factory.deploy(
      "NewProject",
      relativeHolderQuorumLogic,
      accountLogic,
      strategyConfigs,
      accounts,
      new RoleDescription[](0),
      new RoleHolderData[](0),
      new RolePermissionData[](0),
      color,
      logo
    );
  }

  function test_RevertIf_RoleId1IsFirstWithBadExpiration() public {
    bytes[] memory strategyConfigs = strategyConfigsRootLlama();
    bytes[] memory accounts = accountConfigsRootLlama();
    RoleHolderData[] memory roleHolders = defaultActionCreatorRoleHolder(actionCreatorAaron);
    vm.startPrank(address(rootExecutor));

    // Overwrite role ID at index 1 to have expiration just below `type(uint64).max`
    roleHolders[0].expiration = type(uint64).max - 1;
    vm.expectRevert(LlamaFactory.InvalidDeployConfiguration.selector);
    factory.deploy(
      "NewProject",
      relativeHolderQuorumLogic,
      accountLogic,
      strategyConfigs,
      accounts,
      new RoleDescription[](0),
      roleHolders,
      new RolePermissionData[](0),
      color,
      logo
    );

    // Overwrite role ID at index 1 to have expiration of `block.timestamp`
    roleHolders[0].expiration = toUint64(block.timestamp);
    vm.expectRevert(LlamaFactory.InvalidDeployConfiguration.selector);
    factory.deploy(
      "NewProject",
      relativeHolderQuorumLogic,
      accountLogic,
      strategyConfigs,
      accounts,
      new RoleDescription[](0),
      roleHolders,
      new RolePermissionData[](0),
      color,
      logo
    );

    // Overwrite role ID at index 1 to have expiration of 0
    roleHolders[0].expiration = 0;
    vm.expectRevert(LlamaFactory.InvalidDeployConfiguration.selector);
    factory.deploy(
      "NewProject",
      relativeHolderQuorumLogic,
      accountLogic,
      strategyConfigs,
      accounts,
      new RoleDescription[](0),
      roleHolders,
      new RolePermissionData[](0),
      color,
      logo
    );
  }

  function test_IncrementsLlamaCountByOne() public {
    uint256 initialLlamaCount = factory.llamaCount();
    deployLlama();
    assertEq(factory.llamaCount(), initialLlamaCount + 1);
  }

  function test_DeploysLlamaCore() public {
    LlamaCore _llama = lens.computeLlamaCoreAddress("NewProject", address(this));
    assertEq(address(_llama).code.length, 0);
    deployLlama();
    assertGt(address(_llama).code.length, 0);
    assertGt(address(_llama.policy()).code.length, 0);
    LlamaCore(address(_llama)).name(); // Sanity check that this doesn't revert.
    LlamaCore(address(_llama.policy())).name(); // Sanity check that this doesn't revert.
  }

  function test_RevertIf_ReinitializesLlamaCore() public {
    LlamaCore _llama = deployLlama();
    assertEq(_llama.name(), "NewProject");

    bytes[] memory strategyConfigs = strategyConfigsRootLlama();
    bytes[] memory accounts = accountConfigsRootLlama();

    vm.expectRevert("Initializable: contract is already initialized");
    LlamaCoreInitializationConfig memory config = LlamaCoreInitializationConfig(
      "NewProject",
      policyLogic,
      relativeHolderQuorumLogic,
      accountLogic,
      strategyConfigs,
      accounts,
      new RoleDescription[](0),
      new RoleHolderData[](0),
      new RolePermissionData[](0),
      policyMetadataLogic,
      color,
      logo,
      address(this)
    );
    _llama.initialize(config);
  }

  function test_DeploysPolicy() public {
    LlamaPolicy _policy = lens.computeLlamaPolicyAddress("NewProject", address(this));
    assertEq(address(_policy).code.length, 0);
    deployLlama();
    assertGt(address(_policy).code.length, 0);

    LlamaCore _llama = lens.computeLlamaCoreAddress("NewProject", address(this));
    assertEq(address(_llama.policy()), address(_policy));
  }

  function test_RevertIf_ReinitializesLlamaPolicy() public {
    deployLlama();
    LlamaPolicy _policy = lens.computeLlamaPolicyAddress("NewProject", address(this));
    LlamaExecutor _executor = lens.computeLlamaExecutorAddress("NewProject", address(this));

    vm.expectRevert("Initializable: contract is already initialized");
    LlamaPolicyInitializationConfig memory config = LlamaPolicyInitializationConfig(
      "NewProject",
      new RoleDescription[](0),
      new RoleHolderData[](0),
      new RolePermissionData[](0),
      policyMetadataLogic,
      color,
      logo,
      address(_executor),
      bytes32(0)
    );
    _policy.initialize(config);
  }

  function test_SetsNameOnLlamaCore() public {
    LlamaCore _llama = deployLlama();
    assertEq(_llama.name(), "NewProject");
  }

  function test_SetsExecutorOnLlamaCore() public {
    LlamaExecutor computedExecutor = lens.computeLlamaExecutorAddress("NewProject", address(this));
    LlamaCore _llama = deployLlama();
    assertEq(address(_llama.executor()), address(computedExecutor));
  }

  function test_SetsPolicyOnLlamaCore() public {
    LlamaPolicy computedPolicy = lens.computeLlamaPolicyAddress("NewProject", address(this));
    LlamaCore _llama = deployLlama();
    assertEq(address(_llama.policy()), address(computedPolicy));
  }

  function test_SetsNameOnLlamaPolicy() public {
    LlamaCore _llama = deployLlama();
    LlamaPolicy _policy = _llama.policy();
    assertEq(_policy.name(), "NewProject");
  }

  function test_SetsExecutorOnLlamaPolicy() public {
    LlamaExecutor computedExecutor = lens.computeLlamaExecutorAddress("NewProject", address(this));
    LlamaCore _llama = deployLlama();
    LlamaPolicy _policy = _llama.policy();
    assertEq(_policy.llamaExecutor(), address(computedExecutor));
  }

  function test_EmitsLlamaInstanceCreatedEvent() public {
    vm.expectEmit();
    LlamaCore computedLlama = lens.computeLlamaCoreAddress("NewProject", address(this));
    LlamaPolicy computedPolicy = lens.computeLlamaPolicyAddress("NewProject", address(this));
    LlamaExecutor computedExecutor = lens.computeLlamaExecutorAddress(address(computedLlama));
    emit LlamaInstanceCreated(
      2, "NewProject", address(computedLlama), address(computedExecutor), address(computedPolicy), block.chainid
    );
    deployLlama();
  }

  function test_ReturnsAddressOfTheNewLlamaCoreContract() public {
    LlamaCore computedLlama = lens.computeLlamaCoreAddress("NewProject", address(this));
    (LlamaCore newLlama) = deployLlama();
    assertEq(address(newLlama), address(computedLlama));
  }

  function test_ReturnsAddressOfTheNewLlamaExecutorContract() public {
    LlamaCore computedLlama = lens.computeLlamaCoreAddress("NewProject", address(this));
    LlamaExecutor computedExecutor = lens.computeLlamaExecutorAddress(address(computedLlama));
    (LlamaCore newLlama) = deployLlama();
    LlamaExecutor newLlamaExecutor = newLlama.executor();
    assertEq(address(newLlamaExecutor), address(computedExecutor));
    assertEq(address(computedExecutor), LlamaPolicy(computedLlama.policy()).llamaExecutor());
  }

  function test_BootstrapRoleHasSetRolePermissionPermission() public {
    LlamaCore computedLlama = lens.computeLlamaCoreAddress("NewProject", address(this));
    LlamaPolicy computedPolicy = lens.computeLlamaPolicyAddress("NewProject", address(this));

    bytes[] memory strategyConfigs = strategyConfigsRootLlama();
    ILlamaStrategy bootstrapStrategy =
      lens.computeLlamaStrategyAddress(address(relativeHolderQuorumLogic), strategyConfigs[0], address(computedLlama));
    bytes32 bootstrapPermissionId = keccak256(
      abi.encode(PermissionData(address(computedPolicy), LlamaPolicy.setRolePermission.selector, bootstrapStrategy))
    );

    vm.expectEmit();
    emit RolePermissionAssigned(BOOTSTRAP_ROLE, bootstrapPermissionId, true);
    LlamaCore _llama = deployLlama();
    LlamaPolicy _policy = _llama.policy();
    assertEq(_policy.canCreateAction(BOOTSTRAP_ROLE, bootstrapPermissionId), true);
  }
}<|MERGE_RESOLUTION|>--- conflicted
+++ resolved
@@ -136,7 +136,6 @@
   function testFuzz_DeployCallsArePublic(address caller) public {
     LlamaCore computedLlama = lens.computeLlamaCoreAddress("NewProject", address(caller));
     assertEq(address(computedLlama).code.length, 0);
-<<<<<<< HEAD
 
     vm.prank(address(caller));
     deployLlama();
@@ -145,15 +144,6 @@
   }
 
   function test_RevertIf_InstanceDeployedWithSameNameAndCaller(string memory name) public {
-=======
-
-    vm.prank(address(caller));
-    deployLlama();
-    assertGt(address(computedLlama).code.length, 0);
-    assertEq("NewProject", computedLlama.name());
-  }
-
-  function test_RevertIf_InstanceDeployedWithSameNameAndCaller(string memory name) public {
     bytes[] memory strategyConfigs = strategyConfigsRootLlama();
     bytes[] memory accounts = accountConfigsRootLlama();
     RoleDescription[] memory roleDescriptionStrings = SolarrayLlama.roleDescription(
@@ -174,7 +164,7 @@
       logo
     );
 
-    vm.expectRevert();
+    vm.prank(disapproverDrake);
     factory.deploy(
       name,
       relativeQuorumLogic,
@@ -190,7 +180,6 @@
   }
 
   function test_AllowSameNamesFromDifferentDeployers(string memory name) public {
->>>>>>> 16f3e3e5
     bytes[] memory strategyConfigs = strategyConfigsRootLlama();
     bytes[] memory accounts = accountConfigsRootLlama();
     RoleDescription[] memory roleDescriptionStrings = SolarrayLlama.roleDescription(
@@ -198,10 +187,7 @@
     );
     RoleHolderData[] memory roleHolders = defaultActionCreatorRoleHolder(actionCreatorAaron);
 
-<<<<<<< HEAD
-=======
     vm.prank(disapproverDiane);
->>>>>>> 16f3e3e5
     factory.deploy(
       name,
       relativeQuorumLogic,
