// SPDX-License-Identifier: MIT
pragma solidity ^0.8.19;

import {Test, stdError, console2} from "forge-std/Test.sol";

import {Base64} from "@openzeppelin/utils/Base64.sol";

import {Clones} from "@openzeppelin/proxy/Clones.sol";

import {LibString} from "@solady/utils/LibString.sol";

import {Roles, LlamaTestSetup} from "test/utils/LlamaTestSetup.sol";
import {SolarrayLlama} from "test/utils/SolarrayLlama.sol";

import {ILlamaPolicyMetadata} from "src/interfaces/ILlamaPolicyMetadata.sol";
<<<<<<< HEAD
import {Checkpoints} from "src/lib/Checkpoints.sol";
=======
import {PolicyholderCheckpoints} from "src/lib/PolicyholderCheckpoints.sol";
>>>>>>> 16f3e3e5
import {
  LlamaPolicyInitializationConfig, PermissionData, RoleHolderData, RolePermissionData
} from "src/lib/Structs.sol";
import {RoleDescription} from "src/lib/UDVTs.sol";
import {LlamaCore} from "src/LlamaCore.sol";
import {LlamaExecutor} from "src/LlamaExecutor.sol";
import {LlamaPolicy} from "src/LlamaPolicy.sol";
import {LlamaPolicyMetadata} from "src/LlamaPolicyMetadata.sol";

contract LlamaPolicyTest is LlamaTestSetup {
  event RoleAssigned(address indexed policyholder, uint8 indexed role, uint64 expiration, uint96 quantity);
  event RolePermissionAssigned(uint8 indexed role, bytes32 indexed permissionId, bool hasPermission);
  event RoleInitialized(uint8 indexed role, RoleDescription description);
  event Transfer(address indexed from, address indexed to, uint256 indexed id);
  event PolicyMetadataSet(
<<<<<<< HEAD
    ILlamaPolicyMetadata indexed llamaPolicyMetadataLogic,
    ILlamaPolicyMetadata indexed llamaPolicyMetadata,
    bytes config
  );
  event PolicyColorSet(string color);
  event PolicyLogoSet(string logo);
=======
    ILlamaPolicyMetadata policyMetadata, ILlamaPolicyMetadata indexed policyMetadataLogic, bytes initializationData
  );
>>>>>>> 16f3e3e5

  uint8 constant ALL_HOLDERS_ROLE = 0;
  address arbitraryAddress = makeAddr("arbitraryAddress");
  address arbitraryPolicyholder = makeAddr("arbitraryPolicyholder");
  string color = "#FF0420";
  string logo =
    "<g fill=\'#FF0420\'><path d=\'M44.876 462c-3.783 0-6.883-.881-9.3-2.645-2.384-1.794-3.576-4.344-3.576-7.65 0-.692.08-1.542.238-2.55.414-2.266 1.002-4.989 1.765-8.169C36.165 432.329 41.744 428 50.742 428c2.448 0 4.641.409 6.58 1.228 1.94.787 3.466 1.983 4.579 3.589 1.112 1.574 1.669 3.463 1.669 5.666 0 .661-.08 1.496-.239 2.503a106.077 106.077 0 0 1-1.716 8.169c-1.113 4.314-3.037 7.54-5.77 9.681-2.735 2.109-6.39 3.164-10.97 3.164Zm.668-6.8c1.78 0 3.29-.52 4.53-1.558 1.272-1.039 2.178-2.629 2.718-4.77.731-2.959 1.288-5.541 1.67-7.744.127-.661.19-1.338.19-2.031 0-2.865-1.51-4.297-4.53-4.297-1.78 0-3.307.519-4.578 1.558-1.24 1.039-2.13 2.629-2.671 4.77-.572 2.109-1.145 4.691-1.717 7.744-.127.63-.19 1.291-.19 1.983 0 2.897 1.526 4.345 4.578 4.345ZM68.409 461.528c-.35 0-.62-.11-.81-.331a1.12 1.12 0 0 1-.144-.85l6.581-30.694c.064-.347.239-.63.525-.85.286-.221.588-.331.906-.331h12.685c3.529 0 6.358.724 8.489 2.172 2.161 1.449 3.242 3.542 3.242 6.281 0 .787-.095 1.605-.286 2.455-.795 3.621-2.4 6.297-4.816 8.028-2.385 1.732-5.66 2.597-9.824 2.597h-6.438l-2.194 10.342a1.35 1.35 0 0 1-.524.85c-.287.221-.588.331-.907.331H68.41Zm16.882-18.039c1.335 0 2.495-.362 3.48-1.086 1.018-.724 1.686-1.763 2.004-3.117a8.185 8.185 0 0 0 .143-1.417c0-.913-.27-1.605-.81-2.077-.541-.504-1.463-.756-2.767-.756H81.62l-1.813 8.453h5.485ZM110.628 461.528c-.349 0-.62-.11-.81-.331-.191-.252-.255-.535-.191-.85l5.293-24.461h-8.488c-.35 0-.62-.11-.811-.33a1.12 1.12 0 0 1-.143-.851l1.097-5.052c.063-.347.238-.63.524-.85.286-.221.588-.331.906-.331h25.657c.35 0 .62.11.811.331.127.189.19.378.19.566a.909.909 0 0 1-.047.284l-1.097 5.052c-.064.347-.239.63-.525.851-.254.22-.556.33-.906.33h-8.441l-5.293 24.461c-.064.346-.239.63-.525.85-.286.221-.588.331-.906.331h-6.295ZM135.88 461.528c-.35 0-.62-.11-.811-.331a1.016 1.016 0 0 1-.191-.85l6.629-30.694a1.35 1.35 0 0 1 .525-.85c.286-.221.588-.331.906-.331h6.438c.349 0 .62.11.81.331.128.189.191.378.191.566a.882.882 0 0 1-.048.284l-6.581 30.694c-.063.346-.238.63-.524.85-.286.221-.588.331-.906.331h-6.438ZM154.038 461.528c-.349 0-.62-.11-.81-.331-.191-.22-.255-.504-.191-.85l6.581-30.694c.064-.347.238-.63.524-.85.287-.221.605-.331.954-.331h5.151c.763 0 1.255.346 1.478 1.039l5.198 14.875 11.588-14.875c.159-.252.382-.488.668-.708.318-.221.7-.331 1.145-.331h5.198c.349 0 .62.11.81.331.127.189.191.378.191.566a.882.882 0 0 1-.048.284l-6.581 30.694c-.063.346-.238.63-.524.85-.286.221-.588.331-.906.331h-5.771c-.349 0-.62-.11-.81-.331a1.118 1.118 0 0 1-.143-.85l3.719-17.425-7.296 9.586c-.318.347-.62.614-.906.803-.286.189-.62.283-1.002.283h-2.479c-.668 0-1.129-.362-1.383-1.086l-3.386-10.011-3.815 17.85c-.064.346-.239.63-.525.85-.286.221-.588.331-.906.331h-5.723ZM196.132 461.528c-.35 0-.62-.11-.81-.331-.191-.252-.255-.535-.191-.85l6.628-30.694a1.35 1.35 0 0 1 .525-.85c.285-.221.588-.331.906-.331h6.438c.35 0 .62.11.811.331.127.189.19.378.19.566a.88.88 0 0 1-.047.284l-6.581 30.694c-.063.346-.238.63-.525.85a1.46 1.46 0 0 1-.907.331h-6.437ZM226.07 462c-2.798 0-5.198-.378-7.201-1.133-1.972-.756-3.466-1.763-4.483-3.022-.986-1.26-1.479-2.661-1.479-4.203 0-.252.033-.63.095-1.134.065-.283.193-.519.383-.708.223-.189.476-.283.763-.283h6.103c.383 0 .668.063.859.188.222.126.445.347.668.662.223.818.731 1.495 1.526 2.03.827.535 1.955.803 3.385.803 1.812 0 3.276-.283 4.388-.85 1.113-.567 1.781-1.338 2.002-2.314a2.42 2.42 0 0 0 .048-.566c0-.788-.491-1.401-1.477-1.842-.986-.473-2.798-1.023-5.437-1.653-3.084-.661-5.421-1.653-7.011-2.975-1.589-1.354-2.383-3.117-2.383-5.289 0-.755.095-1.527.286-2.314.635-2.928 2.21-5.226 4.72-6.894 2.544-1.669 5.818-2.503 9.825-2.503 2.415 0 4.563.425 6.438 1.275 1.875.85 3.321 1.936 4.34 3.258 1.049 1.291 1.572 2.582 1.572 3.873 0 .377-.015.645-.047.802-.063.284-.206.52-.429.709a.975.975 0 0 1-.715.283h-6.391c-.698 0-1.176-.268-1.429-.803-.033-.724-.415-1.338-1.146-1.841-.731-.504-1.685-.756-2.861-.756-1.399 0-2.559.252-3.482.756-.889.503-1.447 1.243-1.668 2.219a3.172 3.172 0 0 0-.049.614c0 .755.445 1.385 1.336 1.889.922.472 2.528.96 4.816 1.464 3.562.692 6.153 1.684 7.774 2.975 1.653 1.29 2.479 3.006 2.479 5.147 0 .724-.095 1.511-.286 2.361-.698 3.211-2.4 5.651-5.103 7.32-2.669 1.636-6.246 2.455-10.729 2.455ZM248.515 461.528c-.35 0-.62-.11-.81-.331-.191-.22-.255-.504-.191-.85l6.581-30.694c.063-.347.238-.63.525-.85.286-.221.604-.331.954-.331h5.149c.763 0 1.256.346 1.479 1.039l5.199 14.875 11.587-14.875c.16-.252.382-.488.668-.708.318-.221.699-.331 1.144-.331h5.199c.35 0 .62.11.811.331.127.189.19.378.19.566a.856.856 0 0 1-.048.284l-6.58 30.694c-.065.346-.24.63-.526.85a1.456 1.456 0 0 1-.906.331h-5.769c-.351 0-.621-.11-.811-.331a1.109 1.109 0 0 1-.143-.85l3.719-17.425-7.296 9.586c-.318.347-.62.614-.906.803a1.776 1.776 0 0 1-1.001.283h-2.481c-.668 0-1.128-.362-1.382-1.086l-3.386-10.011-3.815 17.85a1.36 1.36 0 0 1-.525.85c-.286.221-.588.331-.906.331h-5.723Z\'/></g>";

  function getRoleDescription(string memory str) internal pure returns (RoleDescription) {
    return RoleDescription.wrap(bytes32(bytes(str)));
  }

<<<<<<< HEAD
  function deployLlamaWithQuotesinName() internal returns (LlamaCore) {
=======
  function deployLlamaWithQuotesInName() internal returns (LlamaCore) {
>>>>>>> 16f3e3e5
    bytes[] memory strategyConfigs = strategyConfigsRootLlama();
    bytes[] memory accounts = accountConfigsRootLlama();
    RoleDescription[] memory roleDescriptionStrings = SolarrayLlama.roleDescription(
      "AllHolders", "ActionCreator", "Approver", "Disapprover", "TestRole1", "TestRole2", "MadeUpRole"
    );
    RoleHolderData[] memory roleHolders = defaultActionCreatorRoleHolder(actionCreatorAaron);

    return factory.deploy(
      '"name": "Mock Protocol Llama"',
      relativeQuorumLogic,
      accountLogic,
      strategyConfigs,
      accounts,
      roleDescriptionStrings,
      roleHolders,
      new RolePermissionData[](0),
      color,
      logo
    );
  }

  function setUp() public virtual override {
    LlamaTestSetup.setUp();

    // The tests in this file have hardcoded timestamps for simplicity, so if this statement is ever
    // untrue we should update those hardcoded timestamps accordingly.
    require(block.timestamp < 100, "The tests in this file have hardcoded timestamps");
  }
}

// ================================
// ======== Modifier Tests ========
// ================================

contract MockPolicy is LlamaPolicy {
  function exposed_onlyLlama() public onlyLlama {}
  function exposed_nonTransferableToken() public nonTransferableToken {}
}

contract OnlyLlama is LlamaPolicyTest {
  function test_RevertIf_CallerIsNotLlama() public {
    MockPolicy mockPolicy = new MockPolicy();
    vm.expectRevert(LlamaPolicy.OnlyLlama.selector);
    mockPolicy.exposed_onlyLlama();
  }
}

contract NonTransferableToken is LlamaPolicyTest {
  function test_RevertIf_CallerIsNotLlama() public {
    MockPolicy mockPolicy = new MockPolicy();
    vm.expectRevert(LlamaPolicy.NonTransferableToken.selector);
    mockPolicy.exposed_nonTransferableToken();
  }
}

contract Constructor is LlamaPolicyTest {
  function test_RevertIf_InitializeImplementationContract() public {
    ILlamaPolicyMetadata llamaPolicyMetadata = factory.LLAMA_POLICY_METADATA_LOGIC();
    vm.expectRevert(bytes("Initializable: contract is already initialized"));
    LlamaPolicyInitializationConfig memory config = LlamaPolicyInitializationConfig(
      "Mock Protocol",
      new RoleDescription[](0),
      new RoleHolderData[](0),
      new RolePermissionData[](0),
      llamaPolicyMetadata,
      color,
      logo,
      address(mpExecutor),
      bytes32(0)
    );
    policyLogic.initialize(config);
  }
}

contract Initialize is LlamaPolicyTest {
  uint8 constant INIT_TEST_ROLE = 1;

  function test_RevertIf_NoRolesAssignedAtInitialization() public {
    LlamaPolicy localPolicy = LlamaPolicy(Clones.clone(address(mpPolicy)));
    ILlamaPolicyMetadata llamaPolicyMetadata = factory.LLAMA_POLICY_METADATA_LOGIC();
    LlamaPolicyInitializationConfig memory config = LlamaPolicyInitializationConfig(
      "Test Policy",
      new RoleDescription[](0),
      new RoleHolderData[](0),
      new RolePermissionData[](0),
      llamaPolicyMetadata,
      color,
      logo,
      address(mpExecutor),
      lens.computePermissionId(PermissionData(address(localPolicy), SET_ROLE_PERMISSION_SELECTOR, mpBootstrapStrategy))
    );
    vm.expectRevert(LlamaPolicy.InvalidRoleHolderInput.selector);
    localPolicy.initialize(config);
  }

  function test_SetsNameAndSymbol() public {
    assertEq(mpPolicy.name(), "Mock Protocol Llama");
    assertEq(mpPolicy.symbol(), "LL-MOCK-PROTOCOL-LLAMA");
  }

  function testFuzz_SetsNumRolesToNumberOfRoleDescriptionsGiven(uint256 numRoles) public {
    numRoles = bound(numRoles, 1, 255); // Reverts if zero roles are given.
    ILlamaPolicyMetadata llamaPolicyMetadata = factory.LLAMA_POLICY_METADATA_LOGIC();

    RoleDescription[] memory roleDescriptions = new RoleDescription[](numRoles);
    for (uint8 i = 0; i < numRoles; i++) {
      roleDescriptions[i] = RoleDescription.wrap(bytes32(bytes(string.concat("Role ", vm.toString(i)))));
    }

    LlamaPolicy localPolicy = LlamaPolicy(Clones.clone(address(mpPolicy)));
    LlamaPolicyInitializationConfig memory config = LlamaPolicyInitializationConfig(
      "Test Policy",
      roleDescriptions,
      defaultActionCreatorRoleHolder(actionCreatorAaron),
      new RolePermissionData[](0),
      llamaPolicyMetadata,
      color,
      logo,
      address(mpExecutor),
      lens.computePermissionId(PermissionData(address(localPolicy), SET_ROLE_PERMISSION_SELECTOR, mpBootstrapStrategy))
    );
    localPolicy.initialize(config);
    assertEq(localPolicy.numRoles(), numRoles);
  }

  function test_RevertIf_InitializeIsCalledTwice() public {
    ILlamaPolicyMetadata llamaPolicyMetadata = factory.LLAMA_POLICY_METADATA_LOGIC();
    LlamaPolicyInitializationConfig memory config = LlamaPolicyInitializationConfig(
      "Test",
      new RoleDescription[](0),
      new RoleHolderData[](0),
      new RolePermissionData[](0),
      llamaPolicyMetadata,
      color,
      logo,
      address(mpExecutor),
      lens.computePermissionId(PermissionData(address(mpPolicy), SET_ROLE_PERMISSION_SELECTOR, mpBootstrapStrategy))
    );
    vm.expectRevert("Initializable: contract is already initialized");
    mpPolicy.initialize(config);
  }

  function test_SetsRoleDescriptions() public {
    LlamaPolicy localPolicy = LlamaPolicy(Clones.clone(address(mpPolicy)));
    ILlamaPolicyMetadata llamaPolicyMetadata = factory.LLAMA_POLICY_METADATA_LOGIC();

    RoleDescription[] memory roleDescriptions = new RoleDescription[](1);
    roleDescriptions[0] = RoleDescription.wrap("Test Policy");
    RoleHolderData[] memory roleHolders = new RoleHolderData[](1);
    roleHolders[0] = RoleHolderData(INIT_TEST_ROLE, address(this), DEFAULT_ROLE_QTY, DEFAULT_ROLE_EXPIRATION);
    RolePermissionData[] memory rolePermissions = new RolePermissionData[](1);
    rolePermissions[0] = RolePermissionData(INIT_TEST_ROLE, pausePermissionId, true);

    vm.expectEmit();
    emit RoleInitialized(1, RoleDescription.wrap("Test Policy"));

    LlamaPolicyInitializationConfig memory config = LlamaPolicyInitializationConfig(
      "local policy",
      roleDescriptions,
      roleHolders,
      rolePermissions,
      llamaPolicyMetadata,
      color,
      logo,
      address(mpExecutor),
      lens.computePermissionId(PermissionData(address(localPolicy), SET_ROLE_PERMISSION_SELECTOR, mpBootstrapStrategy))
    );
    localPolicy.initialize(config);
  }

  function test_SetsRoleHolders() public {
    LlamaPolicy localPolicy = LlamaPolicy(Clones.clone(address(mpPolicy)));
    ILlamaPolicyMetadata llamaPolicyMetadata = factory.LLAMA_POLICY_METADATA_LOGIC();

    RoleDescription[] memory roleDescriptions = new RoleDescription[](1);
    roleDescriptions[0] = RoleDescription.wrap("Test Role 1");
    RoleHolderData[] memory roleHolders = new RoleHolderData[](1);
    roleHolders[0] = RoleHolderData(INIT_TEST_ROLE, address(this), DEFAULT_ROLE_QTY, DEFAULT_ROLE_EXPIRATION);
    RolePermissionData[] memory rolePermissions = new RolePermissionData[](1);
    rolePermissions[0] = RolePermissionData(INIT_TEST_ROLE, pausePermissionId, true);

    uint256 prevSupply = localPolicy.getRoleSupplyAsQuantitySum(INIT_TEST_ROLE);

    vm.expectEmit();
    emit RoleAssigned(address(this), INIT_TEST_ROLE, DEFAULT_ROLE_EXPIRATION, DEFAULT_ROLE_QTY);

    LlamaPolicyInitializationConfig memory config = LlamaPolicyInitializationConfig(
      "Test Policy",
      roleDescriptions,
      roleHolders,
      rolePermissions,
      llamaPolicyMetadata,
      color,
      logo,
      address(mpExecutor),
      lens.computePermissionId(PermissionData(address(localPolicy), SET_ROLE_PERMISSION_SELECTOR, mpBootstrapStrategy))
    );
    localPolicy.initialize(config);

    assertEq(localPolicy.getRoleSupplyAsQuantitySum(INIT_TEST_ROLE), prevSupply + DEFAULT_ROLE_QTY);
    assertEq(localPolicy.numRoles(), 1);
  }

  function test_SetsRolePermissions() public {
    ILlamaPolicyMetadata llamaPolicyMetadata = factory.LLAMA_POLICY_METADATA_LOGIC();
    LlamaPolicy localPolicy = LlamaPolicy(Clones.clone(address(mpPolicy)));
    assertFalse(localPolicy.canCreateAction(INIT_TEST_ROLE, pausePermissionId));

    RoleDescription[] memory roleDescriptions = new RoleDescription[](1);
    roleDescriptions[0] = RoleDescription.wrap("Test Role 1");
    RoleHolderData[] memory roleHolders = new RoleHolderData[](1);
    roleHolders[0] = RoleHolderData(INIT_TEST_ROLE, address(this), DEFAULT_ROLE_QTY, DEFAULT_ROLE_EXPIRATION);
    RolePermissionData[] memory rolePermissions = new RolePermissionData[](1);
    rolePermissions[0] = RolePermissionData(INIT_TEST_ROLE, pausePermissionId, true);

    vm.expectEmit();
    emit RolePermissionAssigned(INIT_TEST_ROLE, pausePermissionId, true);

    LlamaPolicyInitializationConfig memory config = LlamaPolicyInitializationConfig(
      "Test Policy",
      roleDescriptions,
      roleHolders,
      rolePermissions,
      llamaPolicyMetadata,
      color,
      logo,
      address(mpExecutor),
      lens.computePermissionId(PermissionData(address(localPolicy), SET_ROLE_PERMISSION_SELECTOR, mpBootstrapStrategy))
    );
    localPolicy.initialize(config);
    assertTrue(localPolicy.canCreateAction(INIT_TEST_ROLE, pausePermissionId));
  }

  function test_SetsAndInitializesPolicyMetadata() public {
    LlamaPolicy localPolicy = LlamaPolicy(Clones.clone(address(mpPolicy)));
    ILlamaPolicyMetadata llamaPolicyMetadataLogic = factory.LLAMA_POLICY_METADATA_LOGIC();
<<<<<<< HEAD
    ILlamaPolicyMetadata llamaPolicyMetadata = lens.computeLlamaPolicyMetadataAddress(localPolicy, 1);
=======
    ILlamaPolicyMetadata llamaPolicyMetadata = lens.computeLlamaPolicyMetadataAddress(
      address(llamaPolicyMetadataLogic), abi.encode(color, logo), address(localPolicy)
    );
>>>>>>> 16f3e3e5

    RoleDescription[] memory roleDescriptions = new RoleDescription[](1);
    roleDescriptions[0] = RoleDescription.wrap("Test Policy");
    RoleHolderData[] memory roleHolders = new RoleHolderData[](1);
    roleHolders[0] = RoleHolderData(INIT_TEST_ROLE, address(this), DEFAULT_ROLE_QTY, DEFAULT_ROLE_EXPIRATION);
    RolePermissionData[] memory rolePermissions = new RolePermissionData[](1);
    rolePermissions[0] = RolePermissionData(INIT_TEST_ROLE, pausePermissionId, true);

    vm.expectEmit();
<<<<<<< HEAD
    emit PolicyMetadataSet(llamaPolicyMetadataLogic, llamaPolicyMetadata, abi.encode(color, logo));
=======
    emit PolicyMetadataSet(llamaPolicyMetadata, llamaPolicyMetadataLogic, abi.encode(color, logo));
>>>>>>> 16f3e3e5

    LlamaPolicyInitializationConfig memory config = LlamaPolicyInitializationConfig(
      "local policy",
      roleDescriptions,
      roleHolders,
      rolePermissions,
      llamaPolicyMetadataLogic,
      color,
      logo,
      address(mpExecutor),
      lens.computePermissionId(PermissionData(address(localPolicy), SET_ROLE_PERMISSION_SELECTOR, mpBootstrapStrategy))
    );
    localPolicy.initialize(config);

    assertEq(address(llamaPolicyMetadata), address(localPolicy.llamaPolicyMetadata()));
    assertEq(color, LlamaPolicyMetadata(address(llamaPolicyMetadata)).color());
    assertEq(logo, LlamaPolicyMetadata(address(llamaPolicyMetadata)).logo());
  }
}

// =======================================
// ======== Permission Management ========
// =======================================

contract InitializeRole is LlamaPolicyTest {
  function testFuzz_RevertIf_CallerIsNotLlama(address caller) public {
    vm.assume(caller != address(mpExecutor));
    vm.expectRevert(LlamaPolicy.OnlyLlama.selector);

    vm.prank(caller);
    mpPolicy.initializeRole(RoleDescription.wrap("TestRole1"));
  }

  function test_IncrementsNumRoles() public {
    assertEq(mpPolicy.numRoles(), NUM_INIT_ROLES);
    vm.startPrank(address(mpExecutor));

    mpPolicy.initializeRole(RoleDescription.wrap("TestRole1"));
    assertEq(mpPolicy.numRoles(), NUM_INIT_ROLES + 1);

    mpPolicy.initializeRole(RoleDescription.wrap("TestRole2"));
    assertEq(mpPolicy.numRoles(), NUM_INIT_ROLES + 2);
  }

  function test_RevertIf_OverflowOccurs() public {
    vm.startPrank(address(mpExecutor));
    while (mpPolicy.numRoles() < type(uint8).max) mpPolicy.initializeRole(getRoleDescription("TestRole"));

    // Now the `numRoles` is at the max value, so the next call should revert.
    vm.expectRevert(stdError.arithmeticError);
    mpPolicy.initializeRole(getRoleDescription("TestRole"));
  }

  function test_EmitsRoleInitializedEvent() public {
    vm.expectEmit();
    emit RoleInitialized(NUM_INIT_ROLES + 1, getRoleDescription("TestRole"));
    vm.prank(address(mpExecutor));

    mpPolicy.initializeRole(getRoleDescription("TestRole"));
  }

  function test_DoesNotGuardAgainstSameDescriptionUsedForMultipleRoles() public {
    vm.startPrank(address(mpExecutor));
    mpPolicy.initializeRole(getRoleDescription("TestRole"));
    mpPolicy.initializeRole(getRoleDescription("TestRole"));
    mpPolicy.initializeRole(getRoleDescription("TestRole"));
  }
}

contract SetRoleHolder is LlamaPolicyTest {
  function testFuzz_RevertIf_CallerIsNotLlama(address caller) public {
    vm.assume(caller != address(mpExecutor));
    vm.expectRevert(LlamaPolicy.OnlyLlama.selector);

    vm.prank(caller);
    mpPolicy.setRoleHolder(uint8(Roles.AllHolders), arbitraryAddress, DEFAULT_ROLE_QTY, DEFAULT_ROLE_EXPIRATION);
  }

  function test_RevertIf_NonExistentRole(uint8 role) public {
    role = uint8(bound(role, mpPolicy.numRoles() + 1, type(uint8).max));
    vm.startPrank(address(mpExecutor));
    vm.expectRevert(abi.encodeWithSelector(LlamaPolicy.RoleNotInitialized.selector, role));
    mpPolicy.setRoleHolder(role, arbitraryAddress, DEFAULT_ROLE_QTY, DEFAULT_ROLE_EXPIRATION);
  }

  function test_RevertIf_InvalidExpiration(uint64 expiration, uint256 timestamp) public {
    timestamp = bound(timestamp, block.timestamp, type(uint64).max);
    expiration = uint64(bound(expiration, 0, timestamp - 1));
    vm.warp(timestamp);
    vm.expectRevert(LlamaPolicy.AllHoldersRole.selector);
    vm.prank(address(mpExecutor));
    mpPolicy.setRoleHolder(uint8(Roles.AllHolders), arbitraryAddress, DEFAULT_ROLE_QTY, expiration);
  }

  function test_RevertIf_InvalidQuantity() public {
    vm.startPrank(address(mpExecutor));

    vm.expectRevert(LlamaPolicy.InvalidRoleHolderInput.selector);
    mpPolicy.setRoleHolder(uint8(Roles.TestRole1), arbitraryAddress, 0, DEFAULT_ROLE_EXPIRATION);
  }

  function test_RevertIf_AllHoldersRole() public {
    vm.startPrank(address(mpExecutor));

    vm.expectRevert(LlamaPolicy.AllHoldersRole.selector);
    mpPolicy.setRoleHolder(uint8(Roles.AllHolders), arbitraryAddress, DEFAULT_ROLE_QTY, DEFAULT_ROLE_EXPIRATION);
  }

  function test_NoOpIfNoChangesAreMade_WhenUserAlreadyHasSameRoleData() public {
    address policyholder = arbitraryPolicyholder;
    vm.startPrank(address(mpExecutor));

    uint256 initRoleHolders = 7;
    assertEq(mpPolicy.getRoleSupplyAsQuantitySum(uint8(Roles.AllHolders)), initRoleHolders, "0");

    // Assign role to policyholder with quantity of 1.
    vm.expectEmit();
    emit RoleAssigned(policyholder, uint8(Roles.TestRole1), DEFAULT_ROLE_EXPIRATION, DEFAULT_ROLE_QTY);
    mpPolicy.setRoleHolder(uint8(Roles.TestRole1), policyholder, DEFAULT_ROLE_QTY, DEFAULT_ROLE_EXPIRATION);

    assertEq(mpPolicy.hasRole(policyholder, uint8(Roles.TestRole1)), true, "10");
    assertEq(mpPolicy.getQuantity(policyholder, uint8(Roles.TestRole1)), DEFAULT_ROLE_QTY, "20");
    assertEq(mpPolicy.roleExpiration(policyholder, uint8(Roles.TestRole1)), DEFAULT_ROLE_EXPIRATION, "30");
    assertEq(mpPolicy.getRoleSupplyAsNumberOfHolders(uint8(Roles.TestRole1)), 1, "40");
    assertEq(mpPolicy.getRoleSupplyAsQuantitySum(uint8(Roles.TestRole1)), 1, "50");

    assertEq(mpPolicy.hasRole(policyholder, uint8(Roles.AllHolders)), true, "60");
    assertEq(mpPolicy.getQuantity(policyholder, uint8(Roles.AllHolders)), 1, "70");
    assertEq(mpPolicy.roleExpiration(policyholder, uint8(Roles.AllHolders)), DEFAULT_ROLE_EXPIRATION, "80");
    assertEq(mpPolicy.getRoleSupplyAsNumberOfHolders(uint8(Roles.AllHolders)), initRoleHolders + 1, "90");
    assertEq(mpPolicy.getRoleSupplyAsQuantitySum(uint8(Roles.AllHolders)), initRoleHolders + 1, "100");

    // Reassign role to policyholder with quantity of 1, i.e. no changes. All code and assertions
    // should be identical to the above set.
    vm.expectEmit();
    emit RoleAssigned(policyholder, uint8(Roles.TestRole1), DEFAULT_ROLE_EXPIRATION, DEFAULT_ROLE_QTY);
    mpPolicy.setRoleHolder(uint8(Roles.TestRole1), policyholder, DEFAULT_ROLE_QTY, DEFAULT_ROLE_EXPIRATION);

    assertEq(mpPolicy.hasRole(policyholder, uint8(Roles.TestRole1)), true, "110");
    assertEq(mpPolicy.getQuantity(policyholder, uint8(Roles.TestRole1)), DEFAULT_ROLE_QTY, "120");
    assertEq(mpPolicy.roleExpiration(policyholder, uint8(Roles.TestRole1)), DEFAULT_ROLE_EXPIRATION, "130");
    assertEq(mpPolicy.getRoleSupplyAsNumberOfHolders(uint8(Roles.TestRole1)), 1, "140");
    assertEq(mpPolicy.getRoleSupplyAsQuantitySum(uint8(Roles.TestRole1)), 1, "150");

    assertEq(mpPolicy.hasRole(policyholder, uint8(Roles.AllHolders)), true, "160");
    assertEq(mpPolicy.getQuantity(policyholder, uint8(Roles.AllHolders)), 1, "170");
    assertEq(mpPolicy.roleExpiration(policyholder, uint8(Roles.AllHolders)), DEFAULT_ROLE_EXPIRATION, "180");
    assertEq(mpPolicy.getRoleSupplyAsNumberOfHolders(uint8(Roles.AllHolders)), initRoleHolders + 1, "190");
    assertEq(mpPolicy.getRoleSupplyAsQuantitySum(uint8(Roles.AllHolders)), initRoleHolders + 1, "1100");
  }

  function test_NoOpIfNoChangesAreMade_WhenUserDoesNotHaveRole() public {
    address policyholder = arbitraryPolicyholder;
    vm.startPrank(address(mpExecutor));

    uint256 initRoleHolders = 7;
    assertEq(mpPolicy.getRoleSupplyAsQuantitySum(uint8(Roles.AllHolders)), initRoleHolders, "0");

    // Policyholder has no policy. We assign nothing, and things should not change except for them
    // now holding a policy.
    assertEq(mpPolicy.balanceOf(policyholder), 0, "1");
    mpPolicy.setRoleHolder(uint8(Roles.TestRole1), policyholder, 0, 0);

    assertEq(mpPolicy.balanceOf(policyholder), 1, "2");
    assertEq(mpPolicy.hasRole(policyholder, uint8(Roles.TestRole1)), false, "10");
    assertEq(mpPolicy.getQuantity(policyholder, uint8(Roles.TestRole1)), 0, "20");
    assertEq(mpPolicy.roleExpiration(policyholder, uint8(Roles.TestRole1)), 0, "30");
    assertEq(mpPolicy.getRoleSupplyAsNumberOfHolders(uint8(Roles.TestRole1)), 0, "40");
    assertEq(mpPolicy.getRoleSupplyAsQuantitySum(uint8(Roles.TestRole1)), 0, "50");

    assertEq(mpPolicy.hasRole(policyholder, uint8(Roles.AllHolders)), true, "60");
    assertEq(mpPolicy.getQuantity(policyholder, uint8(Roles.AllHolders)), 1, "70");
    assertEq(mpPolicy.roleExpiration(policyholder, uint8(Roles.AllHolders)), DEFAULT_ROLE_EXPIRATION, "80");
    assertEq(mpPolicy.getRoleSupplyAsNumberOfHolders(uint8(Roles.AllHolders)), initRoleHolders + 1, "90");
    assertEq(mpPolicy.getRoleSupplyAsQuantitySum(uint8(Roles.AllHolders)), initRoleHolders + 1, "100");

    // Now we assign them a role and then immediately revoke it, so their balance is still 1 but they
    // hold no roles. Nothing should change.
    mpPolicy.setRoleHolder(uint8(Roles.TestRole1), policyholder, DEFAULT_ROLE_QTY, DEFAULT_ROLE_EXPIRATION);
    assertEq(mpPolicy.balanceOf(policyholder), 1, "101");
    mpPolicy.setRoleHolder(uint8(Roles.TestRole1), policyholder, 0, 0);

    assertEq(mpPolicy.balanceOf(policyholder), 1, "102");
    assertEq(mpPolicy.hasRole(policyholder, uint8(Roles.TestRole1)), false, "110");
    assertEq(mpPolicy.getQuantity(policyholder, uint8(Roles.TestRole1)), 0, "120");
    assertEq(mpPolicy.roleExpiration(policyholder, uint8(Roles.TestRole1)), 0, "130");
    assertEq(mpPolicy.getRoleSupplyAsNumberOfHolders(uint8(Roles.TestRole1)), 0, "140");
    assertEq(mpPolicy.getRoleSupplyAsQuantitySum(uint8(Roles.TestRole1)), 0, "150");

    assertEq(mpPolicy.hasRole(policyholder, uint8(Roles.AllHolders)), true, "160");
    assertEq(mpPolicy.getQuantity(policyholder, uint8(Roles.AllHolders)), 1, "170");
    assertEq(mpPolicy.roleExpiration(policyholder, uint8(Roles.AllHolders)), DEFAULT_ROLE_EXPIRATION, "180");
    assertEq(mpPolicy.getRoleSupplyAsNumberOfHolders(uint8(Roles.AllHolders)), initRoleHolders + 1, "190");
    assertEq(mpPolicy.getRoleSupplyAsQuantitySum(uint8(Roles.AllHolders)), initRoleHolders + 1, "200");

    // We again call `setRoleHolder` and nothing should change.
    mpPolicy.setRoleHolder(uint8(Roles.TestRole1), policyholder, 0, 0);

    assertEq(mpPolicy.balanceOf(policyholder), 1, "202");
    assertEq(mpPolicy.hasRole(policyholder, uint8(Roles.TestRole1)), false, "210");
    assertEq(mpPolicy.getQuantity(policyholder, uint8(Roles.TestRole1)), 0, "220");
    assertEq(mpPolicy.roleExpiration(policyholder, uint8(Roles.TestRole1)), 0, "230");
    assertEq(mpPolicy.getRoleSupplyAsNumberOfHolders(uint8(Roles.TestRole1)), 0, "240");
    assertEq(mpPolicy.getRoleSupplyAsQuantitySum(uint8(Roles.TestRole1)), 0, "250");

    assertEq(mpPolicy.hasRole(policyholder, uint8(Roles.AllHolders)), true, "260");
    assertEq(mpPolicy.getQuantity(policyholder, uint8(Roles.AllHolders)), 1, "270");
    assertEq(mpPolicy.roleExpiration(policyholder, uint8(Roles.AllHolders)), DEFAULT_ROLE_EXPIRATION, "280");
    assertEq(mpPolicy.getRoleSupplyAsNumberOfHolders(uint8(Roles.AllHolders)), initRoleHolders + 1, "290");
    assertEq(mpPolicy.getRoleSupplyAsQuantitySum(uint8(Roles.AllHolders)), initRoleHolders + 1, "300");
  }

  function test_SetsRoleHolder(address policyholder) public {
    vm.assume(policyholder != address(0) && policyholder != arbitraryPolicyholder);
    if (mpPolicy.balanceOf(policyholder) > 0) policyholder = makeAddr("policyholderWithoutPolicy");
    vm.startPrank(address(mpExecutor));

    uint256 initRoleHolders = 7;
    assertEq(mpPolicy.getRoleSupplyAsQuantitySum(uint8(Roles.AllHolders)), initRoleHolders, "0");

    // Assign role to policyholder with quantity of 1.
    vm.expectEmit();
    emit RoleAssigned(policyholder, uint8(Roles.TestRole1), DEFAULT_ROLE_EXPIRATION, DEFAULT_ROLE_QTY);
    mpPolicy.setRoleHolder(uint8(Roles.TestRole1), policyholder, DEFAULT_ROLE_QTY, DEFAULT_ROLE_EXPIRATION);

    assertEq(mpPolicy.hasRole(policyholder, uint8(Roles.TestRole1)), true, "10");
    assertEq(mpPolicy.getQuantity(policyholder, uint8(Roles.TestRole1)), DEFAULT_ROLE_QTY, "20");
    assertEq(mpPolicy.roleExpiration(policyholder, uint8(Roles.TestRole1)), DEFAULT_ROLE_EXPIRATION, "30");
    assertEq(mpPolicy.getRoleSupplyAsNumberOfHolders(uint8(Roles.TestRole1)), 1, "40");
    assertEq(mpPolicy.getRoleSupplyAsQuantitySum(uint8(Roles.TestRole1)), 1, "50");

    assertEq(mpPolicy.hasRole(policyholder, uint8(Roles.AllHolders)), true, "60");
    assertEq(mpPolicy.getQuantity(policyholder, uint8(Roles.AllHolders)), 1, "70");
    assertEq(mpPolicy.roleExpiration(policyholder, uint8(Roles.AllHolders)), DEFAULT_ROLE_EXPIRATION, "80");
    assertEq(mpPolicy.getRoleSupplyAsNumberOfHolders(uint8(Roles.AllHolders)), initRoleHolders + 1, "90");
    assertEq(mpPolicy.getRoleSupplyAsQuantitySum(uint8(Roles.AllHolders)), initRoleHolders + 1, "100");

    // Adjust policyholder's policy to have quantity greater than 1.
    vm.expectEmit();
    emit RoleAssigned(policyholder, uint8(Roles.TestRole1), DEFAULT_ROLE_EXPIRATION - 10, 5);
    mpPolicy.setRoleHolder(uint8(Roles.TestRole1), policyholder, 5, DEFAULT_ROLE_EXPIRATION - 10);

    assertEq(mpPolicy.hasRole(policyholder, uint8(Roles.TestRole1)), true, "110");
    assertEq(mpPolicy.getQuantity(policyholder, uint8(Roles.TestRole1)), 5, "120");
    assertEq(mpPolicy.roleExpiration(policyholder, uint8(Roles.TestRole1)), DEFAULT_ROLE_EXPIRATION - 10, "130");
    assertEq(mpPolicy.getRoleSupplyAsNumberOfHolders(uint8(Roles.TestRole1)), 1, "140");
    assertEq(mpPolicy.getRoleSupplyAsQuantitySum(uint8(Roles.TestRole1)), 5, "150");

    assertEq(mpPolicy.hasRole(policyholder, uint8(Roles.AllHolders)), true, "160");
    assertEq(mpPolicy.getQuantity(policyholder, uint8(Roles.AllHolders)), 1, "170");
    assertEq(mpPolicy.roleExpiration(policyholder, uint8(Roles.AllHolders)), DEFAULT_ROLE_EXPIRATION, "180");
    assertEq(mpPolicy.getRoleSupplyAsNumberOfHolders(uint8(Roles.AllHolders)), initRoleHolders + 1, "190");
    assertEq(mpPolicy.getRoleSupplyAsQuantitySum(uint8(Roles.AllHolders)), initRoleHolders + 1, "200");

    // Add another policyholder with a quantity of 3.
    vm.expectEmit();
    emit RoleAssigned(arbitraryPolicyholder, uint8(Roles.TestRole1), DEFAULT_ROLE_EXPIRATION, 3);
    mpPolicy.setRoleHolder(uint8(Roles.TestRole1), arbitraryPolicyholder, 3, DEFAULT_ROLE_EXPIRATION);

    assertEq(mpPolicy.hasRole(arbitraryPolicyholder, uint8(Roles.TestRole1)), true, "210");
    assertEq(mpPolicy.getQuantity(arbitraryPolicyholder, uint8(Roles.TestRole1)), 3, "220");
    assertEq(mpPolicy.roleExpiration(arbitraryPolicyholder, uint8(Roles.TestRole1)), DEFAULT_ROLE_EXPIRATION, "230");
    assertEq(mpPolicy.getRoleSupplyAsNumberOfHolders(uint8(Roles.TestRole1)), 2, "240");
    assertEq(mpPolicy.getRoleSupplyAsQuantitySum(uint8(Roles.TestRole1)), 8, "250");

    assertEq(mpPolicy.hasRole(arbitraryPolicyholder, uint8(Roles.AllHolders)), true, "260");
    assertEq(mpPolicy.getQuantity(arbitraryPolicyholder, uint8(Roles.AllHolders)), 1, "270");
    assertEq(mpPolicy.roleExpiration(arbitraryPolicyholder, uint8(Roles.AllHolders)), DEFAULT_ROLE_EXPIRATION, "280");
    assertEq(mpPolicy.getRoleSupplyAsNumberOfHolders(uint8(Roles.AllHolders)), initRoleHolders + 2, "290");
    assertEq(mpPolicy.getRoleSupplyAsQuantitySum(uint8(Roles.AllHolders)), initRoleHolders + 2, "300");

    // Decrease the new policyholder's quantity to 2.
    vm.expectEmit();
    emit RoleAssigned(arbitraryPolicyholder, uint8(Roles.TestRole1), DEFAULT_ROLE_EXPIRATION, 2);
    mpPolicy.setRoleHolder(uint8(Roles.TestRole1), arbitraryPolicyholder, 2, DEFAULT_ROLE_EXPIRATION);

    assertEq(mpPolicy.hasRole(arbitraryPolicyholder, uint8(Roles.TestRole1)), true, "301");
    assertEq(mpPolicy.getQuantity(arbitraryPolicyholder, uint8(Roles.TestRole1)), 2, "302");
    assertEq(mpPolicy.roleExpiration(arbitraryPolicyholder, uint8(Roles.TestRole1)), DEFAULT_ROLE_EXPIRATION, "303");
    assertEq(mpPolicy.getRoleSupplyAsNumberOfHolders(uint8(Roles.TestRole1)), 2, "304");
    assertEq(mpPolicy.getRoleSupplyAsQuantitySum(uint8(Roles.TestRole1)), 7, "305");

    assertEq(mpPolicy.hasRole(arbitraryPolicyholder, uint8(Roles.AllHolders)), true, "306");
    assertEq(mpPolicy.getQuantity(arbitraryPolicyholder, uint8(Roles.AllHolders)), 1, "307");
    assertEq(mpPolicy.roleExpiration(arbitraryPolicyholder, uint8(Roles.AllHolders)), DEFAULT_ROLE_EXPIRATION, "308");
    assertEq(mpPolicy.getRoleSupplyAsNumberOfHolders(uint8(Roles.AllHolders)), initRoleHolders + 2, "309");
    assertEq(mpPolicy.getRoleSupplyAsQuantitySum(uint8(Roles.AllHolders)), initRoleHolders + 2, "310");

    // Revoke the original policyholder's role. We did not revoke their policy so they still have the all holders role.
    vm.expectEmit();
    emit RoleAssigned(policyholder, uint8(Roles.TestRole1), 0, 0);
    mpPolicy.setRoleHolder(uint8(Roles.TestRole1), policyholder, 0, 0);

    assertEq(mpPolicy.hasRole(policyholder, uint8(Roles.TestRole1)), false, "311");
    assertEq(mpPolicy.getQuantity(policyholder, uint8(Roles.TestRole1)), 0, "320");
    assertEq(mpPolicy.roleExpiration(policyholder, uint8(Roles.TestRole1)), 0, "330");
    assertEq(mpPolicy.getRoleSupplyAsNumberOfHolders(uint8(Roles.TestRole1)), 1, "340");
    assertEq(mpPolicy.getRoleSupplyAsQuantitySum(uint8(Roles.TestRole1)), 2, "350");

    assertEq(mpPolicy.hasRole(policyholder, uint8(Roles.AllHolders)), true, "360");
    assertEq(mpPolicy.getQuantity(policyholder, uint8(Roles.AllHolders)), 1, "370");
    assertEq(mpPolicy.roleExpiration(policyholder, uint8(Roles.AllHolders)), DEFAULT_ROLE_EXPIRATION, "380");
    assertEq(mpPolicy.getRoleSupplyAsNumberOfHolders(uint8(Roles.AllHolders)), initRoleHolders + 2, "390");
    assertEq(mpPolicy.getRoleSupplyAsQuantitySum(uint8(Roles.AllHolders)), initRoleHolders + 2, "400");
  }
}

contract SetRolePermission is LlamaPolicyTest {
  function testFuzz_RevertIf_CallerIsNotLlama(address caller) public {
    vm.assume(caller != address(mpExecutor));
    vm.expectRevert(LlamaPolicy.OnlyLlama.selector);

    vm.prank(caller);
    mpPolicy.setRolePermission(uint8(Roles.TestRole1), pausePermissionId, true);
  }

  function test_SetsRolePermission(bytes32 permissionId, bool hasPermission) public {
    vm.expectEmit();
    emit RolePermissionAssigned(uint8(Roles.TestRole1), permissionId, hasPermission);
    vm.prank(address(mpExecutor));
    mpPolicy.setRolePermission(uint8(Roles.TestRole1), permissionId, hasPermission);

    assertEq(mpPolicy.canCreateAction(uint8(Roles.TestRole1), permissionId), hasPermission);
  }

  function test_RevertIf_RoleNotInitialized(uint8 role) public {
    role = uint8(bound(role, mpPolicy.numRoles() + 1, type(uint8).max));
    vm.startPrank(address(mpExecutor));
    vm.expectRevert(abi.encodeWithSelector(LlamaPolicy.RoleNotInitialized.selector, role));
    mpPolicy.setRolePermission(role, pausePermissionId, true);
  }
}

contract RevokeExpiredRole is LlamaPolicyTest {
  function test_RevokesExpiredRole(address policyholder, uint64 expiration) public {
    vm.assume(policyholder != address(0));
    expiration = uint64(bound(expiration, block.timestamp + 1, type(uint64).max - 1));

    vm.startPrank(address(mpExecutor));
    mpPolicy.setRoleHolder(uint8(Roles.TestRole1), policyholder, DEFAULT_ROLE_QTY, expiration);

    vm.warp(expiration + 1);

    vm.expectEmit();
    emit RoleAssigned(policyholder, uint8(Roles.TestRole1), 0, 0);

    assertEq(mpPolicy.hasRole(policyholder, uint8(Roles.TestRole1)), true);

    mpPolicy.revokeExpiredRole(uint8(Roles.TestRole1), policyholder);

    assertEq(mpPolicy.hasRole(policyholder, uint8(Roles.TestRole1)), false);
  }

  function test_RevertIf_NotExpiredYet(address policyholder, uint64 expiration) public {
    vm.assume(policyholder != address(0));
    expiration = uint64(bound(expiration, block.timestamp + 1, type(uint64).max));

    vm.startPrank(address(mpExecutor));
    mpPolicy.setRoleHolder(uint8(Roles.TestRole1), policyholder, DEFAULT_ROLE_QTY, expiration);

    vm.expectRevert(LlamaPolicy.InvalidRoleHolderInput.selector);
    mpPolicy.revokeExpiredRole(uint8(Roles.TestRole1), policyholder);
  }
}

contract RevokePolicy is LlamaPolicyTest {
  function testFuzz_RevertIf_CallerIsNotLlama(address caller) public {
    vm.assume(caller != address(mpExecutor));
    vm.expectRevert(LlamaPolicy.OnlyLlama.selector);

    vm.prank(caller);
    mpPolicy.revokePolicy(makeAddr("policyholder"));
  }

  function test_RevokesPolicy(address policyholder) public {
    vm.assume(policyholder != address(0));
    vm.assume(mpPolicy.balanceOf(policyholder) == 0);

    vm.startPrank(address(mpExecutor));

    mpPolicy.setRoleHolder(uint8(Roles.TestRole1), policyholder, DEFAULT_ROLE_QTY, DEFAULT_ROLE_EXPIRATION);

    uint256 allHoldersRoleHolders = mpPolicy.totalSupply();

    assertEq(mpPolicy.balanceOf(policyholder), 1);

    assertEq(mpPolicy.hasRole(policyholder, uint8(Roles.TestRole1)), true);
    assertEq(mpPolicy.getQuantity(policyholder, uint8(Roles.TestRole1)), DEFAULT_ROLE_QTY);
    assertEq(mpPolicy.roleExpiration(policyholder, uint8(Roles.TestRole1)), DEFAULT_ROLE_EXPIRATION);
    assertEq(mpPolicy.getRoleSupplyAsNumberOfHolders(uint8(Roles.TestRole1)), 1);
    assertEq(mpPolicy.getRoleSupplyAsQuantitySum(uint8(Roles.TestRole1)), 1);

    assertEq(mpPolicy.hasRole(policyholder, uint8(Roles.AllHolders)), true);
    assertEq(mpPolicy.getQuantity(policyholder, uint8(Roles.AllHolders)), DEFAULT_ROLE_QTY);
    assertEq(mpPolicy.roleExpiration(policyholder, uint8(Roles.AllHolders)), DEFAULT_ROLE_EXPIRATION);
    assertEq(mpPolicy.getRoleSupplyAsNumberOfHolders(uint8(Roles.AllHolders)), allHoldersRoleHolders);
    assertEq(mpPolicy.getRoleSupplyAsQuantitySum(uint8(Roles.AllHolders)), allHoldersRoleHolders);

    vm.expectEmit();
    emit Transfer(policyholder, address(0), uint256(uint160(policyholder)));

    mpPolicy.revokePolicy(policyholder);

    assertEq(mpPolicy.balanceOf(policyholder), 0);

    assertEq(mpPolicy.hasRole(policyholder, uint8(Roles.TestRole1)), false);
    assertEq(mpPolicy.getQuantity(policyholder, uint8(Roles.TestRole1)), 0);
    assertEq(mpPolicy.roleExpiration(policyholder, uint8(Roles.TestRole1)), 0);
    assertEq(mpPolicy.getRoleSupplyAsNumberOfHolders(uint8(Roles.TestRole1)), 0);
    assertEq(mpPolicy.getRoleSupplyAsQuantitySum(uint8(Roles.TestRole1)), 0);

    assertEq(mpPolicy.hasRole(policyholder, uint8(Roles.AllHolders)), false);
    assertEq(mpPolicy.getQuantity(policyholder, uint8(Roles.AllHolders)), 0);
    assertEq(mpPolicy.roleExpiration(policyholder, uint8(Roles.AllHolders)), 0);
    assertEq(mpPolicy.getRoleSupplyAsNumberOfHolders(uint8(Roles.AllHolders)), allHoldersRoleHolders - 1);
    assertEq(mpPolicy.getRoleSupplyAsQuantitySum(uint8(Roles.AllHolders)), allHoldersRoleHolders - 1);
  }

  function test_RevertIf_PolicyDoesNotExist(address policyholder) public {
    vm.assume(policyholder != address(0));
    vm.assume(mpPolicy.balanceOf(policyholder) == 0);
    vm.expectRevert(abi.encodeWithSelector(LlamaPolicy.AddressDoesNotHoldPolicy.selector, policyholder));
    vm.prank(address(mpExecutor));
    mpPolicy.revokePolicy(policyholder);
  }
}

// =================================
// ======== ERC-721 Methods ========
// =================================

contract TransferFrom is LlamaPolicyTest {
  function test_RevertIf_Called() public {
    uint256 tokenId = 0; // Token ID does not actually matter, since that input is never used.
    vm.expectRevert(LlamaPolicy.NonTransferableToken.selector);
    mpPolicy.transferFrom(address(this), arbitraryAddress, tokenId);
  }
}

contract SafeTransferFrom is LlamaPolicyTest {
  function test_RevertIf_Called() public {
    uint256 tokenId = 0; // Token ID does not actually matter, since that input is never used.
    vm.expectRevert(LlamaPolicy.NonTransferableToken.selector);
    mpPolicy.safeTransferFrom(address(this), arbitraryAddress, tokenId);
  }
}

contract SafeTransferFromBytesOverload is LlamaPolicyTest {
  function test_RevertIf_Called() public {
    uint256 tokenId = 0; // Token ID does not actually matter, since that input is never used.
    vm.expectRevert(LlamaPolicy.NonTransferableToken.selector);
    mpPolicy.safeTransferFrom(address(this), arbitraryAddress, tokenId, "");
  }
}

contract Approve is LlamaPolicyTest {
  function test_RevertIf_Called() public {
    uint256 tokenId = 0; // Token ID does not actually matter, since that input is never used.
    vm.expectRevert(LlamaPolicy.NonTransferableToken.selector);
    mpPolicy.approve(arbitraryAddress, tokenId);
  }
}

contract SetApprovalForAll is LlamaPolicyTest {
  function test_RevertIf_Called() public {
    vm.expectRevert(LlamaPolicy.NonTransferableToken.selector);
    mpPolicy.setApprovalForAll(arbitraryAddress, true);
  }
}

// ====================================
// ======== Permission Getters ========
// ====================================
// The actual checkpointing logic is tested in `PolicyholderCheckpoints.t.sol` and `SupplyCheckpoints.t.sol`,
// so here we just test the logic that's added on top of that.

contract GetQuantity is LlamaPolicyTest {
  function test_ReturnsZeroIfPolicyholderDoesNotHoldRole() public {
    assertEq(mpPolicy.getQuantity(arbitraryAddress, uint8(Roles.MadeUpRole)), 0);
  }

  function test_ReturnsOneIfRoleHasExpiredButWasNotRevoked() public {
    vm.prank(address(mpExecutor));
    mpPolicy.setRoleHolder(uint8(Roles.TestRole1), arbitraryPolicyholder, DEFAULT_ROLE_QTY, 100);

    vm.warp(100);
    assertEq(mpPolicy.getQuantity(arbitraryPolicyholder, uint8(Roles.TestRole1)), 1);

    vm.warp(101);
    assertEq(mpPolicy.getQuantity(arbitraryPolicyholder, uint8(Roles.TestRole1)), 1);
  }

  function test_ReturnsOneIfRoleHasNotExpired() public {
    vm.prank(address(mpExecutor));
    mpPolicy.setRoleHolder(uint8(Roles.TestRole1), arbitraryPolicyholder, DEFAULT_ROLE_QTY, 100);

    vm.warp(99);
    assertEq(mpPolicy.getQuantity(arbitraryPolicyholder, uint8(Roles.TestRole1)), 1);
  }
}

contract GetPastQuantity is LlamaPolicyTest {
  function setUp() public override {
    LlamaPolicyTest.setUp();
    vm.startPrank(address(mpExecutor));

    vm.warp(100);
    mpPolicy.setRoleHolder(uint8(Roles.TestRole1), arbitraryPolicyholder, DEFAULT_ROLE_QTY, 105);

    vm.warp(110);
    mpPolicy.setRoleHolder(uint8(Roles.TestRole1), arbitraryPolicyholder, DEFAULT_ROLE_QTY, 200);

    vm.warp(120);
    mpPolicy.setRoleHolder(uint8(Roles.TestRole1), arbitraryPolicyholder, EMPTY_ROLE_QTY, 0);

    vm.warp(130);
    mpPolicy.setRoleHolder(uint8(Roles.TestRole1), arbitraryPolicyholder, DEFAULT_ROLE_QTY, 200);

    vm.warp(140);
    mpPolicy.revokePolicy(arbitraryPolicyholder);

    vm.warp(150);
    vm.stopPrank();
  }

  function test_ReturnsZeroIfPolicyholderDidNotHaveRoleAndOneIfPolicyholderDidHaveRoleAtTimestamp() public {
    assertEq(mpPolicy.getPastQuantity(arbitraryPolicyholder, uint8(Roles.TestRole1), 99), 0, "99");
    assertEq(mpPolicy.getPastQuantity(arbitraryPolicyholder, uint8(Roles.TestRole1), 100), 1, "100"); // Role set.
    assertEq(mpPolicy.getPastQuantity(arbitraryPolicyholder, uint8(Roles.TestRole1), 101), 1, "101");

    assertEq(mpPolicy.getPastQuantity(arbitraryPolicyholder, uint8(Roles.TestRole1), 104), 1, "104");
    assertEq(mpPolicy.getPastQuantity(arbitraryPolicyholder, uint8(Roles.TestRole1), 105), 1, "105"); // Role expires,
      // but not
      // revoked.
    assertEq(mpPolicy.getPastQuantity(arbitraryPolicyholder, uint8(Roles.TestRole1), 106), 1, "106");

    assertEq(mpPolicy.getPastQuantity(arbitraryPolicyholder, uint8(Roles.TestRole1), 109), 1, "109");
    assertEq(mpPolicy.getPastQuantity(arbitraryPolicyholder, uint8(Roles.TestRole1), 110), 1, "110"); // Role set.
    assertEq(mpPolicy.getPastQuantity(arbitraryPolicyholder, uint8(Roles.TestRole1), 111), 1, "111");

    assertEq(mpPolicy.getPastQuantity(arbitraryPolicyholder, uint8(Roles.TestRole1), 119), 1, "119");
    assertEq(mpPolicy.getPastQuantity(arbitraryPolicyholder, uint8(Roles.TestRole1), 120), 0, "120"); // Role revoked.
    assertEq(mpPolicy.getPastQuantity(arbitraryPolicyholder, uint8(Roles.TestRole1), 121), 0, "121");

    assertEq(mpPolicy.getPastQuantity(arbitraryPolicyholder, uint8(Roles.TestRole1), 129), 0, "129");
    assertEq(mpPolicy.getPastQuantity(arbitraryPolicyholder, uint8(Roles.TestRole1), 130), 1, "130"); // Role set.
    assertEq(mpPolicy.getPastQuantity(arbitraryPolicyholder, uint8(Roles.TestRole1), 131), 1, "131"); // Role set.

    assertEq(mpPolicy.getPastQuantity(arbitraryPolicyholder, uint8(Roles.TestRole1), 140), 0, "140"); // Role revoked
  }
}

contract GetSupply is LlamaPolicyTest {
  function setUp() public override {
    LlamaPolicyTest.setUp();
    vm.startPrank(address(mpExecutor));
  }

  function test_IncrementsWhenRolesAreAddedAndDecrementsWhenRolesAreRemoved() public {
    assertEq(mpPolicy.getRoleSupplyAsQuantitySum(uint8(Roles.TestRole1)), 0);
    uint256 initPolicySupply = mpPolicy.getRoleSupplyAsQuantitySum(ALL_HOLDERS_ROLE);

    // Assigning a role increases supply.
    vm.warp(100);
    mpPolicy.setRoleHolder(uint8(Roles.TestRole1), arbitraryPolicyholder, DEFAULT_ROLE_QTY, 150);
    assertEq(mpPolicy.getRoleSupplyAsQuantitySum(uint8(Roles.TestRole1)), 1);
    assertEq(mpPolicy.getRoleSupplyAsQuantitySum(ALL_HOLDERS_ROLE), initPolicySupply + 1);

    // Updating the role does not change supply.
    vm.warp(110);
    mpPolicy.setRoleHolder(uint8(Roles.TestRole1), arbitraryPolicyholder, DEFAULT_ROLE_QTY, 160);
    assertEq(mpPolicy.getRoleSupplyAsQuantitySum(uint8(Roles.TestRole1)), 1);
    assertEq(mpPolicy.getRoleSupplyAsQuantitySum(ALL_HOLDERS_ROLE), initPolicySupply + 1);

    // Assigning the role to a new person increases supply.
    vm.warp(120);
    address newRoleHolder = makeAddr("newRoleHolder");
    mpPolicy.setRoleHolder(uint8(Roles.TestRole1), newRoleHolder, DEFAULT_ROLE_QTY, 200);
    assertEq(mpPolicy.getRoleSupplyAsQuantitySum(uint8(Roles.TestRole1)), 2);
    assertEq(mpPolicy.getRoleSupplyAsQuantitySum(ALL_HOLDERS_ROLE), initPolicySupply + 2);

    // Assigning new role to the same person does not change supply.
    vm.warp(130);
    mpPolicy.setRoleHolder(uint8(Roles.TestRole2), newRoleHolder, DEFAULT_ROLE_QTY, 300);
    assertEq(mpPolicy.getRoleSupplyAsQuantitySum(uint8(Roles.TestRole1)), 2);
    assertEq(mpPolicy.getRoleSupplyAsQuantitySum(ALL_HOLDERS_ROLE), initPolicySupply + 2);

    // Revoking all roles from the policyholder should only decrease supply by 1.
    vm.warp(140);
    mpPolicy.revokePolicy(newRoleHolder);
    assertEq(mpPolicy.getRoleSupplyAsQuantitySum(uint8(Roles.TestRole1)), 1);
    assertEq(mpPolicy.getRoleSupplyAsQuantitySum(ALL_HOLDERS_ROLE), initPolicySupply + 1);

    // Revoking expired roles changes supply of the revoked role, but they still hold a policy, so
    // it doesn't change the total supply.
    vm.warp(200);
    mpPolicy.revokeExpiredRole(uint8(Roles.TestRole1), arbitraryPolicyholder);
    assertEq(mpPolicy.getRoleSupplyAsQuantitySum(uint8(Roles.TestRole1)), 0);
    assertEq(mpPolicy.getRoleSupplyAsQuantitySum(ALL_HOLDERS_ROLE), initPolicySupply + 1);
  }
}

// Helper contract to setup state that's shared between some of the checkpointing tests.
contract RoleBalanceCheckpointTest is LlamaPolicyTest {
  address newRoleHolder = makeAddr("newRoleHolder");

  function setUp() public override {
    LlamaPolicyTest.setUp();

    vm.startPrank(address(mpExecutor));
    vm.warp(100);
    mpPolicy.setRoleHolder(uint8(Roles.TestRole1), arbitraryPolicyholder, DEFAULT_ROLE_QTY, 150);

    vm.warp(110);
    mpPolicy.setRoleHolder(uint8(Roles.TestRole1), arbitraryPolicyholder, DEFAULT_ROLE_QTY, 159);

    vm.warp(120);
    mpPolicy.setRoleHolder(uint8(Roles.TestRole2), newRoleHolder, DEFAULT_ROLE_QTY, 200);

    vm.warp(130);
    mpPolicy.setRoleHolder(uint8(Roles.TestRole2), newRoleHolder, DEFAULT_ROLE_QTY, 300);

    vm.warp(140);
    mpPolicy.revokePolicy(newRoleHolder);

    vm.warp(160);
    mpPolicy.revokeExpiredRole(uint8(Roles.TestRole1), arbitraryPolicyholder);

    vm.warp(161);
    vm.stopPrank();
  }
}

contract RoleBalanceCheckpoints is RoleBalanceCheckpointTest {
  function test_ReturnsBalanceCheckpoint() public {
    PolicyholderCheckpoints.History memory rbCheckpoint1 =
      mpPolicy.roleBalanceCheckpoints(arbitraryPolicyholder, uint8(Roles.TestRole1));
    PolicyholderCheckpoints.History memory rbCheckpoint2 =
      mpPolicy.roleBalanceCheckpoints(newRoleHolder, uint8(Roles.TestRole2));

    assertEq(rbCheckpoint1._checkpoints.length, 3);
    assertEq(rbCheckpoint1._checkpoints[0].timestamp, 100);
    assertEq(rbCheckpoint1._checkpoints[0].expiration, 150);
    assertEq(rbCheckpoint1._checkpoints[0].quantity, 1);
    assertEq(rbCheckpoint1._checkpoints[1].timestamp, 110);
    assertEq(rbCheckpoint1._checkpoints[1].expiration, 159);
    assertEq(rbCheckpoint1._checkpoints[1].quantity, 1);
    assertEq(rbCheckpoint1._checkpoints[2].timestamp, 160);
    assertEq(rbCheckpoint1._checkpoints[2].expiration, 0);
    assertEq(rbCheckpoint1._checkpoints[2].quantity, 0);

    assertEq(rbCheckpoint2._checkpoints.length, 3);
    assertEq(rbCheckpoint2._checkpoints[0].timestamp, 120);
    assertEq(rbCheckpoint2._checkpoints[0].expiration, 200);
    assertEq(rbCheckpoint2._checkpoints[0].quantity, 1);
    assertEq(rbCheckpoint2._checkpoints[1].timestamp, 130);
    assertEq(rbCheckpoint2._checkpoints[1].expiration, 300);
    assertEq(rbCheckpoint2._checkpoints[1].quantity, 1);
    assertEq(rbCheckpoint2._checkpoints[2].timestamp, 140);
    assertEq(rbCheckpoint2._checkpoints[2].expiration, 0);
    assertEq(rbCheckpoint2._checkpoints[2].quantity, 0);
  }
}

contract RoleBalanceCheckpointsOverload is RoleBalanceCheckpointTest {
  function assertEqSlice(PolicyholderCheckpoints.History memory full, uint256 start, uint256 end) internal {
    PolicyholderCheckpoints.History memory slice =
      mpPolicy.roleBalanceCheckpoints(arbitraryPolicyholder, uint8(Roles.TestRole1), start, end);

    assertEq(slice._checkpoints.length, end - start);

    for (uint256 i = start; i < end; i++) {
      assertEq(slice._checkpoints[i - start].timestamp, full._checkpoints[i].timestamp);
      assertEq(slice._checkpoints[i - start].expiration, full._checkpoints[i].expiration);
      assertEq(slice._checkpoints[i - start].quantity, full._checkpoints[i].quantity);
    }
  }

  function test_RevertIf_StartIsGreaterThanEnd() public {
    vm.expectRevert(LlamaPolicy.InvalidIndices.selector);
    mpPolicy.roleBalanceCheckpoints(arbitraryPolicyholder, uint8(Roles.TestRole1), 2, 1);
  }

  function test_RevertIf_EndIsGreaterThanArrayLength() public {
    uint256 length = mpPolicy.roleBalanceCheckpoints(arbitraryPolicyholder, uint8(Roles.TestRole1))._checkpoints.length;
    uint256 end = length + 1;
    vm.expectRevert(LlamaPolicy.InvalidIndices.selector);
    mpPolicy.roleBalanceCheckpoints(arbitraryPolicyholder, uint8(Roles.TestRole1), 2, end);
  }

  function test_ReturnsSlicesOfCheckpointsArray() public {
    PolicyholderCheckpoints.History memory rbCheckpoint1 =
      mpPolicy.roleBalanceCheckpoints(arbitraryPolicyholder, uint8(Roles.TestRole1));

    assertEq(rbCheckpoint1._checkpoints.length, 3);

    assertEqSlice(rbCheckpoint1, 0, 0);
    assertEqSlice(rbCheckpoint1, 0, 1);
    assertEqSlice(rbCheckpoint1, 0, 2);
    assertEqSlice(rbCheckpoint1, 0, 3);

    assertEqSlice(rbCheckpoint1, 1, 1);
    assertEqSlice(rbCheckpoint1, 1, 2);
    assertEqSlice(rbCheckpoint1, 1, 3);

    assertEqSlice(rbCheckpoint1, 2, 2);
    assertEqSlice(rbCheckpoint1, 2, 3);

    assertEqSlice(rbCheckpoint1, 3, 3);
  }
}

contract RoleBalanceCheckpointsLength is RoleBalanceCheckpointTest {
  function test_ReturnsTheCorrectLength() public {
    PolicyholderCheckpoints.History memory checkpoints =
      mpPolicy.roleBalanceCheckpoints(arbitraryPolicyholder, uint8(Roles.TestRole1));
    uint256 length = mpPolicy.roleBalanceCheckpointsLength(arbitraryPolicyholder, uint8(Roles.TestRole1));
    assertEq(length, checkpoints._checkpoints.length);
    assertEq(length, 3);
  }
}

contract HasRole is LlamaPolicyTest {
  function test_ReturnsTrueIfHolderHasRole() public {
    vm.warp(100);
    vm.prank(address(mpExecutor));
    mpPolicy.setRoleHolder(uint8(Roles.TestRole1), arbitraryPolicyholder, DEFAULT_ROLE_QTY, DEFAULT_ROLE_EXPIRATION);

    assertEq(mpPolicy.hasRole(arbitraryPolicyholder, uint8(Roles.TestRole1)), true);
  }

  function test_ReturnsFalseIfHolderDoesNotHaveRole() public {
    assertEq(mpPolicy.hasRole(arbitraryPolicyholder, uint8(Roles.TestRole1)), false);
  }
}

contract HasRoleUint256Overload is LlamaPolicyTest {
  function test_ReturnsTrueIfHolderHasRole() public {
    vm.prank(address(mpExecutor));
    mpPolicy.setRoleHolder(uint8(Roles.TestRole1), arbitraryPolicyholder, DEFAULT_ROLE_QTY, DEFAULT_ROLE_EXPIRATION);
    vm.warp(100);

    assertEq(mpPolicy.hasRole(arbitraryPolicyholder, uint8(Roles.TestRole1), block.timestamp - 1), true);
    assertEq(mpPolicy.hasRole(arbitraryPolicyholder, uint8(Roles.TestRole1), 0), false);
  }

  function test_ReturnsFalseIfHolderDoesNotHaveRole() public {
    vm.warp(100);
    assertEq(mpPolicy.hasRole(arbitraryPolicyholder, uint8(Roles.TestRole1), block.timestamp - 1), false);
  }
}

contract HasPermissionId is LlamaPolicyTest {
  function testFuzz_ReturnsTrueIfHolderHasPermission(bytes32 permissionId) public {
    vm.startPrank(address(mpExecutor));

    vm.warp(100);
    mpPolicy.setRolePermission(uint8(Roles.TestRole1), permissionId, true);
    mpPolicy.setRoleHolder(uint8(Roles.TestRole1), arbitraryPolicyholder, DEFAULT_ROLE_QTY, DEFAULT_ROLE_EXPIRATION);

    assertEq(mpPolicy.hasPermissionId(arbitraryPolicyholder, uint8(Roles.TestRole1), permissionId), true);
  }

  function test_ReturnsFalseIfHolderDoesNotHaveQuanitity() public {
    assertEq(mpPolicy.hasPermissionId(arbitraryPolicyholder, uint8(Roles.TestRole1), pausePermissionId), false);
  }

  function testFuzz_ReturnsFalseIfHolderDoesNotHavePermission(bytes32 permissionId) public {
    vm.startPrank(address(mpExecutor));
    mpPolicy.setRoleHolder(uint8(Roles.TestRole1), arbitraryPolicyholder, DEFAULT_ROLE_QTY, DEFAULT_ROLE_EXPIRATION);
    assertEq(mpPolicy.hasPermissionId(arbitraryPolicyholder, uint8(Roles.TestRole1), permissionId), false);
  }
}

contract TotalSupply is LlamaPolicyTest {
  function testFuzz_getsTotalSupply(uint256 numberOfPolicies) public {
    uint256 initPolicySupply = mpPolicy.getRoleSupplyAsQuantitySum(ALL_HOLDERS_ROLE);
    numberOfPolicies = bound(numberOfPolicies, 1, 10_000);
    for (uint256 i = 0; i < numberOfPolicies; i++) {
      vm.prank(address(mpExecutor));
      mpPolicy.setRoleHolder(
        uint8(Roles.TestRole1), address(uint160(i + 100)), DEFAULT_ROLE_QTY, DEFAULT_ROLE_EXPIRATION
      );
    }

    assertEq(mpPolicy.totalSupply(), initPolicySupply + numberOfPolicies);
  }
}

// =================================
// ======== ERC-721 Getters ========
// =================================

contract PolicyMetadata is LlamaPolicyTest {
  // The token's JSON metadata.
  // The `image` field is the *decoded* SVG image, but in the contract it's base64-encoded.
  struct Metadata {
    string name;
    string description;
    string image; // Decoded SVG.
    string external_url;
  }

  function parseMetadata(string memory uri) internal returns (Metadata memory) {
    string[] memory inputs = new string[](3);
    inputs[0] = "node";
    inputs[1] = "test/lib/metadata.js";
    inputs[2] = uri;
    return abi.decode(vm.ffi(inputs), (Metadata));
  }

  function generateTokenUri(address policyholderAddress) internal view returns (string memory) {
    string memory policyholder = LibString.toHexString(policyholderAddress);
    string[21] memory parts;

    parts[0] =
      '<svg xmlns="http://www.w3.org/2000/svg" width="390" height="500" fill="none"><g clip-path="url(#a)"><rect width="390" height="500" fill="#0B101A" rx="13.393" /><mask id="b" width="364" height="305" x="4" y="30" maskUnits="userSpaceOnUse" style="mask-type:alpha"><ellipse cx="186.475" cy="182.744" fill="#8000FF" rx="196.994" ry="131.329" transform="rotate(-31.49 186.475 182.744)" /></mask><g mask="url(#b)"><g filter="url(#c)"><ellipse cx="226.274" cy="247.516" fill="url(#d)" rx="140.048" ry="59.062" transform="rotate(-31.49 226.274 247.516)" /></g><g filter="url(#e)"><ellipse cx="231.368" cy="254.717" fill="url(#f)" rx="102.858" ry="43.378" transform="rotate(-31.49 231.368 254.717)" /></g></g><g filter="url(#g)"><ellipse cx="237.625" cy="248.969" fill="url(#h)" rx="140.048" ry="59.062" transform="rotate(-31.49 237.625 248.969)" /></g><circle cx="109.839" cy="147.893" r="22" fill="url(#i)" /><rect width="150" height="35.071" x="32" y="376.875" fill="';

    parts[1] = color;

    parts[2] =
      '" rx="17.536" /><text xml:space="preserve" fill="#0B101A" font-family="ui-monospace,Cascadia Mono,Menlo,Monaco,Segoe UI Mono,Roboto Mono,Oxygen Mono,Ubuntu Monospace,Source Code Pro,Droid Sans Mono,Fira Mono,Courier,monospace" font-size="16"><tspan x="45.393" y="399.851">';

    parts[3] = string.concat(LibString.slice(policyholder, 0, 6), "...", LibString.slice(policyholder, 38, 42));

    parts[4] =
      '</tspan></text><path fill="#fff" d="M341 127.067a11.433 11.433 0 0 0 8.066-8.067 11.436 11.436 0 0 0 8.067 8.067 11.433 11.433 0 0 0-8.067 8.066 11.43 11.43 0 0 0-8.066-8.066Z" /><path stroke="#fff" stroke-width="1.5" d="M349.036 248.018V140.875" /><circle cx="349.036" cy="259.178" r="4.018" fill="#fff" /><path stroke="#fff" stroke-width="1.5" d="M349.036 292.214v-21.429" /><path fill="#fff" d="M343.364 33.506a1.364 1.364 0 0 0-2.728 0V43.85l-7.314-7.314a1.364 1.364 0 0 0-1.929 1.928l7.315 7.315h-10.344a1.364 1.364 0 0 0 0 2.727h10.344l-7.315 7.315a1.365 1.365 0 0 0 1.929 1.928l7.314-7.314v10.344a1.364 1.364 0 0 0 2.728 0V50.435l7.314 7.314a1.364 1.364 0 0 0 1.929-1.928l-7.315-7.315h10.344a1.364 1.364 0 1 0 0-2.727h-10.344l7.315-7.315a1.365 1.365 0 0 0-1.929-1.928l-7.314 7.314V33.506ZM73.81 44.512h-4.616v1.932h1.777v10.045h-2.29v1.932h6.82V56.49h-1.69V44.512ZM82.469 44.512h-4.617v1.932h1.777v10.045h-2.29v1.932h6.82V56.49h-1.69V44.512ZM88.847 51.534c.097-.995.783-1.526 2.02-1.526 1.236 0 1.854.531 1.854 1.68v.28l-3.4.416c-2.02.251-3.603 1.13-3.603 3.11 0 1.971 1.497 3.101 3.767 3.101 1.903 0 2.743-.724 3.14-1.343h.192v1.17h2.647v-6.337c0-2.763-1.777-4.009-4.54-4.009-2.782 0-4.482 1.246-4.685 3.168v.29h2.608Zm-.338 3.835c0-.763.58-1.13 1.42-1.246l2.792-.367v.435c0 1.632-1.082 2.453-2.57 2.453-1.043 0-1.642-.502-1.642-1.275ZM97.614 58.42h2.608v-6.51c0-1.246.657-1.787 1.575-1.787.821 0 1.226.474 1.226 1.275v7.023h2.609v-6.51c0-1.247.656-1.788 1.564-1.788.831 0 1.227.474 1.227 1.275v7.023h2.618v-7.38c0-1.835-1.159-2.927-2.927-2.927-1.584 0-2.318.686-2.743 1.44h-.194c-.289-.657-1.004-1.44-2.472-1.44-1.44 0-2.067.6-2.415 1.208h-.193v-1.015h-2.483v10.114ZM115.654 51.534c.097-.995.782-1.526 2.019-1.526 1.236 0 1.854.531 1.854 1.68v.28l-3.4.416c-2.019.251-3.603 1.13-3.603 3.11 0 1.971 1.498 3.101 3.767 3.101 1.903 0 2.744-.724 3.14-1.343h.193v1.17h2.647v-6.337c0-2.763-1.778-4.009-4.54-4.009-2.782 0-4.482 1.246-4.685 3.168v.29h2.608Zm-.338 3.835c0-.763.58-1.13 1.42-1.246l2.791-.367v.435c0 1.632-1.081 2.453-2.569 2.453-1.043 0-1.642-.502-1.642-1.275ZM35.314 52.07a.906.906 0 0 1 .88-.895h11.72a4.205 4.205 0 0 0 3.896-2.597 4.22 4.22 0 0 0 .323-1.614V32h-3.316v14.964a.907.907 0 0 1-.88.894H36.205a4.206 4.206 0 0 0-2.972 1.235A4.219 4.219 0 0 0 32 52.07v10.329h3.314v-10.33ZM53.6 34.852h-.147l.141.14v3.086h3.05l1.43 1.446a4.21 4.21 0 0 0-2.418 1.463 4.222 4.222 0 0 0-.95 2.664v18.752h3.3V43.647a.909.909 0 0 1 .894-.895h.508c1.947 0 2.608-1.086 2.803-1.543.196-.456.498-1.7-.88-3.085l-3.23-3.261h-1.006" /><path fill="#fff" d="M44.834 60.77a5.448 5.448 0 0 1 3.89 1.629h4.012a8.8 8.8 0 0 0-3.243-3.608 8.781 8.781 0 0 0-12.562 3.608h4.012a5.459 5.459 0 0 1 3.89-1.629Z" />';

    parts[5] = logo;

    parts[6] =
      '</g><defs><radialGradient id="d" cx="0" cy="0" r="1" gradientTransform="rotate(-90.831 270.037 36.188) scale(115.966 274.979)" gradientUnits="userSpaceOnUse"><stop stop-color="';

    parts[7] = color;

    parts[8] = '" /><stop offset="1" stop-color="';

    parts[9] = color;

    parts[10] =
      '" stop-opacity="0" /></radialGradient><radialGradient id="f" cx="0" cy="0" r="1" gradientTransform="matrix(7.1866 -72.99558 127.41796 12.54463 239.305 292.746)" gradientUnits="userSpaceOnUse"><stop stop-color="';

    parts[11] = color;

    parts[12] = '" /><stop offset="1" stop-color="';

    parts[13] = color;

    parts[14] =
      '" stop-opacity="0" /></radialGradient><radialGradient id="h" cx="0" cy="0" r="1" gradientTransform="rotate(-94.142 264.008 51.235) scale(212.85 177.126)" gradientUnits="userSpaceOnUse"><stop stop-color="';

    parts[15] = color;

    parts[16] = '" /><stop offset="1" stop-color="';

    parts[17] = color;

    parts[18] =
      '" stop-opacity="0" /></radialGradient><radialGradient id="i" cx="0" cy="0" r="1" gradientTransform="matrix(23.59563 32 -33.15047 24.44394 98.506 137.893)" gradientUnits="userSpaceOnUse"><stop stop-color="#0B101A" /><stop offset=".609" stop-color="';

    parts[19] = color;

    parts[20] =
      '" /><stop offset="1" stop-color="#fff" /></radialGradient><filter id="c" width="346.748" height="277.643" x="52.9" y="108.695" color-interpolation-filters="sRGB" filterUnits="userSpaceOnUse"><feFlood flood-opacity="0" result="BackgroundImageFix" /><feBlend in="SourceGraphic" in2="BackgroundImageFix" result="shape" /><feGaussianBlur result="effect1_foregroundBlur_260_71" stdDeviation="25" /></filter><filter id="e" width="221.224" height="170.469" x="120.757" y="169.482" color-interpolation-filters="sRGB" filterUnits="userSpaceOnUse"><feFlood flood-opacity="0" result="BackgroundImageFix" /><feBlend in="SourceGraphic" in2="BackgroundImageFix" result="shape" /><feGaussianBlur result="effect1_foregroundBlur_260_71" stdDeviation="10" /></filter><filter id="g" width="446.748" height="377.643" x="14.251" y="60.147" color-interpolation-filters="sRGB" filterUnits="userSpaceOnUse"><feFlood flood-opacity="0" result="BackgroundImageFix" /><feBlend in="SourceGraphic" in2="BackgroundImageFix" result="shape" /><feGaussianBlur result="effect1_foregroundBlur_260_71" stdDeviation="50" /></filter><clipPath id="a"><rect width="390" height="500" fill="#fff" rx="13.393" /></clipPath></defs></svg>';

    string memory svg1 =
      string.concat(parts[0], parts[1], parts[2], parts[3], parts[4], parts[5], parts[6], parts[7], parts[8]);
    string memory svg2 =
      string.concat(parts[9], parts[10], parts[11], parts[12], parts[13], parts[14], parts[15], parts[16], parts[17]);
    return string.concat(svg1, svg2, parts[18], parts[19], parts[20]);
  }

  function test_ReturnsCorrectTokenURIWhenAddressHasLeadingZeroes(uint256 tokenIdWithLeadingZeroes) public {
    // Setting this number as the upper limit ensures when this `tokenId` is converted to an address it will be be less
    // than `0x00000000000fffffffffffffffffffffffffffff`. This guarantees that the fuzz output will have at least 11
    // leading zeroes
    tokenIdWithLeadingZeroes = bound(tokenIdWithLeadingZeroes, 1, 5_444_517_870_735_015_415_413_993_718_908_291_383_295);

    vm.prank(address(mpExecutor));
    mpPolicy.setRoleHolder(
      uint8(Roles.TestRole1), address(uint160(tokenIdWithLeadingZeroes)), DEFAULT_ROLE_QTY, DEFAULT_ROLE_EXPIRATION
    );

    string memory uri = mpPolicy.tokenURI(tokenIdWithLeadingZeroes);
    Metadata memory metadata = parseMetadata(uri);
    assertEq(metadata.image, generateTokenUri(address(uint160(tokenIdWithLeadingZeroes))));
  }

  function test_ReturnsCorrectTokenURI() public {
    vm.prank(address(mpExecutor));
    mpPolicy.setRoleHolder(uint8(Roles.TestRole1), address(this), DEFAULT_ROLE_QTY, DEFAULT_ROLE_EXPIRATION);

    string memory uri = mpPolicy.tokenURI(uint256(uint160(address(this))));
    Metadata memory metadata = parseMetadata(uri);
    string memory name = LibString.concat(LibString.escapeJSON(mpPolicy.name()), " Member");
    string memory policyholder = LibString.toHexString(address(this));
    string memory description1 = LibString.concat(
      "This NFT represents membership in the Llama organization: ", LibString.escapeJSON(mpPolicy.name())
    );
    string memory description = string.concat(
      description1,
      ". The owner of this NFT can participate in governance according to their roles and permissions. Visit https://app.llama.xyz/profiles/",
      policyholder,
      " to view their profile page."
    );

    assertEq(metadata.description, description);
    assertEq(metadata.name, name);
    assertEq(metadata.image, generateTokenUri(address(this)));
  }

  function testFuzz_tokenURIProxiesCorrectly(address policyholder) external {
    vm.assume(policyholder != address(0));
    vm.prank(address(mpExecutor));
    mpPolicy.setRoleHolder(uint8(Roles.TestRole1), policyholder, DEFAULT_ROLE_QTY, DEFAULT_ROLE_EXPIRATION);
    uint256 tokenId = uint256(uint160(policyholder));

    string memory name = "Mock Protocol Llama";
<<<<<<< HEAD
    assertEq(mpPolicy.tokenURI(tokenId), mpPolicyMetadata.tokenURI(name, tokenId));
  }

  function test_ReturnsCorrectTokenURIEscapesJson() public {
    (LlamaCore deployedCore) = deployLlamaWithQuotesinName();
=======
    assertEq(mpPolicy.tokenURI(tokenId), mpPolicyMetadata.getTokenURI(name, tokenId));
  }

  function test_ReturnsCorrectTokenURIEscapesJson() public {
    LlamaCore deployedCore = deployLlamaWithQuotesInName();
>>>>>>> 16f3e3e5
    LlamaExecutor deployedExecutor = deployedCore.executor();
    LlamaPolicy deployedPolicy = deployedCore.policy();
    string memory nameWithQuotes = '\\"name\\": \\"Mock Protocol Llama\\"';

    vm.startPrank(address(deployedExecutor));
    deployedPolicy.setRoleHolder(uint8(Roles.TestRole1), address(this), DEFAULT_ROLE_QTY, DEFAULT_ROLE_EXPIRATION);
    vm.stopPrank();

    string memory uri = deployedPolicy.tokenURI(uint256(uint160(address(this))));
    Metadata memory metadata = parseMetadata(uri);
    string memory name = LibString.concat(nameWithQuotes, " Member");
    string memory policyholder = LibString.toHexString(address(this));
    string memory description1 =
      LibString.concat("This NFT represents membership in the Llama organization: ", nameWithQuotes);
    string memory description = string.concat(
      description1,
      ". The owner of this NFT can participate in governance according to their roles and permissions. Visit https://app.llama.xyz/profiles/",
      policyholder,
      " to view their profile page."
    );

    assertEq(LibString.escapeJSON(metadata.description), description);
    assertEq(LibString.escapeJSON(metadata.name), name);
    assertEq(metadata.image, generateTokenUri(address(this)));
  }

  function testFuzz_RevertIf_NonExistantTokenId(uint256 nonExistantTokenId) public {
    vm.assume(
      nonExistantTokenId != uint256(uint160(actionCreatorAaron)) && nonExistantTokenId != uint256(uint160(approverAdam))
        && nonExistantTokenId != uint256(uint160(approverAlicia)) && nonExistantTokenId != uint256(uint160(approverAndy))
        && nonExistantTokenId != uint256(uint160(disapproverDave))
        && nonExistantTokenId != uint256(uint160(disapproverDiane))
        && nonExistantTokenId != uint256(uint160(disapproverDrake))
    );
    vm.expectRevert("NOT_MINTED");
    mpPolicy.tokenURI(nonExistantTokenId);
  }
}

contract PolicyMetadataExternalUrl is LlamaPolicyTest {
  // The token's JSON metadata.
  // The `image` field is the *decoded* SVG image, but in the contract it's base64-encoded.
  struct Metadata {
    string name;
    string description;
    string image; // Decoded SVG.
    string external_url;
  }

  function parseMetadata(string memory uri) internal returns (Metadata memory) {
    string[] memory inputs = new string[](3);
    inputs[0] = "node";
    inputs[1] = "test/lib/metadata.js";
    inputs[2] = uri;
    return abi.decode(vm.ffi(inputs), (Metadata));
  }

  function test_ReturnsCorrectExternalUrl() public {
    vm.prank(address(mpExecutor));
    mpPolicy.setRoleHolder(uint8(Roles.TestRole1), address(this), DEFAULT_ROLE_QTY, DEFAULT_ROLE_EXPIRATION);

    string memory uri = mpPolicy.tokenURI(uint256(uint160(address(this))));
    Metadata memory metadata = parseMetadata(uri);
    string memory external_url = "https://app.llama.xyz";
    assertEq(metadata.external_url, external_url);
  }
}

contract PolicyMetadataContractURI is LlamaPolicyTest {
  function test_ReturnsCorrectContractURI() external {
    string memory name = "Mock Protocol Llama";
    string[5] memory parts;
    parts[0] = '{ "name": "Llama Policies: ';
    parts[1] = LibString.escapeJSON(name);
    parts[2] = '", "description": "This collection includes all members of the Llama organization: ';
    parts[3] = LibString.escapeJSON(name);
    parts[4] =
      '. Visit https://app.llama.xyz to learn more.", "image":"https://llama.xyz/policy-nft/llama-profile.png", "external_link": "https://app.llama.xyz", "banner":"https://llama.xyz/policy-nft/llama-banner.png" }';
    string memory json = Base64.encode(bytes(string.concat(parts[0], parts[1], parts[2], parts[3], parts[4])));
    string memory encodedContractURI = string.concat("data:application/json;base64,", json);
    assertEq(mpPolicy.contractURI(), encodedContractURI);
  }

  function test_ReturnsContractURIEscapesJson() external {
<<<<<<< HEAD
    (LlamaCore deployedInstance) = deployLlamaWithQuotesinName();
=======
    (LlamaCore deployedInstance) = deployLlamaWithQuotesInName();
>>>>>>> 16f3e3e5
    LlamaPolicy deployedPolicy = deployedInstance.policy();
    string memory escapedName = '\\"name\\": \\"Mock Protocol Llama\\"';

    string[5] memory parts;
    parts[0] = '{ "name": "Llama Policies: ';
    parts[1] = escapedName;
    parts[2] = '", "description": "This collection includes all members of the Llama organization: ';
    parts[3] = escapedName;
    parts[4] =
      '. Visit https://app.llama.xyz to learn more.", "image":"https://llama.xyz/policy-nft/llama-profile.png", "external_link": "https://app.llama.xyz", "banner":"https://llama.xyz/policy-nft/llama-banner.png" }';
    string memory json = Base64.encode(bytes(string.concat(parts[0], parts[1], parts[2], parts[3], parts[4])));
    string memory encodedContractURI = string.concat("data:application/json;base64,", json);
    assertEq(deployedPolicy.contractURI(), encodedContractURI);
  }

  function test_contractURIProxiesCorrectly() external {
    string memory name = "Mock Protocol Llama";
<<<<<<< HEAD
    assertEq(mpPolicy.contractURI(), mpPolicyMetadata.contractURI(name));
=======
    assertEq(mpPolicy.contractURI(), mpPolicyMetadata.getContractURI(name));
>>>>>>> 16f3e3e5
  }
}

contract IsRoleExpired is LlamaPolicyTest {
  function testFuzz_ReturnsTrueForExpiredRole(uint64 expiration) public {
    expiration = uint64(bound(expiration, block.timestamp + 1, type(uint64).max - 1));

    vm.prank(address(mpExecutor));
    mpPolicy.setRoleHolder(uint8(Roles.TestRole1), arbitraryPolicyholder, DEFAULT_ROLE_QTY, expiration);

    vm.warp(expiration + 1);

    assertEq(mpPolicy.isRoleExpired(arbitraryPolicyholder, uint8(Roles.TestRole1)), true);
  }

  function testFuzz_ReturnsFalseForNonExpiredRole(uint64 expiration) public {
    expiration = uint64(bound(expiration, block.timestamp + 1, type(uint64).max));

    vm.prank(address(mpExecutor));
    mpPolicy.setRoleHolder(uint8(Roles.TestRole1), arbitraryPolicyholder, DEFAULT_ROLE_QTY, expiration);

    assertEq(mpPolicy.isRoleExpired(arbitraryPolicyholder, uint8(Roles.TestRole1)), false);
  }

  function test_ReturnsFalseIfNoRole() public {
    address randomPolicyholder = makeAddr("randomPolicyholder");
    // Make sure policyholder has no role, in and in that case expired should be false.
    assertEq(mpPolicy.getQuantity(randomPolicyholder, uint8(Roles.TestRole1)), 0);
    assertFalse(mpPolicy.isRoleExpired(randomPolicyholder, uint8(Roles.TestRole1)));
  }
}

contract UpdateRoleDescription is LlamaPolicyTest {
  function test_UpdatesRoleDescription() public {
    vm.prank(address(mpExecutor));
    vm.expectEmit();
    emit RoleInitialized(uint8(Roles.TestRole1), RoleDescription.wrap("New Description"));

    mpPolicy.updateRoleDescription(uint8(Roles.TestRole1), RoleDescription.wrap("New Description"));
  }

  function test_RevertIf_RoleNotInitialized(uint8 role) public {
    // Bound role between first invalid role number and the uint8 max
    role = uint8(bound(role, mpPolicy.numRoles() + 1, uint8(255)));
    vm.prank(address(mpExecutor));
    vm.expectRevert(abi.encodeWithSelector(LlamaPolicy.RoleNotInitialized.selector, role));
    mpPolicy.updateRoleDescription(role, RoleDescription.wrap("New Description"));
  }

  function test_FailsForNonOwner() public {
    vm.expectRevert(LlamaPolicy.OnlyLlama.selector);
    mpPolicy.updateRoleDescription(uint8(Roles.TestRole1), RoleDescription.wrap("New Description"));
  }
}

contract SetAndInitializePolicyMetadata is LlamaPolicyTest {
  string newColor = "#BADA55";
  string newLogo =
    "<g fill=\'#BADA55\'><path d=\'M44.876 462c-3.783 0-6.883-.881-9.3-2.645-2.384-1.794-3.576-4.344-3.576-7.65 0-.692.08-1.542.238-2.55.414-2.266 1.002-4.989 1.765-8.169C36.165 432.329 41.744 428 50.742 428c2.448 0 4.641.409 6.58 1.228 1.94.787 3.466 1.983 4.579 3.589 1.112 1.574 1.669 3.463 1.669 5.666 0 .661-.08 1.496-.239 2.503a106.077 106.077 0 0 1-1.716 8.169c-1.113 4.314-3.037 7.54-5.77 9.681-2.735 2.109-6.39 3.164-10.97 3.164Zm.668-6.8c1.78 0 3.29-.52 4.53-1.558 1.272-1.039 2.178-2.629 2.718-4.77.731-2.959 1.288-5.541 1.67-7.744.127-.661.19-1.338.19-2.031 0-2.865-1.51-4.297-4.53-4.297-1.78 0-3.307.519-4.578 1.558-1.24 1.039-2.13 2.629-2.671 4.77-.572 2.109-1.145 4.691-1.717 7.744-.127.63-.19 1.291-.19 1.983 0 2.897 1.526 4.345 4.578 4.345ZM68.409 461.528c-.35 0-.62-.11-.81-.331a1.12 1.12 0 0 1-.144-.85l6.581-30.694c.064-.347.239-.63.525-.85.286-.221.588-.331.906-.331h12.685c3.529 0 6.358.724 8.489 2.172 2.161 1.449 3.242 3.542 3.242 6.281 0 .787-.095 1.605-.286 2.455-.795 3.621-2.4 6.297-4.816 8.028-2.385 1.732-5.66 2.597-9.824 2.597h-6.438l-2.194 10.342a1.35 1.35 0 0 1-.524.85c-.287.221-.588.331-.907.331H68.41Zm16.882-18.039c1.335 0 2.495-.362 3.48-1.086 1.018-.724 1.686-1.763 2.004-3.117a8.185 8.185 0 0 0 .143-1.417c0-.913-.27-1.605-.81-2.077-.541-.504-1.463-.756-2.767-.756H81.62l-1.813 8.453h5.485ZM110.628 461.528c-.349 0-.62-.11-.81-.331-.191-.252-.255-.535-.191-.85l5.293-24.461h-8.488c-.35 0-.62-.11-.811-.33a1.12 1.12 0 0 1-.143-.851l1.097-5.052c.063-.347.238-.63.524-.85.286-.221.588-.331.906-.331h25.657c.35 0 .62.11.811.331.127.189.19.378.19.566a.909.909 0 0 1-.047.284l-1.097 5.052c-.064.347-.239.63-.525.851-.254.22-.556.33-.906.33h-8.441l-5.293 24.461c-.064.346-.239.63-.525.85-.286.221-.588.331-.906.331h-6.295ZM135.88 461.528c-.35 0-.62-.11-.811-.331a1.016 1.016 0 0 1-.191-.85l6.629-30.694a1.35 1.35 0 0 1 .525-.85c.286-.221.588-.331.906-.331h6.438c.349 0 .62.11.81.331.128.189.191.378.191.566a.882.882 0 0 1-.048.284l-6.581 30.694c-.063.346-.238.63-.524.85-.286.221-.588.331-.906.331h-6.438ZM154.038 461.528c-.349 0-.62-.11-.81-.331-.191-.22-.255-.504-.191-.85l6.581-30.694c.064-.347.238-.63.524-.85.287-.221.605-.331.954-.331h5.151c.763 0 1.255.346 1.478 1.039l5.198 14.875 11.588-14.875c.159-.252.382-.488.668-.708.318-.221.7-.331 1.145-.331h5.198c.349 0 .62.11.81.331.127.189.191.378.191.566a.882.882 0 0 1-.048.284l-6.581 30.694c-.063.346-.238.63-.524.85-.286.221-.588.331-.906.331h-5.771c-.349 0-.62-.11-.81-.331a1.118 1.118 0 0 1-.143-.85l3.719-17.425-7.296 9.586c-.318.347-.62.614-.906.803-.286.189-.62.283-1.002.283h-2.479c-.668 0-1.129-.362-1.383-1.086l-3.386-10.011-3.815 17.85c-.064.346-.239.63-.525.85-.286.221-.588.331-.906.331h-5.723ZM196.132 461.528c-.35 0-.62-.11-.81-.331-.191-.252-.255-.535-.191-.85l6.628-30.694a1.35 1.35 0 0 1 .525-.85c.285-.221.588-.331.906-.331h6.438c.35 0 .62.11.811.331.127.189.19.378.19.566a.88.88 0 0 1-.047.284l-6.581 30.694c-.063.346-.238.63-.525.85a1.46 1.46 0 0 1-.907.331h-6.437ZM226.07 462c-2.798 0-5.198-.378-7.201-1.133-1.972-.756-3.466-1.763-4.483-3.022-.986-1.26-1.479-2.661-1.479-4.203 0-.252.033-.63.095-1.134.065-.283.193-.519.383-.708.223-.189.476-.283.763-.283h6.103c.383 0 .668.063.859.188.222.126.445.347.668.662.223.818.731 1.495 1.526 2.03.827.535 1.955.803 3.385.803 1.812 0 3.276-.283 4.388-.85 1.113-.567 1.781-1.338 2.002-2.314a2.42 2.42 0 0 0 .048-.566c0-.788-.491-1.401-1.477-1.842-.986-.473-2.798-1.023-5.437-1.653-3.084-.661-5.421-1.653-7.011-2.975-1.589-1.354-2.383-3.117-2.383-5.289 0-.755.095-1.527.286-2.314.635-2.928 2.21-5.226 4.72-6.894 2.544-1.669 5.818-2.503 9.825-2.503 2.415 0 4.563.425 6.438 1.275 1.875.85 3.321 1.936 4.34 3.258 1.049 1.291 1.572 2.582 1.572 3.873 0 .377-.015.645-.047.802-.063.284-.206.52-.429.709a.975.975 0 0 1-.715.283h-6.391c-.698 0-1.176-.268-1.429-.803-.033-.724-.415-1.338-1.146-1.841-.731-.504-1.685-.756-2.861-.756-1.399 0-2.559.252-3.482.756-.889.503-1.447 1.243-1.668 2.219a3.172 3.172 0 0 0-.049.614c0 .755.445 1.385 1.336 1.889.922.472 2.528.96 4.816 1.464 3.562.692 6.153 1.684 7.774 2.975 1.653 1.29 2.479 3.006 2.479 5.147 0 .724-.095 1.511-.286 2.361-.698 3.211-2.4 5.651-5.103 7.32-2.669 1.636-6.246 2.455-10.729 2.455ZM248.515 461.528c-.35 0-.62-.11-.81-.331-.191-.22-.255-.504-.191-.85l6.581-30.694c.063-.347.238-.63.525-.85.286-.221.604-.331.954-.331h5.149c.763 0 1.256.346 1.479 1.039l5.199 14.875 11.587-14.875c.16-.252.382-.488.668-.708.318-.221.699-.331 1.144-.331h5.199c.35 0 .62.11.811.331.127.189.19.378.19.566a.856.856 0 0 1-.048.284l-6.58 30.694c-.065.346-.24.63-.526.85a1.456 1.456 0 0 1-.906.331h-5.769c-.351 0-.621-.11-.811-.331a1.109 1.109 0 0 1-.143-.85l3.719-17.425-7.296 9.586c-.318.347-.62.614-.906.803a1.776 1.776 0 0 1-1.001.283h-2.481c-.668 0-1.128-.362-1.382-1.086l-3.386-10.011-3.815 17.85a1.36 1.36 0 0 1-.525.85c-.286.221-.588.331-.906.331h-5.723Z\'/></g>";

  function test_RevertIf_CallerIsNotLlama() public {
    ILlamaPolicyMetadata llamaPolicyMetadataLogic = factory.LLAMA_POLICY_METADATA_LOGIC();
    vm.expectRevert(LlamaPolicy.OnlyLlama.selector);
    mpPolicy.setAndInitializePolicyMetadata(llamaPolicyMetadataLogic, abi.encode(newColor, newLogo));
  }

  function test_EmitsPolicyMetadataSetEvent() public {
    ILlamaPolicyMetadata llamaPolicyMetadataLogic = factory.LLAMA_POLICY_METADATA_LOGIC();
<<<<<<< HEAD
    ILlamaPolicyMetadata llamaPolicyMetadata = lens.computeLlamaPolicyMetadataAddress(mpPolicy, 2);
    vm.prank(address(mpExecutor));
    vm.expectEmit();
    emit PolicyMetadataSet(llamaPolicyMetadataLogic, llamaPolicyMetadata, abi.encode(newColor, newLogo));
=======
    ILlamaPolicyMetadata llamaPolicyMetadata = lens.computeLlamaPolicyMetadataAddress(
      address(llamaPolicyMetadataLogic), abi.encode(newColor, newLogo), address(mpPolicy)
    );
    vm.prank(address(mpExecutor));
    vm.expectEmit();
    emit PolicyMetadataSet(llamaPolicyMetadata, llamaPolicyMetadataLogic, abi.encode(newColor, newLogo));
>>>>>>> 16f3e3e5
    mpPolicy.setAndInitializePolicyMetadata(llamaPolicyMetadataLogic, abi.encode(newColor, newLogo));
  }

  function test_DeploysAndSetsMetadataClone() public {
    ILlamaPolicyMetadata llamaPolicyMetadataLogic = factory.LLAMA_POLICY_METADATA_LOGIC();
<<<<<<< HEAD
    ILlamaPolicyMetadata llamaPolicyMetadata = lens.computeLlamaPolicyMetadataAddress(mpPolicy, 2);
=======
    ILlamaPolicyMetadata llamaPolicyMetadata = lens.computeLlamaPolicyMetadataAddress(
      address(llamaPolicyMetadataLogic), abi.encode(newColor, newLogo), address(mpPolicy)
    );
>>>>>>> 16f3e3e5
    assertEq(address(llamaPolicyMetadata).code.length, 0);

    vm.prank(address(mpExecutor));
    mpPolicy.setAndInitializePolicyMetadata(llamaPolicyMetadataLogic, abi.encode(newColor, newLogo));

    assertEq(address(llamaPolicyMetadata), address(mpPolicy.llamaPolicyMetadata()));
    assertGt(address(llamaPolicyMetadata).code.length, 0);
  }

  function test_InitializationSetsColor() public {
    ILlamaPolicyMetadata llamaPolicyMetadataLogic = factory.LLAMA_POLICY_METADATA_LOGIC();
<<<<<<< HEAD
    ILlamaPolicyMetadata llamaPolicyMetadata = lens.computeLlamaPolicyMetadataAddress(mpPolicy, 2);

    vm.prank(address(mpExecutor));
    vm.expectEmit();
    emit PolicyColorSet(newColor);
=======
    ILlamaPolicyMetadata llamaPolicyMetadata = lens.computeLlamaPolicyMetadataAddress(
      address(llamaPolicyMetadataLogic), abi.encode(newColor, newLogo), address(mpPolicy)
    );

    vm.prank(address(mpExecutor));
>>>>>>> 16f3e3e5
    mpPolicy.setAndInitializePolicyMetadata(llamaPolicyMetadataLogic, abi.encode(newColor, newLogo));

    assertEq(newColor, LlamaPolicyMetadata(address(llamaPolicyMetadata)).color());
  }

  function test_InitializationSetsLogo() public {
    ILlamaPolicyMetadata llamaPolicyMetadataLogic = factory.LLAMA_POLICY_METADATA_LOGIC();
<<<<<<< HEAD
    ILlamaPolicyMetadata llamaPolicyMetadata = lens.computeLlamaPolicyMetadataAddress(mpPolicy, 2);

    vm.prank(address(mpExecutor));
    vm.expectEmit();
    emit PolicyLogoSet(newLogo);
=======
    ILlamaPolicyMetadata llamaPolicyMetadata = lens.computeLlamaPolicyMetadataAddress(
      address(llamaPolicyMetadataLogic), abi.encode(newColor, newLogo), address(mpPolicy)
    );

    vm.prank(address(mpExecutor));
>>>>>>> 16f3e3e5
    mpPolicy.setAndInitializePolicyMetadata(llamaPolicyMetadataLogic, abi.encode(newColor, newLogo));

    assertEq(newLogo, LlamaPolicyMetadata(address(llamaPolicyMetadata)).logo());
  }

  function test_InitializeCannotBeCalledTwice() public {
    vm.expectRevert(bytes("Initializable: contract is already initialized"));
    mpPolicyMetadata.initialize(abi.encode(color, logo));
  }
}

contract LlamaPolicyMetadataConstructor is LlamaPolicyTest {
  function test_RevertIf_InitializeImplementationContract() public {
    ILlamaPolicyMetadata llamaPolicyMetadataLogic = factory.LLAMA_POLICY_METADATA_LOGIC();
    vm.expectRevert(bytes("Initializable: contract is already initialized"));
    llamaPolicyMetadataLogic.initialize(abi.encode(color, logo));
  }
}<|MERGE_RESOLUTION|>--- conflicted
+++ resolved
@@ -13,11 +13,7 @@
 import {SolarrayLlama} from "test/utils/SolarrayLlama.sol";
 
 import {ILlamaPolicyMetadata} from "src/interfaces/ILlamaPolicyMetadata.sol";
-<<<<<<< HEAD
-import {Checkpoints} from "src/lib/Checkpoints.sol";
-=======
 import {PolicyholderCheckpoints} from "src/lib/PolicyholderCheckpoints.sol";
->>>>>>> 16f3e3e5
 import {
   LlamaPolicyInitializationConfig, PermissionData, RoleHolderData, RolePermissionData
 } from "src/lib/Structs.sol";
@@ -33,17 +29,8 @@
   event RoleInitialized(uint8 indexed role, RoleDescription description);
   event Transfer(address indexed from, address indexed to, uint256 indexed id);
   event PolicyMetadataSet(
-<<<<<<< HEAD
-    ILlamaPolicyMetadata indexed llamaPolicyMetadataLogic,
-    ILlamaPolicyMetadata indexed llamaPolicyMetadata,
-    bytes config
-  );
-  event PolicyColorSet(string color);
-  event PolicyLogoSet(string logo);
-=======
     ILlamaPolicyMetadata policyMetadata, ILlamaPolicyMetadata indexed policyMetadataLogic, bytes initializationData
   );
->>>>>>> 16f3e3e5
 
   uint8 constant ALL_HOLDERS_ROLE = 0;
   address arbitraryAddress = makeAddr("arbitraryAddress");
@@ -56,11 +43,7 @@
     return RoleDescription.wrap(bytes32(bytes(str)));
   }
 
-<<<<<<< HEAD
-  function deployLlamaWithQuotesinName() internal returns (LlamaCore) {
-=======
   function deployLlamaWithQuotesInName() internal returns (LlamaCore) {
->>>>>>> 16f3e3e5
     bytes[] memory strategyConfigs = strategyConfigsRootLlama();
     bytes[] memory accounts = accountConfigsRootLlama();
     RoleDescription[] memory roleDescriptionStrings = SolarrayLlama.roleDescription(
@@ -297,13 +280,9 @@
   function test_SetsAndInitializesPolicyMetadata() public {
     LlamaPolicy localPolicy = LlamaPolicy(Clones.clone(address(mpPolicy)));
     ILlamaPolicyMetadata llamaPolicyMetadataLogic = factory.LLAMA_POLICY_METADATA_LOGIC();
-<<<<<<< HEAD
-    ILlamaPolicyMetadata llamaPolicyMetadata = lens.computeLlamaPolicyMetadataAddress(localPolicy, 1);
-=======
     ILlamaPolicyMetadata llamaPolicyMetadata = lens.computeLlamaPolicyMetadataAddress(
       address(llamaPolicyMetadataLogic), abi.encode(color, logo), address(localPolicy)
     );
->>>>>>> 16f3e3e5
 
     RoleDescription[] memory roleDescriptions = new RoleDescription[](1);
     roleDescriptions[0] = RoleDescription.wrap("Test Policy");
@@ -313,11 +292,7 @@
     rolePermissions[0] = RolePermissionData(INIT_TEST_ROLE, pausePermissionId, true);
 
     vm.expectEmit();
-<<<<<<< HEAD
-    emit PolicyMetadataSet(llamaPolicyMetadataLogic, llamaPolicyMetadata, abi.encode(color, logo));
-=======
     emit PolicyMetadataSet(llamaPolicyMetadata, llamaPolicyMetadataLogic, abi.encode(color, logo));
->>>>>>> 16f3e3e5
 
     LlamaPolicyInitializationConfig memory config = LlamaPolicyInitializationConfig(
       "local policy",
@@ -1236,19 +1211,11 @@
     uint256 tokenId = uint256(uint160(policyholder));
 
     string memory name = "Mock Protocol Llama";
-<<<<<<< HEAD
-    assertEq(mpPolicy.tokenURI(tokenId), mpPolicyMetadata.tokenURI(name, tokenId));
-  }
-
-  function test_ReturnsCorrectTokenURIEscapesJson() public {
-    (LlamaCore deployedCore) = deployLlamaWithQuotesinName();
-=======
     assertEq(mpPolicy.tokenURI(tokenId), mpPolicyMetadata.getTokenURI(name, tokenId));
   }
 
   function test_ReturnsCorrectTokenURIEscapesJson() public {
     LlamaCore deployedCore = deployLlamaWithQuotesInName();
->>>>>>> 16f3e3e5
     LlamaExecutor deployedExecutor = deployedCore.executor();
     LlamaPolicy deployedPolicy = deployedCore.policy();
     string memory nameWithQuotes = '\\"name\\": \\"Mock Protocol Llama\\"';
@@ -1333,11 +1300,7 @@
   }
 
   function test_ReturnsContractURIEscapesJson() external {
-<<<<<<< HEAD
-    (LlamaCore deployedInstance) = deployLlamaWithQuotesinName();
-=======
     (LlamaCore deployedInstance) = deployLlamaWithQuotesInName();
->>>>>>> 16f3e3e5
     LlamaPolicy deployedPolicy = deployedInstance.policy();
     string memory escapedName = '\\"name\\": \\"Mock Protocol Llama\\"';
 
@@ -1355,11 +1318,7 @@
 
   function test_contractURIProxiesCorrectly() external {
     string memory name = "Mock Protocol Llama";
-<<<<<<< HEAD
-    assertEq(mpPolicy.contractURI(), mpPolicyMetadata.contractURI(name));
-=======
     assertEq(mpPolicy.contractURI(), mpPolicyMetadata.getContractURI(name));
->>>>>>> 16f3e3e5
   }
 }
 
@@ -1428,31 +1387,20 @@
 
   function test_EmitsPolicyMetadataSetEvent() public {
     ILlamaPolicyMetadata llamaPolicyMetadataLogic = factory.LLAMA_POLICY_METADATA_LOGIC();
-<<<<<<< HEAD
-    ILlamaPolicyMetadata llamaPolicyMetadata = lens.computeLlamaPolicyMetadataAddress(mpPolicy, 2);
-    vm.prank(address(mpExecutor));
-    vm.expectEmit();
-    emit PolicyMetadataSet(llamaPolicyMetadataLogic, llamaPolicyMetadata, abi.encode(newColor, newLogo));
-=======
     ILlamaPolicyMetadata llamaPolicyMetadata = lens.computeLlamaPolicyMetadataAddress(
       address(llamaPolicyMetadataLogic), abi.encode(newColor, newLogo), address(mpPolicy)
     );
     vm.prank(address(mpExecutor));
     vm.expectEmit();
     emit PolicyMetadataSet(llamaPolicyMetadata, llamaPolicyMetadataLogic, abi.encode(newColor, newLogo));
->>>>>>> 16f3e3e5
     mpPolicy.setAndInitializePolicyMetadata(llamaPolicyMetadataLogic, abi.encode(newColor, newLogo));
   }
 
   function test_DeploysAndSetsMetadataClone() public {
     ILlamaPolicyMetadata llamaPolicyMetadataLogic = factory.LLAMA_POLICY_METADATA_LOGIC();
-<<<<<<< HEAD
-    ILlamaPolicyMetadata llamaPolicyMetadata = lens.computeLlamaPolicyMetadataAddress(mpPolicy, 2);
-=======
     ILlamaPolicyMetadata llamaPolicyMetadata = lens.computeLlamaPolicyMetadataAddress(
       address(llamaPolicyMetadataLogic), abi.encode(newColor, newLogo), address(mpPolicy)
     );
->>>>>>> 16f3e3e5
     assertEq(address(llamaPolicyMetadata).code.length, 0);
 
     vm.prank(address(mpExecutor));
@@ -1464,19 +1412,11 @@
 
   function test_InitializationSetsColor() public {
     ILlamaPolicyMetadata llamaPolicyMetadataLogic = factory.LLAMA_POLICY_METADATA_LOGIC();
-<<<<<<< HEAD
-    ILlamaPolicyMetadata llamaPolicyMetadata = lens.computeLlamaPolicyMetadataAddress(mpPolicy, 2);
-
-    vm.prank(address(mpExecutor));
-    vm.expectEmit();
-    emit PolicyColorSet(newColor);
-=======
     ILlamaPolicyMetadata llamaPolicyMetadata = lens.computeLlamaPolicyMetadataAddress(
       address(llamaPolicyMetadataLogic), abi.encode(newColor, newLogo), address(mpPolicy)
     );
 
     vm.prank(address(mpExecutor));
->>>>>>> 16f3e3e5
     mpPolicy.setAndInitializePolicyMetadata(llamaPolicyMetadataLogic, abi.encode(newColor, newLogo));
 
     assertEq(newColor, LlamaPolicyMetadata(address(llamaPolicyMetadata)).color());
@@ -1484,19 +1424,11 @@
 
   function test_InitializationSetsLogo() public {
     ILlamaPolicyMetadata llamaPolicyMetadataLogic = factory.LLAMA_POLICY_METADATA_LOGIC();
-<<<<<<< HEAD
-    ILlamaPolicyMetadata llamaPolicyMetadata = lens.computeLlamaPolicyMetadataAddress(mpPolicy, 2);
-
-    vm.prank(address(mpExecutor));
-    vm.expectEmit();
-    emit PolicyLogoSet(newLogo);
-=======
     ILlamaPolicyMetadata llamaPolicyMetadata = lens.computeLlamaPolicyMetadataAddress(
       address(llamaPolicyMetadataLogic), abi.encode(newColor, newLogo), address(mpPolicy)
     );
 
     vm.prank(address(mpExecutor));
->>>>>>> 16f3e3e5
     mpPolicy.setAndInitializePolicyMetadata(llamaPolicyMetadataLogic, abi.encode(newColor, newLogo));
 
     assertEq(newLogo, LlamaPolicyMetadata(address(llamaPolicyMetadata)).logo());
