// SPDX-License-Identifier: MIT
pragma solidity ^0.8.19;

import {Test, stdError, console2} from "forge-std/Test.sol";

import {Base64} from "@openzeppelin/utils/Base64.sol";

import {Clones} from "@openzeppelin/proxy/Clones.sol";

import {Solarray} from "@solarray/Solarray.sol";

import {LibString} from "@solady/utils/LibString.sol";

import {Roles, LlamaTestSetup} from "test/utils/LlamaTestSetup.sol";

import {Checkpoints} from "src/lib/Checkpoints.sol";
import {RoleHolderData, RolePermissionData} from "src/lib/Structs.sol";
import {RoleDescription} from "src/lib/UDVTs.sol";
import {LlamaPolicy} from "src/LlamaPolicy.sol";

contract LlamaPolicyTest is LlamaTestSetup {
  event RoleAssigned(address indexed policyholder, uint8 indexed role, uint64 expiration, uint128 quantity);
  event RolePermissionAssigned(uint8 indexed role, bytes32 indexed permissionId, bool hasPermission);
  event RoleInitialized(uint8 indexed role, RoleDescription description);
  event Transfer(address indexed from, address indexed to, uint256 indexed id);

  uint8 constant ALL_HOLDERS_ROLE = 0;
  address arbitraryAddress = makeAddr("arbitraryAddress");
  address arbitraryPolicyholder = makeAddr("arbitraryPolicyholder");

  function getRoleDescription(string memory str) internal pure returns (RoleDescription) {
    return RoleDescription.wrap(bytes32(bytes(str)));
  }

  function setUp() public virtual override {
    LlamaTestSetup.setUp();

    // The tests in this file have hardcoded timestamps for simplicity, so if this statement is ever
    // untrue we should update those hardcoded timestamps accordingly.
    require(block.timestamp < 100, "The tests in this file have hardcoded timestamps");
  }
}

// ================================
// ======== Modifier Tests ========
// ================================

contract MockPolicy is LlamaPolicy {
  function exposed_onlyLlama() public onlyLlama {}
  function exposed_nonTransferableToken() public nonTransferableToken {}
}

contract OnlyLlama is LlamaPolicyTest {
  function test_RevertIf_CallerIsNotLlama() public {
    MockPolicy mockPolicy = new MockPolicy();
    vm.expectRevert(LlamaPolicy.OnlyLlama.selector);
    mockPolicy.exposed_onlyLlama();
  }
}

contract NonTransferableToken is LlamaPolicyTest {
  function test_RevertIf_CallerIsNotLlama() public {
    MockPolicy mockPolicy = new MockPolicy();
    vm.expectRevert(LlamaPolicy.NonTransferableToken.selector);
    mockPolicy.exposed_nonTransferableToken();
  }
}

contract Constructor is LlamaPolicyTest {
  function test_RevertIf_InitializeImplementationContract() public {
    vm.expectRevert(bytes("Initializable: contract is already initialized"));
    policyLogic.initialize(
      "Mock Protocol", new RoleDescription[](0), new RoleHolderData[](0), new RolePermissionData[](0)
    );
  }
}

contract Initialize is LlamaPolicyTest {
  uint8 constant INIT_TEST_ROLE = 1;

  function test_RevertIf_NoRolesAssignedAtInitialization() public {
    LlamaPolicy localPolicy = LlamaPolicy(Clones.clone(address(mpPolicy)));
    vm.expectRevert(LlamaPolicy.InvalidRoleHolderInput.selector);
    localPolicy.initialize(
      "Test Policy", new RoleDescription[](0), new RoleHolderData[](0), new RolePermissionData[](0)
    );
  }

  function test_SetsNameAndSymbol() public {
    assertEq(mpPolicy.name(), "Mock Protocol Llama");
    assertEq(mpPolicy.symbol(), "LL-MOCK-PROTOCOL-LLAMA");
  }

  function testFuzz_SetsNumRolesToNumberOfRoleDescriptionsGiven(uint256 numRoles) public {
    numRoles = bound(numRoles, 1, 255); // Reverts if zero roles are given.

    RoleDescription[] memory roleDescriptions = new RoleDescription[](numRoles);
    for (uint8 i = 0; i < numRoles; i++) {
      roleDescriptions[i] = RoleDescription.wrap(bytes32(bytes(string.concat("Role ", vm.toString(i)))));
    }

    LlamaPolicy localPolicy = LlamaPolicy(Clones.clone(address(mpPolicy)));
    localPolicy.initialize(
      "Test Policy", roleDescriptions, defaultActionCreatorRoleHolder(actionCreatorAaron), new RolePermissionData[](0)
    );
    assertEq(localPolicy.numRoles(), numRoles);
  }

  function test_RevertIf_InitializeIsCalledTwice() public {
    vm.expectRevert("Initializable: contract is already initialized");
    mpPolicy.initialize("Test", new RoleDescription[](0), new RoleHolderData[](0), new RolePermissionData[](0));
  }

  function test_SetsRoleDescriptions() public {
    LlamaPolicy localPolicy = LlamaPolicy(Clones.clone(address(mpPolicy)));

    RoleDescription[] memory roleDescriptions = new RoleDescription[](1);
    roleDescriptions[0] = RoleDescription.wrap("Test Policy");
    RoleHolderData[] memory roleHolders = new RoleHolderData[](1);
    roleHolders[0] = RoleHolderData(INIT_TEST_ROLE, address(this), DEFAULT_ROLE_QTY, DEFAULT_ROLE_EXPIRATION);
    RolePermissionData[] memory rolePermissions = new RolePermissionData[](1);
    rolePermissions[0] = RolePermissionData(INIT_TEST_ROLE, pausePermissionId, true);

    vm.expectEmit();
    emit RoleInitialized(1, RoleDescription.wrap("Test Policy"));

    localPolicy.initialize("local policy", roleDescriptions, roleHolders, rolePermissions);
  }

  function test_SetsRoleHolders() public {
    LlamaPolicy localPolicy = LlamaPolicy(Clones.clone(address(mpPolicy)));

    RoleDescription[] memory roleDescriptions = new RoleDescription[](1);
    roleDescriptions[0] = RoleDescription.wrap("Test Role 1");
    RoleHolderData[] memory roleHolders = new RoleHolderData[](1);
    roleHolders[0] = RoleHolderData(INIT_TEST_ROLE, address(this), DEFAULT_ROLE_QTY, DEFAULT_ROLE_EXPIRATION);
    RolePermissionData[] memory rolePermissions = new RolePermissionData[](1);
    rolePermissions[0] = RolePermissionData(INIT_TEST_ROLE, pausePermissionId, true);

    uint256 prevSupply = localPolicy.getRoleSupplyAsQuantitySum(INIT_TEST_ROLE);

    vm.expectEmit();
    emit RoleAssigned(address(this), INIT_TEST_ROLE, DEFAULT_ROLE_EXPIRATION, DEFAULT_ROLE_QTY);

    localPolicy.initialize("Test Policy", roleDescriptions, roleHolders, rolePermissions);

    assertEq(localPolicy.getRoleSupplyAsQuantitySum(INIT_TEST_ROLE), prevSupply + DEFAULT_ROLE_QTY);
    assertEq(localPolicy.numRoles(), 1);
  }

  function test_SetsRolePermissions() public {
    LlamaPolicy localPolicy = LlamaPolicy(Clones.clone(address(mpPolicy)));
    assertFalse(localPolicy.canCreateAction(INIT_TEST_ROLE, pausePermissionId));

    RoleDescription[] memory roleDescriptions = new RoleDescription[](1);
    roleDescriptions[0] = RoleDescription.wrap("Test Role 1");
    RoleHolderData[] memory roleHolders = new RoleHolderData[](1);
    roleHolders[0] = RoleHolderData(INIT_TEST_ROLE, address(this), DEFAULT_ROLE_QTY, DEFAULT_ROLE_EXPIRATION);
    RolePermissionData[] memory rolePermissions = new RolePermissionData[](1);
    rolePermissions[0] = RolePermissionData(INIT_TEST_ROLE, pausePermissionId, true);

    vm.expectEmit();
    emit RolePermissionAssigned(INIT_TEST_ROLE, pausePermissionId, true);

    localPolicy.initialize("Test Policy", roleDescriptions, roleHolders, rolePermissions);
    assertTrue(localPolicy.canCreateAction(INIT_TEST_ROLE, pausePermissionId));
  }
}

contract SetLlama is LlamaPolicyTest {
  function test_SetsLlamaAddress() public {
    // This test is a no-op because this functionality is already tested in
    // `test_SetsLlamaCoreOnThePolicy`, which also is a stronger test since it tests that
    // method in the context it is used, instead of as a pure unit test.
  }

  function test_RevertIf_LlamaAddressIsSet() public {
    vm.expectRevert(LlamaPolicy.AlreadyInitialized.selector);
    mpPolicy.finalizeInitialization(arbitraryAddress, bytes32(0));
  }
}

// =======================================
// ======== Permission Management ========
// =======================================

contract InitializeRole is LlamaPolicyTest {
  function testFuzz_RevertIf_CallerIsNotLlama(address caller) public {
    vm.assume(caller != address(mpCore));
    vm.expectRevert(LlamaPolicy.OnlyLlama.selector);

    vm.prank(caller);
    mpPolicy.initializeRole(RoleDescription.wrap("TestRole1"));
  }

  function test_IncrementsNumRoles() public {
    assertEq(mpPolicy.numRoles(), NUM_INIT_ROLES);
    vm.startPrank(address(mpCore));

    mpPolicy.initializeRole(RoleDescription.wrap("TestRole1"));
    assertEq(mpPolicy.numRoles(), NUM_INIT_ROLES + 1);

    mpPolicy.initializeRole(RoleDescription.wrap("TestRole2"));
    assertEq(mpPolicy.numRoles(), NUM_INIT_ROLES + 2);
  }

  function test_RevertIf_OverflowOccurs() public {
    vm.startPrank(address(mpCore));
    while (mpPolicy.numRoles() < type(uint8).max) mpPolicy.initializeRole(getRoleDescription("TestRole"));

    // Now the `numRoles` is at the max value, so the next call should revert.
    vm.expectRevert(stdError.arithmeticError);
    mpPolicy.initializeRole(getRoleDescription("TestRole"));
  }

  function test_EmitsRoleInitializedEvent() public {
    vm.expectEmit();
    emit RoleInitialized(NUM_INIT_ROLES + 1, getRoleDescription("TestRole"));
    vm.prank(address(mpCore));

    mpPolicy.initializeRole(getRoleDescription("TestRole"));
  }

  function test_DoesNotGuardAgainstSameDescriptionUsedForMultipleRoles() public {
    vm.startPrank(address(mpCore));
    mpPolicy.initializeRole(getRoleDescription("TestRole"));
    mpPolicy.initializeRole(getRoleDescription("TestRole"));
    mpPolicy.initializeRole(getRoleDescription("TestRole"));
  }
}

contract SetRoleHolder is LlamaPolicyTest {
  function testFuzz_RevertIf_CallerIsNotLlama(address caller) public {
    vm.assume(caller != address(mpCore));
    vm.expectRevert(LlamaPolicy.OnlyLlama.selector);

    vm.prank(caller);
    mpPolicy.setRoleHolder(uint8(Roles.AllHolders), arbitraryAddress, DEFAULT_ROLE_QTY, DEFAULT_ROLE_EXPIRATION);
  }

  function test_RevertIf_NonExistentRole(uint8 role) public {
    role = uint8(bound(role, mpPolicy.numRoles() + 1, type(uint8).max));
    vm.startPrank(address(mpCore));
    vm.expectRevert(abi.encodeWithSelector(LlamaPolicy.RoleNotInitialized.selector, role));
    mpPolicy.setRoleHolder(role, arbitraryAddress, DEFAULT_ROLE_QTY, DEFAULT_ROLE_EXPIRATION);
  }

  function test_RevertIf_InvalidExpiration(uint64 expiration, uint256 timestamp) public {
    timestamp = bound(timestamp, block.timestamp, type(uint64).max);
    expiration = uint64(bound(expiration, 0, timestamp - 1));
    vm.warp(timestamp);
    vm.expectRevert(LlamaPolicy.AllHoldersRole.selector);
    vm.prank(address(mpCore));
    mpPolicy.setRoleHolder(uint8(Roles.AllHolders), arbitraryAddress, DEFAULT_ROLE_QTY, expiration);
  }

  function test_RevertIf_InvalidQuantity() public {
    vm.startPrank(address(mpCore));

    vm.expectRevert(LlamaPolicy.InvalidRoleHolderInput.selector);
    mpPolicy.setRoleHolder(uint8(Roles.TestRole1), arbitraryAddress, 0, DEFAULT_ROLE_EXPIRATION);
  }

  function test_RevertIf_AllHoldersRole() public {
    vm.startPrank(address(mpCore));

    vm.expectRevert(LlamaPolicy.AllHoldersRole.selector);
    mpPolicy.setRoleHolder(uint8(Roles.AllHolders), arbitraryAddress, DEFAULT_ROLE_QTY, DEFAULT_ROLE_EXPIRATION);
  }

  function test_NoOpIfNoChangesAreMade_WhenUserAlreadyHasSameRoleData() public {
    address policyholder = arbitraryPolicyholder;
    vm.startPrank(address(mpCore));

    uint256 initRoleHolders = 7;
    assertEq(mpPolicy.getRoleSupplyAsQuantitySum(uint8(Roles.AllHolders)), initRoleHolders, "0");

    // Assign role to policyholder with quantity of 1.
    vm.expectEmit();
    emit RoleAssigned(policyholder, uint8(Roles.TestRole1), DEFAULT_ROLE_EXPIRATION, DEFAULT_ROLE_QTY);
    mpPolicy.setRoleHolder(uint8(Roles.TestRole1), policyholder, DEFAULT_ROLE_QTY, DEFAULT_ROLE_EXPIRATION);

    assertEq(mpPolicy.hasRole(policyholder, uint8(Roles.TestRole1)), true, "10");
    assertEq(mpPolicy.getQuantity(policyholder, uint8(Roles.TestRole1)), DEFAULT_ROLE_QTY, "20");
    assertEq(mpPolicy.roleExpiration(policyholder, uint8(Roles.TestRole1)), DEFAULT_ROLE_EXPIRATION, "30");
    assertEq(mpPolicy.getRoleSupplyAsNumberOfHolders(uint8(Roles.TestRole1)), 1, "40");
    assertEq(mpPolicy.getRoleSupplyAsQuantitySum(uint8(Roles.TestRole1)), 1, "50");

    assertEq(mpPolicy.hasRole(policyholder, uint8(Roles.AllHolders)), true, "60");
    assertEq(mpPolicy.getQuantity(policyholder, uint8(Roles.AllHolders)), 1, "70");
    assertEq(mpPolicy.roleExpiration(policyholder, uint8(Roles.AllHolders)), DEFAULT_ROLE_EXPIRATION, "80");
    assertEq(mpPolicy.getRoleSupplyAsNumberOfHolders(uint8(Roles.AllHolders)), initRoleHolders + 1, "90");
    assertEq(mpPolicy.getRoleSupplyAsQuantitySum(uint8(Roles.AllHolders)), initRoleHolders + 1, "100");

    // Reassign role to policyholder with quantity of 1, i.e. no changes. All code and assertions
    // should be identical to the above set.
    vm.expectEmit();
    emit RoleAssigned(policyholder, uint8(Roles.TestRole1), DEFAULT_ROLE_EXPIRATION, DEFAULT_ROLE_QTY);
    mpPolicy.setRoleHolder(uint8(Roles.TestRole1), policyholder, DEFAULT_ROLE_QTY, DEFAULT_ROLE_EXPIRATION);

    assertEq(mpPolicy.hasRole(policyholder, uint8(Roles.TestRole1)), true, "110");
    assertEq(mpPolicy.getQuantity(policyholder, uint8(Roles.TestRole1)), DEFAULT_ROLE_QTY, "120");
    assertEq(mpPolicy.roleExpiration(policyholder, uint8(Roles.TestRole1)), DEFAULT_ROLE_EXPIRATION, "130");
    assertEq(mpPolicy.getRoleSupplyAsNumberOfHolders(uint8(Roles.TestRole1)), 1, "140");
    assertEq(mpPolicy.getRoleSupplyAsQuantitySum(uint8(Roles.TestRole1)), 1, "150");

    assertEq(mpPolicy.hasRole(policyholder, uint8(Roles.AllHolders)), true, "160");
    assertEq(mpPolicy.getQuantity(policyholder, uint8(Roles.AllHolders)), 1, "170");
    assertEq(mpPolicy.roleExpiration(policyholder, uint8(Roles.AllHolders)), DEFAULT_ROLE_EXPIRATION, "180");
    assertEq(mpPolicy.getRoleSupplyAsNumberOfHolders(uint8(Roles.AllHolders)), initRoleHolders + 1, "190");
    assertEq(mpPolicy.getRoleSupplyAsQuantitySum(uint8(Roles.AllHolders)), initRoleHolders + 1, "1100");
  }

  function test_NoOpIfNoChangesAreMade_WhenUserDoesNotHaveRole() public {
    address policyholder = arbitraryPolicyholder;
    vm.startPrank(address(mpCore));

    uint256 initRoleHolders = 7;
    assertEq(mpPolicy.getRoleSupplyAsQuantitySum(uint8(Roles.AllHolders)), initRoleHolders, "0");

    // Policyholder has no policy. We assign nothing, and things should not change except for them
    // now holding a policy.
    assertEq(mpPolicy.balanceOf(policyholder), 0, "1");
    mpPolicy.setRoleHolder(uint8(Roles.TestRole1), policyholder, 0, 0);

    assertEq(mpPolicy.balanceOf(policyholder), 1, "2");
    assertEq(mpPolicy.hasRole(policyholder, uint8(Roles.TestRole1)), false, "10");
    assertEq(mpPolicy.getQuantity(policyholder, uint8(Roles.TestRole1)), 0, "20");
    assertEq(mpPolicy.roleExpiration(policyholder, uint8(Roles.TestRole1)), 0, "30");
    assertEq(mpPolicy.getRoleSupplyAsNumberOfHolders(uint8(Roles.TestRole1)), 0, "40");
    assertEq(mpPolicy.getRoleSupplyAsQuantitySum(uint8(Roles.TestRole1)), 0, "50");

    assertEq(mpPolicy.hasRole(policyholder, uint8(Roles.AllHolders)), true, "60");
    assertEq(mpPolicy.getQuantity(policyholder, uint8(Roles.AllHolders)), 1, "70");
    assertEq(mpPolicy.roleExpiration(policyholder, uint8(Roles.AllHolders)), DEFAULT_ROLE_EXPIRATION, "80");
    assertEq(mpPolicy.getRoleSupplyAsNumberOfHolders(uint8(Roles.AllHolders)), initRoleHolders + 1, "90");
    assertEq(mpPolicy.getRoleSupplyAsQuantitySum(uint8(Roles.AllHolders)), initRoleHolders + 1, "100");

    // Now we assign them a role and then immediately revoke it, so their balance is still 1 but they
    // hold no roles. Nothing should change.
    mpPolicy.setRoleHolder(uint8(Roles.TestRole1), policyholder, DEFAULT_ROLE_QTY, DEFAULT_ROLE_EXPIRATION);
    assertEq(mpPolicy.balanceOf(policyholder), 1, "101");
    mpPolicy.setRoleHolder(uint8(Roles.TestRole1), policyholder, 0, 0);

    assertEq(mpPolicy.balanceOf(policyholder), 1, "102");
    assertEq(mpPolicy.hasRole(policyholder, uint8(Roles.TestRole1)), false, "110");
    assertEq(mpPolicy.getQuantity(policyholder, uint8(Roles.TestRole1)), 0, "120");
    assertEq(mpPolicy.roleExpiration(policyholder, uint8(Roles.TestRole1)), 0, "130");
    assertEq(mpPolicy.getRoleSupplyAsNumberOfHolders(uint8(Roles.TestRole1)), 0, "140");
    assertEq(mpPolicy.getRoleSupplyAsQuantitySum(uint8(Roles.TestRole1)), 0, "150");

    assertEq(mpPolicy.hasRole(policyholder, uint8(Roles.AllHolders)), true, "160");
    assertEq(mpPolicy.getQuantity(policyholder, uint8(Roles.AllHolders)), 1, "170");
    assertEq(mpPolicy.roleExpiration(policyholder, uint8(Roles.AllHolders)), DEFAULT_ROLE_EXPIRATION, "180");
    assertEq(mpPolicy.getRoleSupplyAsNumberOfHolders(uint8(Roles.AllHolders)), initRoleHolders + 1, "190");
    assertEq(mpPolicy.getRoleSupplyAsQuantitySum(uint8(Roles.AllHolders)), initRoleHolders + 1, "200");

    // We again call `setRoleHolder` and nothing should change.
    mpPolicy.setRoleHolder(uint8(Roles.TestRole1), policyholder, 0, 0);

    assertEq(mpPolicy.balanceOf(policyholder), 1, "202");
    assertEq(mpPolicy.hasRole(policyholder, uint8(Roles.TestRole1)), false, "210");
    assertEq(mpPolicy.getQuantity(policyholder, uint8(Roles.TestRole1)), 0, "220");
    assertEq(mpPolicy.roleExpiration(policyholder, uint8(Roles.TestRole1)), 0, "230");
    assertEq(mpPolicy.getRoleSupplyAsNumberOfHolders(uint8(Roles.TestRole1)), 0, "240");
    assertEq(mpPolicy.getRoleSupplyAsQuantitySum(uint8(Roles.TestRole1)), 0, "250");

    assertEq(mpPolicy.hasRole(policyholder, uint8(Roles.AllHolders)), true, "260");
    assertEq(mpPolicy.getQuantity(policyholder, uint8(Roles.AllHolders)), 1, "270");
    assertEq(mpPolicy.roleExpiration(policyholder, uint8(Roles.AllHolders)), DEFAULT_ROLE_EXPIRATION, "280");
    assertEq(mpPolicy.getRoleSupplyAsNumberOfHolders(uint8(Roles.AllHolders)), initRoleHolders + 1, "290");
    assertEq(mpPolicy.getRoleSupplyAsQuantitySum(uint8(Roles.AllHolders)), initRoleHolders + 1, "300");
  }

  function test_SetsRoleHolder(address policyholder) public {
    vm.assume(policyholder != address(0));
    if (mpPolicy.balanceOf(policyholder) > 0) policyholder = makeAddr("policyholderWithoutPolicy");
    vm.startPrank(address(mpCore));

    uint256 initRoleHolders = 7;
    assertEq(mpPolicy.getRoleSupplyAsQuantitySum(uint8(Roles.AllHolders)), initRoleHolders, "0");

    // Assign role to policyholder with quantity of 1.
    vm.expectEmit();
    emit RoleAssigned(policyholder, uint8(Roles.TestRole1), DEFAULT_ROLE_EXPIRATION, DEFAULT_ROLE_QTY);
    mpPolicy.setRoleHolder(uint8(Roles.TestRole1), policyholder, DEFAULT_ROLE_QTY, DEFAULT_ROLE_EXPIRATION);

    assertEq(mpPolicy.hasRole(policyholder, uint8(Roles.TestRole1)), true, "10");
    assertEq(mpPolicy.getQuantity(policyholder, uint8(Roles.TestRole1)), DEFAULT_ROLE_QTY, "20");
    assertEq(mpPolicy.roleExpiration(policyholder, uint8(Roles.TestRole1)), DEFAULT_ROLE_EXPIRATION, "30");
    assertEq(mpPolicy.getRoleSupplyAsNumberOfHolders(uint8(Roles.TestRole1)), 1, "40");
    assertEq(mpPolicy.getRoleSupplyAsQuantitySum(uint8(Roles.TestRole1)), 1, "50");

    assertEq(mpPolicy.hasRole(policyholder, uint8(Roles.AllHolders)), true, "60");
    assertEq(mpPolicy.getQuantity(policyholder, uint8(Roles.AllHolders)), 1, "70");
    assertEq(mpPolicy.roleExpiration(policyholder, uint8(Roles.AllHolders)), DEFAULT_ROLE_EXPIRATION, "80");
    assertEq(mpPolicy.getRoleSupplyAsNumberOfHolders(uint8(Roles.AllHolders)), initRoleHolders + 1, "90");
    assertEq(mpPolicy.getRoleSupplyAsQuantitySum(uint8(Roles.AllHolders)), initRoleHolders + 1, "100");

    // Adjust policyholder's policy to have quantity greater than 1.
    vm.expectEmit();
    emit RoleAssigned(policyholder, uint8(Roles.TestRole1), DEFAULT_ROLE_EXPIRATION - 10, 5);
    mpPolicy.setRoleHolder(uint8(Roles.TestRole1), policyholder, 5, DEFAULT_ROLE_EXPIRATION - 10);

    assertEq(mpPolicy.hasRole(policyholder, uint8(Roles.TestRole1)), true, "110");
    assertEq(mpPolicy.getQuantity(policyholder, uint8(Roles.TestRole1)), 5, "120");
    assertEq(mpPolicy.roleExpiration(policyholder, uint8(Roles.TestRole1)), DEFAULT_ROLE_EXPIRATION - 10, "130");
    assertEq(mpPolicy.getRoleSupplyAsNumberOfHolders(uint8(Roles.TestRole1)), 1, "140");
    assertEq(mpPolicy.getRoleSupplyAsQuantitySum(uint8(Roles.TestRole1)), 5, "150");

    assertEq(mpPolicy.hasRole(policyholder, uint8(Roles.AllHolders)), true, "160");
    assertEq(mpPolicy.getQuantity(policyholder, uint8(Roles.AllHolders)), 1, "170");
    assertEq(mpPolicy.roleExpiration(policyholder, uint8(Roles.AllHolders)), DEFAULT_ROLE_EXPIRATION, "180");
    assertEq(mpPolicy.getRoleSupplyAsNumberOfHolders(uint8(Roles.AllHolders)), initRoleHolders + 1, "190");
    assertEq(mpPolicy.getRoleSupplyAsQuantitySum(uint8(Roles.AllHolders)), initRoleHolders + 1, "200");

    // Add another policyholder with a quantity of 3.
    vm.expectEmit();
    emit RoleAssigned(arbitraryPolicyholder, uint8(Roles.TestRole1), DEFAULT_ROLE_EXPIRATION, 3);
    mpPolicy.setRoleHolder(uint8(Roles.TestRole1), arbitraryPolicyholder, 3, DEFAULT_ROLE_EXPIRATION);

    assertEq(mpPolicy.hasRole(arbitraryPolicyholder, uint8(Roles.TestRole1)), true, "210");
    assertEq(mpPolicy.getQuantity(arbitraryPolicyholder, uint8(Roles.TestRole1)), 3, "220");
    assertEq(mpPolicy.roleExpiration(arbitraryPolicyholder, uint8(Roles.TestRole1)), DEFAULT_ROLE_EXPIRATION, "230");
    assertEq(mpPolicy.getRoleSupplyAsNumberOfHolders(uint8(Roles.TestRole1)), 2, "240");
    assertEq(mpPolicy.getRoleSupplyAsQuantitySum(uint8(Roles.TestRole1)), 8, "250");

    assertEq(mpPolicy.hasRole(arbitraryPolicyholder, uint8(Roles.AllHolders)), true, "260");
    assertEq(mpPolicy.getQuantity(arbitraryPolicyholder, uint8(Roles.AllHolders)), 1, "270");
    assertEq(mpPolicy.roleExpiration(arbitraryPolicyholder, uint8(Roles.AllHolders)), DEFAULT_ROLE_EXPIRATION, "280");
    assertEq(mpPolicy.getRoleSupplyAsNumberOfHolders(uint8(Roles.AllHolders)), initRoleHolders + 2, "290");
    assertEq(mpPolicy.getRoleSupplyAsQuantitySum(uint8(Roles.AllHolders)), initRoleHolders + 2, "300");

    // Decrease the new policyholder's quantity to 2.
    vm.expectEmit();
    emit RoleAssigned(arbitraryPolicyholder, uint8(Roles.TestRole1), DEFAULT_ROLE_EXPIRATION, 2);
    mpPolicy.setRoleHolder(uint8(Roles.TestRole1), arbitraryPolicyholder, 2, DEFAULT_ROLE_EXPIRATION);

    assertEq(mpPolicy.hasRole(arbitraryPolicyholder, uint8(Roles.TestRole1)), true, "301");
    assertEq(mpPolicy.getQuantity(arbitraryPolicyholder, uint8(Roles.TestRole1)), 2, "302");
    assertEq(mpPolicy.roleExpiration(arbitraryPolicyholder, uint8(Roles.TestRole1)), DEFAULT_ROLE_EXPIRATION, "303");
    assertEq(mpPolicy.getRoleSupplyAsNumberOfHolders(uint8(Roles.TestRole1)), 2, "304");
    assertEq(mpPolicy.getRoleSupplyAsQuantitySum(uint8(Roles.TestRole1)), 7, "305");

    assertEq(mpPolicy.hasRole(arbitraryPolicyholder, uint8(Roles.AllHolders)), true, "306");
    assertEq(mpPolicy.getQuantity(arbitraryPolicyholder, uint8(Roles.AllHolders)), 1, "307");
    assertEq(mpPolicy.roleExpiration(arbitraryPolicyholder, uint8(Roles.AllHolders)), DEFAULT_ROLE_EXPIRATION, "308");
    assertEq(mpPolicy.getRoleSupplyAsNumberOfHolders(uint8(Roles.AllHolders)), initRoleHolders + 2, "309");
    assertEq(mpPolicy.getRoleSupplyAsQuantitySum(uint8(Roles.AllHolders)), initRoleHolders + 2, "310");

    // Revoke the original policyholder's role. We did not revoke their policy so they still have the all holders role.
    vm.expectEmit();
    emit RoleAssigned(policyholder, uint8(Roles.TestRole1), 0, 0);
    mpPolicy.setRoleHolder(uint8(Roles.TestRole1), policyholder, 0, 0);

    assertEq(mpPolicy.hasRole(policyholder, uint8(Roles.TestRole1)), false, "311");
    assertEq(mpPolicy.getQuantity(policyholder, uint8(Roles.TestRole1)), 0, "320");
    assertEq(mpPolicy.roleExpiration(policyholder, uint8(Roles.TestRole1)), 0, "330");
    assertEq(mpPolicy.getRoleSupplyAsNumberOfHolders(uint8(Roles.TestRole1)), 1, "340");
    assertEq(mpPolicy.getRoleSupplyAsQuantitySum(uint8(Roles.TestRole1)), 2, "350");

    assertEq(mpPolicy.hasRole(policyholder, uint8(Roles.AllHolders)), true, "360");
    assertEq(mpPolicy.getQuantity(policyholder, uint8(Roles.AllHolders)), 1, "370");
    assertEq(mpPolicy.roleExpiration(policyholder, uint8(Roles.AllHolders)), DEFAULT_ROLE_EXPIRATION, "380");
    assertEq(mpPolicy.getRoleSupplyAsNumberOfHolders(uint8(Roles.AllHolders)), initRoleHolders + 2, "390");
    assertEq(mpPolicy.getRoleSupplyAsQuantitySum(uint8(Roles.AllHolders)), initRoleHolders + 2, "400");
  }
}

contract SetRolePermission is LlamaPolicyTest {
  function testFuzz_RevertIf_CallerIsNotLlama(address caller) public {
    vm.assume(caller != address(mpCore));
    vm.expectRevert(LlamaPolicy.OnlyLlama.selector);

    vm.prank(caller);
    mpPolicy.setRolePermission(uint8(Roles.TestRole1), pausePermissionId, true);
  }

  function test_SetsRolePermission(bytes32 permissionId, bool hasPermission) public {
    vm.expectEmit();
    emit RolePermissionAssigned(uint8(Roles.TestRole1), permissionId, hasPermission);
    vm.prank(address(mpCore));
    mpPolicy.setRolePermission(uint8(Roles.TestRole1), permissionId, hasPermission);

    assertEq(mpPolicy.canCreateAction(uint8(Roles.TestRole1), permissionId), hasPermission);
  }
}

contract RevokeExpiredRole is LlamaPolicyTest {
  function test_RevokesExpiredRole(address policyholder, uint64 expiration) public {
    vm.assume(policyholder != address(0));
    expiration = uint64(bound(expiration, block.timestamp + 1, type(uint64).max - 1));

    vm.startPrank(address(mpCore));
    mpPolicy.setRoleHolder(uint8(Roles.TestRole1), policyholder, DEFAULT_ROLE_QTY, expiration);

    vm.warp(expiration + 1);

    vm.expectEmit();
    emit RoleAssigned(policyholder, uint8(Roles.TestRole1), 0, 0);

    assertEq(mpPolicy.hasRole(policyholder, uint8(Roles.TestRole1)), true);

    mpPolicy.revokeExpiredRole(uint8(Roles.TestRole1), policyholder);

    assertEq(mpPolicy.hasRole(policyholder, uint8(Roles.TestRole1)), false);
  }

  function test_RevertIf_NotExpiredYet(address policyholder, uint64 expiration) public {
    vm.assume(policyholder != address(0));
    expiration = uint64(bound(expiration, block.timestamp + 1, type(uint64).max));

    vm.startPrank(address(mpCore));
    mpPolicy.setRoleHolder(uint8(Roles.TestRole1), policyholder, DEFAULT_ROLE_QTY, expiration);

    vm.expectRevert(LlamaPolicy.InvalidRoleHolderInput.selector);
    mpPolicy.revokeExpiredRole(uint8(Roles.TestRole1), policyholder);
  }
}

contract RevokePolicy is LlamaPolicyTest {
  function testFuzz_RevertIf_CallerIsNotLlama(address caller) public {
    vm.assume(caller != address(mpCore));
    vm.expectRevert(LlamaPolicy.OnlyLlama.selector);

    vm.prank(caller);
    mpPolicy.revokePolicy(makeAddr("policyholder"));
  }

  function test_RevokesPolicy(address policyholder) public {
    vm.assume(policyholder != address(0));
    vm.assume(mpPolicy.balanceOf(policyholder) == 0);

    vm.startPrank(address(mpCore));

    mpPolicy.setRoleHolder(uint8(Roles.TestRole1), policyholder, DEFAULT_ROLE_QTY, DEFAULT_ROLE_EXPIRATION);

    assertEq(mpPolicy.balanceOf(policyholder), 1);

    vm.expectEmit();
    emit Transfer(policyholder, address(0), uint256(uint160(policyholder)));

    mpPolicy.revokePolicy(policyholder);

    assertEq(mpPolicy.balanceOf(policyholder), 0);
  }

  function test_RevertIf_PolicyDoesNotExist(address policyholder) public {
    vm.assume(policyholder != address(0));
    vm.assume(mpPolicy.balanceOf(policyholder) == 0);
    vm.expectRevert(abi.encodeWithSelector(LlamaPolicy.AddressDoesNotHoldPolicy.selector, policyholder));
    vm.prank(address(mpCore));
    mpPolicy.revokePolicy(policyholder);
  }
}

contract RevokePolicyRolesOverload is LlamaPolicyTest {
  function setUpLocalPolicy() internal returns (LlamaPolicy localPolicy) {
    localPolicy = LlamaPolicy(Clones.clone(address(mpPolicy)));
    RoleDescription[] memory roleDescriptions = new RoleDescription[](1);
    roleDescriptions[0] = RoleDescription.wrap(bytes32(bytes(string.concat("Role ", vm.toString(uint256(1))))));
    RoleHolderData[] memory roleHolders = new RoleHolderData[](1);
    roleHolders[0] = RoleHolderData(uint8(1), arbitraryAddress, DEFAULT_ROLE_QTY, DEFAULT_ROLE_EXPIRATION);
    localPolicy.initialize("Test Policy", roleDescriptions, roleHolders, new RolePermissionData[](0));
    localPolicy.finalizeInitialization(address(this), bytes32(0));

    vm.startPrank(address(this));
  }

  function testFuzz_RevertIf_CallerIsNotLlama(address caller) public {
    vm.assume(caller != address(mpCore) && caller != address(this));
    LlamaPolicy localPolicy = setUpLocalPolicy();
    uint8[] memory roles = new uint8[](254);
    vm.stopPrank();

    vm.expectRevert(LlamaPolicy.OnlyLlama.selector);
    vm.prank(caller);
    localPolicy.revokePolicy(arbitraryAddress, roles);
  }

  function test_Revokes255RolesWithEnumeration() public {
    LlamaPolicy localPolicy = setUpLocalPolicy();

    for (uint8 i = 2; i < 255; i++) {
      localPolicy.initializeRole(RoleDescription.wrap(bytes32(uint256(i))));
      vm.expectEmit();
      emit RoleAssigned(arbitraryAddress, i, DEFAULT_ROLE_EXPIRATION, DEFAULT_ROLE_QTY);
      localPolicy.setRoleHolder(i, arbitraryAddress, DEFAULT_ROLE_QTY, DEFAULT_ROLE_EXPIRATION);
    }

    for (uint8 i; i < 254; i++) {
      vm.expectEmit();
      emit RoleAssigned(arbitraryAddress, i + 1, 0, 0);
    }

    localPolicy.revokePolicy(arbitraryAddress);

    assertEq(localPolicy.balanceOf(arbitraryAddress), 0);
    assertEq(localPolicy.hasRole(arbitraryAddress, uint8(type(Roles).max) + 1), false);
  }

  function test_Revokes255RolesWithoutEnumeration() public {
    LlamaPolicy localPolicy = setUpLocalPolicy();
    for (uint8 i = 2; i < 255; i++) {
      localPolicy.initializeRole(RoleDescription.wrap(bytes32(uint256(i))));
      vm.expectEmit();
      emit RoleAssigned(arbitraryAddress, i, DEFAULT_ROLE_EXPIRATION, DEFAULT_ROLE_QTY);
      localPolicy.setRoleHolder(i, arbitraryAddress, DEFAULT_ROLE_QTY, DEFAULT_ROLE_EXPIRATION);
    }

    uint8[] memory roles = new uint8[](254); // 254 instead of 255 since we don't want to include the all holders role
    for (uint8 i; i < 254; i++) {
      roles[i] = i + 1; // setting i to i + 1 so it doesn't try to remove the all holders role
      vm.expectEmit();
      emit RoleAssigned(arbitraryAddress, i + 1, 0, 0);
    }

    vm.expectEmit();
    emit Transfer(arbitraryAddress, address(0), uint256(uint160(arbitraryAddress)));

    localPolicy.revokePolicy(arbitraryAddress, roles);

    assertEq(localPolicy.balanceOf(arbitraryAddress), 0);
    assertEq(localPolicy.hasRole(arbitraryAddress, uint8(0)), false);
  }
}

// =================================
// ======== ERC-721 Methods ========
// =================================

contract TransferFrom is LlamaPolicyTest {
  function test_RevertIf_Called() public {
    uint256 tokenId = 0; // Token ID does not actually matter, since that input is never used.
    vm.expectRevert(LlamaPolicy.NonTransferableToken.selector);
    mpPolicy.transferFrom(address(this), arbitraryAddress, tokenId);
  }
}

contract SafeTransferFrom is LlamaPolicyTest {
  function test_RevertIf_Called() public {
    uint256 tokenId = 0; // Token ID does not actually matter, since that input is never used.
    vm.expectRevert(LlamaPolicy.NonTransferableToken.selector);
    mpPolicy.safeTransferFrom(address(this), arbitraryAddress, tokenId);
  }
}

contract SafeTransferFromBytesOverload is LlamaPolicyTest {
  function test_RevertIf_Called() public {
    uint256 tokenId = 0; // Token ID does not actually matter, since that input is never used.
    vm.expectRevert(LlamaPolicy.NonTransferableToken.selector);
    mpPolicy.safeTransferFrom(address(this), arbitraryAddress, tokenId, "");
  }
}

contract Approve is LlamaPolicyTest {
  function test_RevertIf_Called() public {
    uint256 tokenId = 0; // Token ID does not actually matter, since that input is never used.
    vm.expectRevert(LlamaPolicy.NonTransferableToken.selector);
    mpPolicy.approve(arbitraryAddress, tokenId);
  }
}

contract SetApprovalForAll is LlamaPolicyTest {
  function test_RevertIf_Called() public {
    vm.expectRevert(LlamaPolicy.NonTransferableToken.selector);
    mpPolicy.setApprovalForAll(arbitraryAddress, true);
  }
}

// ====================================
// ======== Permission Getters ========
// ====================================
// The actual checkpointing logic is tested in `Checkpoints.t.sol`, so here we just test the logic
// that's added on top of that.

contract GetQuantity is LlamaPolicyTest {
  function test_ReturnsZeroIfPolicyholderDoesNotHoldRole() public {
    assertEq(mpPolicy.getQuantity(arbitraryAddress, uint8(Roles.MadeUpRole)), 0);
  }

  function test_ReturnsOneIfRoleHasExpiredButWasNotRevoked() public {
    vm.prank(address(mpCore));
    mpPolicy.setRoleHolder(uint8(Roles.TestRole1), arbitraryPolicyholder, DEFAULT_ROLE_QTY, 100);

    vm.warp(100);
    assertEq(mpPolicy.getQuantity(arbitraryPolicyholder, uint8(Roles.TestRole1)), 1);

    vm.warp(101);
    assertEq(mpPolicy.getQuantity(arbitraryPolicyholder, uint8(Roles.TestRole1)), 1);
  }

  function test_ReturnsOneIfRoleHasNotExpired() public {
    vm.prank(address(mpCore));
    mpPolicy.setRoleHolder(uint8(Roles.TestRole1), arbitraryPolicyholder, DEFAULT_ROLE_QTY, 100);

    vm.warp(99);
    assertEq(mpPolicy.getQuantity(arbitraryPolicyholder, uint8(Roles.TestRole1)), 1);
  }
}

contract GetPastQuantity is LlamaPolicyTest {
  function setUp() public override {
    LlamaPolicyTest.setUp();
    vm.startPrank(address(mpCore));

    vm.warp(100);
    mpPolicy.setRoleHolder(uint8(Roles.TestRole1), arbitraryPolicyholder, DEFAULT_ROLE_QTY, 105);

    vm.warp(110);
    mpPolicy.setRoleHolder(uint8(Roles.TestRole1), arbitraryPolicyholder, DEFAULT_ROLE_QTY, 200);

    vm.warp(120);
    mpPolicy.setRoleHolder(uint8(Roles.TestRole1), arbitraryPolicyholder, EMPTY_ROLE_QTY, 0);

    vm.warp(130);
    mpPolicy.setRoleHolder(uint8(Roles.TestRole1), arbitraryPolicyholder, DEFAULT_ROLE_QTY, 200);

    vm.warp(140);
    mpPolicy.revokePolicy(arbitraryPolicyholder, Solarray.uint8s(uint8(Roles.TestRole1)));

    vm.warp(150);
    vm.stopPrank();
  }

  function test_ReturnsZeroIfPolicyholderDidNotHaveRoleAndOneIfPolicyholderDidHaveRoleAtTimestamp() public {
    assertEq(mpPolicy.getPastQuantity(arbitraryPolicyholder, uint8(Roles.TestRole1), 99), 0, "99");
    assertEq(mpPolicy.getPastQuantity(arbitraryPolicyholder, uint8(Roles.TestRole1), 100), 1, "100"); // Role set.
    assertEq(mpPolicy.getPastQuantity(arbitraryPolicyholder, uint8(Roles.TestRole1), 101), 1, "101");

    assertEq(mpPolicy.getPastQuantity(arbitraryPolicyholder, uint8(Roles.TestRole1), 104), 1, "104");
    assertEq(mpPolicy.getPastQuantity(arbitraryPolicyholder, uint8(Roles.TestRole1), 105), 1, "105"); // Role expires,
      // but not
      // revoked.
    assertEq(mpPolicy.getPastQuantity(arbitraryPolicyholder, uint8(Roles.TestRole1), 106), 1, "106");

    assertEq(mpPolicy.getPastQuantity(arbitraryPolicyholder, uint8(Roles.TestRole1), 109), 1, "109");
    assertEq(mpPolicy.getPastQuantity(arbitraryPolicyholder, uint8(Roles.TestRole1), 110), 1, "110"); // Role set.
    assertEq(mpPolicy.getPastQuantity(arbitraryPolicyholder, uint8(Roles.TestRole1), 111), 1, "111");

    assertEq(mpPolicy.getPastQuantity(arbitraryPolicyholder, uint8(Roles.TestRole1), 119), 1, "119");
    assertEq(mpPolicy.getPastQuantity(arbitraryPolicyholder, uint8(Roles.TestRole1), 120), 0, "120"); // Role revoked.
    assertEq(mpPolicy.getPastQuantity(arbitraryPolicyholder, uint8(Roles.TestRole1), 121), 0, "121");

    assertEq(mpPolicy.getPastQuantity(arbitraryPolicyholder, uint8(Roles.TestRole1), 129), 0, "129");
    assertEq(mpPolicy.getPastQuantity(arbitraryPolicyholder, uint8(Roles.TestRole1), 130), 1, "130"); // Role set.
    assertEq(mpPolicy.getPastQuantity(arbitraryPolicyholder, uint8(Roles.TestRole1), 131), 1, "131"); // Role set.

    assertEq(mpPolicy.getPastQuantity(arbitraryPolicyholder, uint8(Roles.TestRole1), 140), 0, "140"); // Role revoked
  }
}

contract GetSupply is LlamaPolicyTest {
  function setUp() public override {
    LlamaPolicyTest.setUp();
    vm.startPrank(address(mpCore));
  }

  function test_IncrementsWhenRolesAreAddedAndDecrementsWhenRolesAreRemoved() public {
    assertEq(mpPolicy.getRoleSupplyAsQuantitySum(uint8(Roles.TestRole1)), 0);
    uint256 initPolicySupply = mpPolicy.getRoleSupplyAsQuantitySum(ALL_HOLDERS_ROLE);

    // Assigning a role increases supply.
    vm.warp(100);
    mpPolicy.setRoleHolder(uint8(Roles.TestRole1), arbitraryPolicyholder, DEFAULT_ROLE_QTY, 150);
    assertEq(mpPolicy.getRoleSupplyAsQuantitySum(uint8(Roles.TestRole1)), 1);
    assertEq(mpPolicy.getRoleSupplyAsQuantitySum(ALL_HOLDERS_ROLE), initPolicySupply + 1);

    // Updating the role does not change supply.
    vm.warp(110);
    mpPolicy.setRoleHolder(uint8(Roles.TestRole1), arbitraryPolicyholder, DEFAULT_ROLE_QTY, 160);
    assertEq(mpPolicy.getRoleSupplyAsQuantitySum(uint8(Roles.TestRole1)), 1);
    assertEq(mpPolicy.getRoleSupplyAsQuantitySum(ALL_HOLDERS_ROLE), initPolicySupply + 1);

    // Assigning the role to a new person increases supply.
    vm.warp(120);
    address newRoleHolder = makeAddr("newRoleHolder");
    mpPolicy.setRoleHolder(uint8(Roles.TestRole1), newRoleHolder, DEFAULT_ROLE_QTY, 200);
    assertEq(mpPolicy.getRoleSupplyAsQuantitySum(uint8(Roles.TestRole1)), 2);
    assertEq(mpPolicy.getRoleSupplyAsQuantitySum(ALL_HOLDERS_ROLE), initPolicySupply + 2);

    // Assigning new role to the same person does not change supply.
    vm.warp(130);
    mpPolicy.setRoleHolder(uint8(Roles.TestRole2), newRoleHolder, DEFAULT_ROLE_QTY, 300);
    assertEq(mpPolicy.getRoleSupplyAsQuantitySum(uint8(Roles.TestRole1)), 2);
    assertEq(mpPolicy.getRoleSupplyAsQuantitySum(ALL_HOLDERS_ROLE), initPolicySupply + 2);

    // Revoking all roles from the policyholder should only decrease supply by 1.
    vm.warp(140);
    mpPolicy.revokePolicy(newRoleHolder, Solarray.uint8s(uint8(Roles.TestRole1), uint8(Roles.TestRole2)));
    assertEq(mpPolicy.getRoleSupplyAsQuantitySum(uint8(Roles.TestRole1)), 1);
    assertEq(mpPolicy.getRoleSupplyAsQuantitySum(ALL_HOLDERS_ROLE), initPolicySupply + 1);

    // Revoking expired roles changes supply of the revoked role, but they still hold a policy, so
    // it doesn't change the total supply.
    vm.warp(200);
    mpPolicy.revokeExpiredRole(uint8(Roles.TestRole1), arbitraryPolicyholder);
    assertEq(mpPolicy.getRoleSupplyAsQuantitySum(uint8(Roles.TestRole1)), 0);
    assertEq(mpPolicy.getRoleSupplyAsQuantitySum(ALL_HOLDERS_ROLE), initPolicySupply + 1);
  }
}

contract RoleBalanceCheckpoints is LlamaPolicyTest {
  function test_ReturnsBalanceCheckpoint() public {
    vm.startPrank(address(mpCore));

    vm.warp(100);
    mpPolicy.setRoleHolder(uint8(Roles.TestRole1), arbitraryPolicyholder, DEFAULT_ROLE_QTY, 150);

    vm.warp(110);
    mpPolicy.setRoleHolder(uint8(Roles.TestRole1), arbitraryPolicyholder, DEFAULT_ROLE_QTY, 159);

    vm.warp(120);
    address newRoleHolder = makeAddr("newRoleHolder");
    mpPolicy.setRoleHolder(uint8(Roles.TestRole2), newRoleHolder, DEFAULT_ROLE_QTY, 200);

    vm.warp(130);
    mpPolicy.setRoleHolder(uint8(Roles.TestRole2), newRoleHolder, DEFAULT_ROLE_QTY, 300);

    vm.warp(140);
    mpPolicy.revokePolicy(newRoleHolder);

    vm.warp(160);
    mpPolicy.revokeExpiredRole(uint8(Roles.TestRole1), arbitraryPolicyholder);

    vm.warp(161);

    Checkpoints.History memory rbCheckpoint1 =
      mpPolicy.roleBalanceCheckpoints(arbitraryPolicyholder, uint8(Roles.TestRole1));
    Checkpoints.History memory rbCheckpoint2 = mpPolicy.roleBalanceCheckpoints(newRoleHolder, uint8(Roles.TestRole2));

    assertEq(rbCheckpoint1._checkpoints.length, 3);
    assertEq(rbCheckpoint1._checkpoints[0].timestamp, 100);
    assertEq(rbCheckpoint1._checkpoints[0].expiration, 150);
    assertEq(rbCheckpoint1._checkpoints[0].quantity, 1);
    assertEq(rbCheckpoint1._checkpoints[1].timestamp, 110);
    assertEq(rbCheckpoint1._checkpoints[1].expiration, 159);
    assertEq(rbCheckpoint1._checkpoints[1].quantity, 1);
    assertEq(rbCheckpoint1._checkpoints[2].timestamp, 160);
    assertEq(rbCheckpoint1._checkpoints[2].expiration, 0);
    assertEq(rbCheckpoint1._checkpoints[2].quantity, 0);

    assertEq(rbCheckpoint2._checkpoints.length, 3);
    assertEq(rbCheckpoint2._checkpoints[0].timestamp, 120);
    assertEq(rbCheckpoint2._checkpoints[0].expiration, 200);
    assertEq(rbCheckpoint2._checkpoints[0].quantity, 1);
    assertEq(rbCheckpoint2._checkpoints[1].timestamp, 130);
    assertEq(rbCheckpoint2._checkpoints[1].expiration, 300);
    assertEq(rbCheckpoint2._checkpoints[1].quantity, 1);
    assertEq(rbCheckpoint2._checkpoints[2].timestamp, 140);
    assertEq(rbCheckpoint2._checkpoints[2].expiration, 0);
    assertEq(rbCheckpoint2._checkpoints[2].quantity, 0);
  }
}

contract HasRole is LlamaPolicyTest {
  function test_ReturnsTrueIfHolderHasRole() public {
    vm.warp(100);
    vm.prank(address(mpCore));
    mpPolicy.setRoleHolder(uint8(Roles.TestRole1), arbitraryPolicyholder, DEFAULT_ROLE_QTY, DEFAULT_ROLE_EXPIRATION);

    assertEq(mpPolicy.hasRole(arbitraryPolicyholder, uint8(Roles.TestRole1)), true);
  }

  function test_ReturnsFalseIfHolderDoesNotHaveRole() public {
    assertEq(mpPolicy.hasRole(arbitraryPolicyholder, uint8(Roles.TestRole1)), false);
  }
}

contract HasRoleUint256Overload is LlamaPolicyTest {
  function test_ReturnsTrueIfHolderHasRole() public {
    vm.prank(address(mpCore));
    mpPolicy.setRoleHolder(uint8(Roles.TestRole1), arbitraryPolicyholder, DEFAULT_ROLE_QTY, DEFAULT_ROLE_EXPIRATION);
    vm.warp(100);

    assertEq(mpPolicy.hasRole(arbitraryPolicyholder, uint8(Roles.TestRole1), block.timestamp - 1), true);
    assertEq(mpPolicy.hasRole(arbitraryPolicyholder, uint8(Roles.TestRole1), 0), false);
  }

  function test_ReturnsFalseIfHolderDoesNotHaveRole() public {
    vm.warp(100);
    assertEq(mpPolicy.hasRole(arbitraryPolicyholder, uint8(Roles.TestRole1), block.timestamp - 1), false);
  }
}

contract HasPermissionId is LlamaPolicyTest {
  function testFuzz_ReturnsTrueIfHolderHasPermission(bytes32 permissionId) public {
    vm.startPrank(address(mpCore));

    vm.warp(100);
    mpPolicy.setRolePermission(uint8(Roles.TestRole1), permissionId, true);
    mpPolicy.setRoleHolder(uint8(Roles.TestRole1), arbitraryPolicyholder, DEFAULT_ROLE_QTY, DEFAULT_ROLE_EXPIRATION);

    assertEq(mpPolicy.hasPermissionId(arbitraryPolicyholder, uint8(Roles.TestRole1), permissionId), true);
  }

  function test_ReturnsFalseIfHolderDoesNotHaveQuanitity() public {
    assertEq(mpPolicy.hasPermissionId(arbitraryPolicyholder, uint8(Roles.TestRole1), pausePermissionId), false);
  }

  function testFuzz_ReturnsFalseIfHolderDoesNotHavePermission(bytes32 permissionId) public {
    vm.startPrank(address(mpCore));
    mpPolicy.setRoleHolder(uint8(Roles.TestRole1), arbitraryPolicyholder, DEFAULT_ROLE_QTY, DEFAULT_ROLE_EXPIRATION);
    assertEq(mpPolicy.hasPermissionId(arbitraryPolicyholder, uint8(Roles.TestRole1), permissionId), false);
  }
}

contract TotalSupply is LlamaPolicyTest {
  function testFuzz_getsTotalSupply(uint256 numberOfPolicies) public {
    uint256 initPolicySupply = mpPolicy.getRoleSupplyAsQuantitySum(ALL_HOLDERS_ROLE);
    numberOfPolicies = bound(numberOfPolicies, 1, 10_000);
    for (uint256 i = 0; i < numberOfPolicies; i++) {
      vm.prank(address(mpCore));
      mpPolicy.setRoleHolder(
        uint8(Roles.TestRole1), address(uint160(i + 100)), DEFAULT_ROLE_QTY, DEFAULT_ROLE_EXPIRATION
      );
    }

    assertEq(mpPolicy.totalSupply(), initPolicySupply + numberOfPolicies);
  }
}

// =================================
// ======== ERC-721 Getters ========
// =================================

contract PolicyMetadata is LlamaPolicyTest {
  // The token's JSON metadata.
  // The `image` field is the *decoded* SVG image, but in the contract it's base64-encoded.
  struct Metadata {
    string name;
    string description;
    string image; // Decoded SVG.
    string external_url;
  }

  function setTokenURIMetadata() internal {
    string memory color = "#FF0000";
    string memory logo =
      '<path fill="#fff" fill-rule="evenodd" d="M344.211 459c7.666-3.026 13.093-10.52 13.093-19.284 0-11.441-9.246-20.716-20.652-20.716S316 428.275 316 439.716a20.711 20.711 0 0 0 9.38 17.36c.401-.714 1.144-1.193 1.993-1.193.188 0 .347-.173.3-.353a14.088 14.088 0 0 1-.457-3.58c0-7.456 5.752-13.501 12.848-13.501.487 0 .917-.324 1.08-.777l.041-.111c.334-.882-.223-2.13-1.153-2.341-4.755-1.082-8.528-4.915-9.714-9.825-.137-.564.506-.939.974-.587l18.747 14.067a.674.674 0 0 1 .254.657 12.485 12.485 0 0 0 .102 4.921.63.63 0 0 1-.247.666 5.913 5.913 0 0 1-6.062.332 1.145 1.145 0 0 0-.794-.116 1.016 1.016 0 0 0-.789.986v8.518a.658.658 0 0 1-.663.653h-1.069a.713.713 0 0 1-.694-.629c-.397-2.96-2.819-5.238-5.749-5.238-.186 0-.37.009-.551.028a.416.416 0 0 0-.372.42c0 .234.187.424.423.457 2.412.329 4.275 2.487 4.275 5.099 0 .344-.033.687-.097 1.025-.072.369.197.741.578.741h.541c.003 0 .007.001.01.004.002.003.004.006.004.01l.001.005.003.005.005.003.005.001h4.183a.17.17 0 0 1 .123.05c.124.118.244.24.362.364.248.266.349.64.39 1.163Zm-19.459-22.154c-.346-.272-.137-.788.306-.788h11.799c.443 0 .652.516.306.788a10.004 10.004 0 0 1-6.205 2.162c-2.329 0-4.478-.804-6.206-2.162Zm22.355 3.712c0 .645-.5 1.168-1.118 1.168-.617 0-1.117-.523-1.117-1.168 0-.646.5-1.168 1.117-1.168.618 0 1.118.523 1.118 1.168Z" clip-rule="evenodd"/>';
    vm.startPrank(address(rootCore));
    policyMetadataParamRegistry.setColor(mpCore, color);
    policyMetadataParamRegistry.setLogo(mpCore, logo);
    vm.stopPrank();
  }

  function parseMetadata(string memory uri) internal returns (Metadata memory) {
    string[] memory inputs = new string[](3);
    inputs[0] = "node";
    inputs[1] = "test/lib/metadata.js";
    inputs[2] = uri;
    return abi.decode(vm.ffi(inputs), (Metadata));
  }

  function generateTokenUri(address policyholderAddress) internal view returns (string memory) {
    string memory policyholder = LibString.toHexString(policyholderAddress);
    (string memory color, string memory logo) = policyMetadataParamRegistry.getMetadata(mpCore);

    string[21] memory parts;

    parts[0] =
      '<svg xmlns="http://www.w3.org/2000/svg" width="390" height="500" fill="none"><g clip-path="url(#a)"><rect width="390" height="500" fill="#0B101A" rx="13.393" /><mask id="b" width="364" height="305" x="4" y="30" maskUnits="userSpaceOnUse" style="mask-type:alpha"><ellipse cx="186.475" cy="182.744" fill="#8000FF" rx="196.994" ry="131.329" transform="rotate(-31.49 186.475 182.744)" /></mask><g mask="url(#b)"><g filter="url(#c)"><ellipse cx="226.274" cy="247.516" fill="url(#d)" rx="140.048" ry="59.062" transform="rotate(-31.49 226.274 247.516)" /></g><g filter="url(#e)"><ellipse cx="231.368" cy="254.717" fill="url(#f)" rx="102.858" ry="43.378" transform="rotate(-31.49 231.368 254.717)" /></g></g><g filter="url(#g)"><ellipse cx="237.625" cy="248.969" fill="url(#h)" rx="140.048" ry="59.062" transform="rotate(-31.49 237.625 248.969)" /></g><circle cx="109.839" cy="147.893" r="22" fill="url(#i)" /><rect width="150" height="35.071" x="32" y="376.875" fill="';

    parts[1] = color;

    parts[2] =
      '" rx="17.536" /><text xml:space="preserve" fill="#0B101A" font-family="ui-monospace,Cascadia Mono,Menlo,Monaco,Segoe UI Mono,Roboto Mono,Oxygen Mono,Ubuntu Monospace,Source Code Pro,Droid Sans Mono,Fira Mono,Courier,monospace" font-size="16"><tspan x="45.393" y="399.851">';

    parts[3] = string.concat(LibString.slice(policyholder, 0, 6), "...", LibString.slice(policyholder, 38, 42));

    parts[4] =
      '</tspan></text><path fill="#fff" d="M341 127.067a11.433 11.433 0 0 0 8.066-8.067 11.436 11.436 0 0 0 8.067 8.067 11.433 11.433 0 0 0-8.067 8.066 11.43 11.43 0 0 0-8.066-8.066Z" /><path stroke="#fff" stroke-width="1.5" d="M349.036 248.018V140.875" /><circle cx="349.036" cy="259.178" r="4.018" fill="#fff" /><path stroke="#fff" stroke-width="1.5" d="M349.036 292.214v-21.429" /><path fill="#fff" d="M343.364 33.506a1.364 1.364 0 0 0-2.728 0V43.85l-7.314-7.314a1.364 1.364 0 0 0-1.929 1.928l7.315 7.315h-10.344a1.364 1.364 0 0 0 0 2.727h10.344l-7.315 7.315a1.365 1.365 0 0 0 1.929 1.928l7.314-7.314v10.344a1.364 1.364 0 0 0 2.728 0V50.435l7.314 7.314a1.364 1.364 0 0 0 1.929-1.928l-7.315-7.315h10.344a1.364 1.364 0 1 0 0-2.727h-10.344l7.315-7.315a1.365 1.365 0 0 0-1.929-1.928l-7.314 7.314V33.506ZM73.81 44.512h-4.616v1.932h1.777v10.045h-2.29v1.932h6.82V56.49h-1.69V44.512ZM82.469 44.512h-4.617v1.932h1.777v10.045h-2.29v1.932h6.82V56.49h-1.69V44.512ZM88.847 51.534c.097-.995.783-1.526 2.02-1.526 1.236 0 1.854.531 1.854 1.68v.28l-3.4.416c-2.02.251-3.603 1.13-3.603 3.11 0 1.971 1.497 3.101 3.767 3.101 1.903 0 2.743-.724 3.14-1.343h.192v1.17h2.647v-6.337c0-2.763-1.777-4.009-4.54-4.009-2.782 0-4.482 1.246-4.685 3.168v.29h2.608Zm-.338 3.835c0-.763.58-1.13 1.42-1.246l2.792-.367v.435c0 1.632-1.082 2.453-2.57 2.453-1.043 0-1.642-.502-1.642-1.275ZM97.614 58.42h2.608v-6.51c0-1.246.657-1.787 1.575-1.787.821 0 1.226.474 1.226 1.275v7.023h2.609v-6.51c0-1.247.656-1.788 1.564-1.788.831 0 1.227.474 1.227 1.275v7.023h2.618v-7.38c0-1.835-1.159-2.927-2.927-2.927-1.584 0-2.318.686-2.743 1.44h-.194c-.289-.657-1.004-1.44-2.472-1.44-1.44 0-2.067.6-2.415 1.208h-.193v-1.015h-2.483v10.114ZM115.654 51.534c.097-.995.782-1.526 2.019-1.526 1.236 0 1.854.531 1.854 1.68v.28l-3.4.416c-2.019.251-3.603 1.13-3.603 3.11 0 1.971 1.498 3.101 3.767 3.101 1.903 0 2.744-.724 3.14-1.343h.193v1.17h2.647v-6.337c0-2.763-1.778-4.009-4.54-4.009-2.782 0-4.482 1.246-4.685 3.168v.29h2.608Zm-.338 3.835c0-.763.58-1.13 1.42-1.246l2.791-.367v.435c0 1.632-1.081 2.453-2.569 2.453-1.043 0-1.642-.502-1.642-1.275ZM35.314 52.07a.906.906 0 0 1 .88-.895h11.72a4.205 4.205 0 0 0 3.896-2.597 4.22 4.22 0 0 0 .323-1.614V32h-3.316v14.964a.907.907 0 0 1-.88.894H36.205a4.206 4.206 0 0 0-2.972 1.235A4.219 4.219 0 0 0 32 52.07v10.329h3.314v-10.33ZM53.6 34.852h-.147l.141.14v3.086h3.05l1.43 1.446a4.21 4.21 0 0 0-2.418 1.463 4.222 4.222 0 0 0-.95 2.664v18.752h3.3V43.647a.909.909 0 0 1 .894-.895h.508c1.947 0 2.608-1.086 2.803-1.543.196-.456.498-1.7-.88-3.085l-3.23-3.261h-1.006" /><path fill="#fff" d="M44.834 60.77a5.448 5.448 0 0 1 3.89 1.629h4.012a8.8 8.8 0 0 0-3.243-3.608 8.781 8.781 0 0 0-12.562 3.608h4.012a5.459 5.459 0 0 1 3.89-1.629Z" />';

    parts[5] = logo;

    parts[6] =
      '</g><defs><radialGradient id="d" cx="0" cy="0" r="1" gradientTransform="rotate(-90.831 270.037 36.188) scale(115.966 274.979)" gradientUnits="userSpaceOnUse"><stop stop-color="';

    parts[7] = color;

    parts[8] = '" /><stop offset="1" stop-color="';

    parts[9] = color;

    parts[10] =
      '" stop-opacity="0" /></radialGradient><radialGradient id="f" cx="0" cy="0" r="1" gradientTransform="matrix(7.1866 -72.99558 127.41796 12.54463 239.305 292.746)" gradientUnits="userSpaceOnUse"><stop stop-color="';

    parts[11] = color;

    parts[12] = '" /><stop offset="1" stop-color="';

    parts[13] = color;

    parts[14] =
      '" stop-opacity="0" /></radialGradient><radialGradient id="h" cx="0" cy="0" r="1" gradientTransform="rotate(-94.142 264.008 51.235) scale(212.85 177.126)" gradientUnits="userSpaceOnUse"><stop stop-color="';

    parts[15] = color;

    parts[16] = '" /><stop offset="1" stop-color="';

    parts[17] = color;

    parts[18] =
      '" stop-opacity="0" /></radialGradient><radialGradient id="i" cx="0" cy="0" r="1" gradientTransform="matrix(23.59563 32 -33.15047 24.44394 98.506 137.893)" gradientUnits="userSpaceOnUse"><stop stop-color="#0B101A" /><stop offset=".609" stop-color="';

    parts[19] = color;

    parts[20] =
      '" /><stop offset="1" stop-color="#fff" /></radialGradient><filter id="c" width="346.748" height="277.643" x="52.9" y="108.695" color-interpolation-filters="sRGB" filterUnits="userSpaceOnUse"><feFlood flood-opacity="0" result="BackgroundImageFix" /><feBlend in="SourceGraphic" in2="BackgroundImageFix" result="shape" /><feGaussianBlur result="effect1_foregroundBlur_260_71" stdDeviation="25" /></filter><filter id="e" width="221.224" height="170.469" x="120.757" y="169.482" color-interpolation-filters="sRGB" filterUnits="userSpaceOnUse"><feFlood flood-opacity="0" result="BackgroundImageFix" /><feBlend in="SourceGraphic" in2="BackgroundImageFix" result="shape" /><feGaussianBlur result="effect1_foregroundBlur_260_71" stdDeviation="10" /></filter><filter id="g" width="446.748" height="377.643" x="14.251" y="60.147" color-interpolation-filters="sRGB" filterUnits="userSpaceOnUse"><feFlood flood-opacity="0" result="BackgroundImageFix" /><feBlend in="SourceGraphic" in2="BackgroundImageFix" result="shape" /><feGaussianBlur result="effect1_foregroundBlur_260_71" stdDeviation="50" /></filter><clipPath id="a"><rect width="390" height="500" fill="#fff" rx="13.393" /></clipPath></defs></svg>';

    string memory svg1 =
      string.concat(parts[0], parts[1], parts[2], parts[3], parts[4], parts[5], parts[6], parts[7], parts[8]);
    string memory svg2 =
      string.concat(parts[9], parts[10], parts[11], parts[12], parts[13], parts[14], parts[15], parts[16], parts[17]);
    return string.concat(svg1, svg2, parts[18], parts[19], parts[20]);
  }

  function test_ReturnsCorrectTokenURIWhenAddressHasLeadingZeroes(uint256 tokenIdWithLeadingZeroes) public {
    // Setting this number as the upper limit ensures when this `tokenId` is converted to an address it will be be less
<<<<<<< HEAD
    // than
    // 0x0000000fffffffffffffffffffffffffffffffff
    // This guarantees that the fuzz output will result in an address with at least 7 leading zeroes
    tokenIdWithLeadingZeroes = bound(tokenIdWithLeadingZeroes, 0, 5_444_517_870_735_015_415_413_993_718_908_291_383_295);
=======
    // than `0x00000000000fffffffffffffffffffffffffffff`. This guarantees that the fuzz output will have at least 11
    // leading zeroes
    bound(tokenIdWithLeadingZeroes, 0, 5_444_517_870_735_015_415_413_993_718_908_291_383_295);
>>>>>>> 37d3d48f

    setTokenURIMetadata();
    string memory uri = mpPolicy.tokenURI(tokenIdWithLeadingZeroes);
    Metadata memory metadata = parseMetadata(uri);
    assertEq(metadata.image, generateTokenUri(address(uint160(tokenIdWithLeadingZeroes))));
  }

  function test_ReturnsCorrectTokenURI() public {
    setTokenURIMetadata();

    string memory uri = mpPolicy.tokenURI(uint256(uint160(address(this))));
    Metadata memory metadata = parseMetadata(uri);
    string memory name = LibString.concat(mpPolicy.name(), " Member");
    string memory policyholder = LibString.toHexString(address(this));
    string memory description1 =
      LibString.concat("This NFT represents membership in the Llama organization: ", mpPolicy.name());
    string memory description = string.concat(
      description1,
      ". The owner of this NFT can participate in governance according to their roles and permissions. Visit https://app.llama.xyz/profiles/",
      policyholder,
      " to view their profile page."
    );

    assertEq(metadata.description, description);
    assertEq(metadata.name, name);
    assertEq(metadata.image, generateTokenUri(address(this)));
  }
}

contract PolicyMetadataExternalUrl is LlamaPolicyTest {
  // The token's JSON metadata.
  // The `image` field is the *decoded* SVG image, but in the contract it's base64-encoded.
  struct Metadata {
    string name;
    string description;
    string image; // Decoded SVG.
    string external_url;
  }

  function setTokenURIMetadata() internal {
    string memory color = "#FF0000";
    string memory logo =
      '<path fill="#fff" fill-rule="evenodd" d="M344.211 459c7.666-3.026 13.093-10.52 13.093-19.284 0-11.441-9.246-20.716-20.652-20.716S316 428.275 316 439.716a20.711 20.711 0 0 0 9.38 17.36c.401-.714 1.144-1.193 1.993-1.193.188 0 .347-.173.3-.353a14.088 14.088 0 0 1-.457-3.58c0-7.456 5.752-13.501 12.848-13.501.487 0 .917-.324 1.08-.777l.041-.111c.334-.882-.223-2.13-1.153-2.341-4.755-1.082-8.528-4.915-9.714-9.825-.137-.564.506-.939.974-.587l18.747 14.067a.674.674 0 0 1 .254.657 12.485 12.485 0 0 0 .102 4.921.63.63 0 0 1-.247.666 5.913 5.913 0 0 1-6.062.332 1.145 1.145 0 0 0-.794-.116 1.016 1.016 0 0 0-.789.986v8.518a.658.658 0 0 1-.663.653h-1.069a.713.713 0 0 1-.694-.629c-.397-2.96-2.819-5.238-5.749-5.238-.186 0-.37.009-.551.028a.416.416 0 0 0-.372.42c0 .234.187.424.423.457 2.412.329 4.275 2.487 4.275 5.099 0 .344-.033.687-.097 1.025-.072.369.197.741.578.741h.541c.003 0 .007.001.01.004.002.003.004.006.004.01l.001.005.003.005.005.003.005.001h4.183a.17.17 0 0 1 .123.05c.124.118.244.24.362.364.248.266.349.64.39 1.163Zm-19.459-22.154c-.346-.272-.137-.788.306-.788h11.799c.443 0 .652.516.306.788a10.004 10.004 0 0 1-6.205 2.162c-2.329 0-4.478-.804-6.206-2.162Zm22.355 3.712c0 .645-.5 1.168-1.118 1.168-.617 0-1.117-.523-1.117-1.168 0-.646.5-1.168 1.117-1.168.618 0 1.118.523 1.118 1.168Z" clip-rule="evenodd"/>';
    vm.startPrank(address(rootCore));
    policyMetadataParamRegistry.setColor(mpCore, color);
    policyMetadataParamRegistry.setLogo(mpCore, logo);
    vm.stopPrank();
  }

  function parseMetadata(string memory uri) internal returns (Metadata memory) {
    string[] memory inputs = new string[](3);
    inputs[0] = "node";
    inputs[1] = "test/lib/metadata.js";
    inputs[2] = uri;
    return abi.decode(vm.ffi(inputs), (Metadata));
  }

  function test_ReturnsCorrectExternalUrl() public {
    setTokenURIMetadata();

    string memory uri = mpPolicy.tokenURI(uint256(uint160(address(this))));
    Metadata memory metadata = parseMetadata(uri);
    string memory external_url = "https://app.llama.xyz";
    assertEq(metadata.external_url, external_url);
  }
}

contract PolicyMetadataContractURI is LlamaPolicyTest {
  function test_ReturnsCorrectContractURI() external {
    string memory name = "Mock Protocol Llama";
    string[5] memory parts;
    parts[0] = '{ "name": "Llama Policies: ';
    parts[1] = name;
    parts[2] = '", "description": "This collection includes all members of the Llama organization: ';
    parts[3] = name;
    parts[4] =
      '. Visit https://app.llama.xyz to learn more.", "image":"https://llama.xyz/policy-nft/llama-profile.png", "external_link": "https://app.llama.xyz", "banner":"https://llama.xyz/policy-nft/llama-banner.png" }';
    string memory json = Base64.encode(bytes(string.concat(parts[0], parts[1], parts[2], parts[3], parts[4])));
    string memory encodedContractURI = string.concat("data:application/json;base64,", json);
    assertEq(mpPolicy.contractURI(), encodedContractURI);
  }
}

contract IsRoleExpired is LlamaPolicyTest {
  function testFuzz_ReturnsTrueForExpiredRole(uint64 expiration) public {
    expiration = uint64(bound(expiration, block.timestamp + 1, type(uint64).max - 1));

    vm.prank(address(mpCore));
    mpPolicy.setRoleHolder(uint8(Roles.TestRole1), arbitraryPolicyholder, DEFAULT_ROLE_QTY, expiration);

    vm.warp(expiration + 1);

    assertEq(mpPolicy.isRoleExpired(arbitraryPolicyholder, uint8(Roles.TestRole1)), true);
  }

  function testFuzz_ReturnsFalseForNonExpiredRole(uint64 expiration) public {
    expiration = uint64(bound(expiration, block.timestamp + 1, type(uint64).max));

    vm.prank(address(mpCore));
    mpPolicy.setRoleHolder(uint8(Roles.TestRole1), arbitraryPolicyholder, DEFAULT_ROLE_QTY, expiration);

    assertEq(mpPolicy.isRoleExpired(arbitraryPolicyholder, uint8(Roles.TestRole1)), false);
  }

  function test_ReturnsFalseIfNoRole() public {
    address randomPolicyholder = makeAddr("randomPolicyholder");
    // Make sure policyholder has no role, in and in that case expired should be false.
    assertEq(mpPolicy.getQuantity(randomPolicyholder, uint8(Roles.TestRole1)), 0);
    assertFalse(mpPolicy.isRoleExpired(randomPolicyholder, uint8(Roles.TestRole1)));
  }
}

contract UpdateRoleDescription is LlamaPolicyTest {
  function test_UpdatesRoleDescription() public {
    vm.prank(address(mpCore));
    vm.expectEmit();
    emit RoleInitialized(uint8(Roles.TestRole1), RoleDescription.wrap("New Description"));

    mpPolicy.updateRoleDescription(uint8(Roles.TestRole1), RoleDescription.wrap("New Description"));
  }

  function test_FailsForNonOwner() public {
    vm.expectRevert(LlamaPolicy.OnlyLlama.selector);
    mpPolicy.updateRoleDescription(uint8(Roles.TestRole1), RoleDescription.wrap("New Description"));
  }
}<|MERGE_RESOLUTION|>--- conflicted
+++ resolved
@@ -1017,16 +1017,9 @@
 
   function test_ReturnsCorrectTokenURIWhenAddressHasLeadingZeroes(uint256 tokenIdWithLeadingZeroes) public {
     // Setting this number as the upper limit ensures when this `tokenId` is converted to an address it will be be less
-<<<<<<< HEAD
-    // than
-    // 0x0000000fffffffffffffffffffffffffffffffff
-    // This guarantees that the fuzz output will result in an address with at least 7 leading zeroes
-    tokenIdWithLeadingZeroes = bound(tokenIdWithLeadingZeroes, 0, 5_444_517_870_735_015_415_413_993_718_908_291_383_295);
-=======
     // than `0x00000000000fffffffffffffffffffffffffffff`. This guarantees that the fuzz output will have at least 11
     // leading zeroes
-    bound(tokenIdWithLeadingZeroes, 0, 5_444_517_870_735_015_415_413_993_718_908_291_383_295);
->>>>>>> 37d3d48f
+    tokenIdWithLeadingZeroes = bound(tokenIdWithLeadingZeroes, 0, 5_444_517_870_735_015_415_413_993_718_908_291_383_295);
 
     setTokenURIMetadata();
     string memory uri = mpPolicy.tokenURI(tokenIdWithLeadingZeroes);
