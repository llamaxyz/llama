--- conflicted
+++ resolved
@@ -881,34 +881,10 @@
     return abi.decode(vm.ffi(inputs), (Metadata));
   }
 
-<<<<<<< HEAD
-  function test_ReturnsCorrectTokenURI() public {
-    setTokenURIMetadata();
-
-    string memory uri = mpPolicy.tokenURI(uint256(uint160(address(this))));
-    Metadata memory metadata = parseMetadata(uri);
-    string memory policyholder = LibString.toHexString(uint256(uint160(address(this))));
-
-    string memory name = LibString.concat(mpPolicy.name(), " Member");
-    assertEq(metadata.name, name);
-
-    string memory description1 =
-      LibString.concat("This NFT represents membership in the Llama organization: ", mpPolicy.name());
-    string memory description = string.concat(
-      description1,
-      ". The owner of this NFT can participate in governance according to their roles and permissions. Visit https://app.llama.xyz/profiles/",
-      policyholder,
-      " to view their profile page."
-    );
-    assertEq(metadata.description, description);
-
-    (string memory color, string memory logo) = policyMetadataParamRegistry.getMetadata(mpExecutor);
-=======
   function generateTokenUri(address policyholderAddress) internal view returns (string memory) {
     string memory policyholder = LibString.toHexString(policyholderAddress);
-    (string memory color, string memory logo) = policyMetadataParamRegistry.getMetadata(mpCore);
-
->>>>>>> 0e5654ce
+    (string memory color, string memory logo) = policyMetadataParamRegistry.getMetadata(mpExecutor);
+
     string[21] memory parts;
 
     parts[0] =
