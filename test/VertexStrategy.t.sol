// SPDX-License-Identifier: MIT
pragma solidity ^0.8.19;

import {Test, console2} from "forge-std/Test.sol";
import {Clones} from "@openzeppelin/proxy/Clones.sol";

import {IVertexStrategy} from "src/interfaces/IVertexStrategy.sol";
import {VertexCore} from "src/VertexCore.sol";
import {VertexPolicy} from "src/VertexPolicy.sol";
import {DefaultStrategy} from "src/strategies/DefaultStrategy.sol";
import {Roles, VertexTestSetup} from "test/utils/VertexTestSetup.sol";
import {RoleHolderData, RolePermissionData, DefaultStrategyConfig} from "src/lib/Structs.sol";
import {FixedPointMathLib} from "@solmate/utils/FixedPointMathLib.sol";
import {RoleDescription} from "src/lib/UDVTs.sol";

contract VertexStrategyTest is VertexTestSetup {
  event NewStrategyCreated(VertexCore vertex, VertexPolicy policy);
  event ApprovalCast(uint256 id, address indexed policyholder, uint256 quantity, string reason);
  event DisapprovalCast(uint256 id, address indexed policyholder, uint256 quantity, string reason);

  function max(uint8 role, uint8[] memory forceApprovalRoles, uint8[] memory forceDisapprovalRoles)
    internal
    pure
    returns (uint8 largest)
  {
    largest = role;
    for (uint256 i = 0; i < forceApprovalRoles.length; i++) {
      if (forceApprovalRoles[i] > largest) largest = forceApprovalRoles[i];
    }
    for (uint256 i = 0; i < forceDisapprovalRoles.length; i++) {
      if (forceDisapprovalRoles[i] > largest) largest = forceDisapprovalRoles[i];
    }
  }

  function initializeRolesUpTo(uint8 role) internal {
    while (mpPolicy.numRoles() < role) {
      vm.prank(address(mpCore));
      mpPolicy.initializeRole(RoleDescription.wrap("Test Role"));
    }
  }

  function deployStrategyAndSetRole(
    uint8 _role,
    bytes32 _permission,
    address _policyHolder,
    uint256 _queuingDuration,
    uint256 _expirationDelay,
    uint256 _approvalPeriod,
    bool _isFixedLengthApprovalPeriod,
    uint256 _minApprovalPct,
    uint256 _minDisapprovalPct,
    uint8[] memory _forceApprovalRoles,
    uint8[] memory _forceDisapprovalRoles
  ) internal returns (IVertexStrategy newStrategy) {
    {
      // Initialize roles if required.
      initializeRolesUpTo(max(_role, _forceApprovalRoles, _forceDisapprovalRoles));

      bytes[] memory roleAndPermissionAssignments = new bytes[](2);
      roleAndPermissionAssignments[0] =
        abi.encodeCall(VertexPolicy.setRoleHolder, (_role, _policyHolder, 1, type(uint64).max));
      roleAndPermissionAssignments[1] = abi.encodeCall(VertexPolicy.setRolePermission, (_role, _permission, true));

      vm.prank(address(mpCore));
      mpPolicy.aggregate(roleAndPermissionAssignments);
    }

    DefaultStrategyConfig memory strategyConfig = DefaultStrategyConfig({
      approvalPeriod: _approvalPeriod,
      queuingPeriod: _queuingDuration,
      expirationPeriod: _expirationDelay,
      isFixedLengthApprovalPeriod: _isFixedLengthApprovalPeriod,
      minApprovalPct: _minApprovalPct,
      minDisapprovalPct: _minDisapprovalPct,
      approvalRole: _role,
      disapprovalRole: _role,
      forceApprovalRoles: _forceApprovalRoles,
      forceDisapprovalRoles: _forceDisapprovalRoles
    });

    DefaultStrategyConfig[] memory strategyConfigs = new DefaultStrategyConfig[](1);
    strategyConfigs[0] = strategyConfig;

    vm.prank(address(mpCore));

<<<<<<< HEAD
    mpCore.createAndAuthorizeStrategies(strategyLogic, encodeStrategies(strategies));

    newStrategy = lens.computeVertexStrategyAddress(address(strategyLogic), encodeStrategy(strategy), address(mpCore));
  }

  function deployTestStrategy() internal returns (IVertexStrategy testStrategy) {
    Strategy memory testStrategyData = Strategy({
=======
    mpCore.createAndAuthorizeStrategies(strategyLogic, encodeStrategyConfigs(strategyConfigs));

    newStrategy =
      lens.computeVertexStrategyAddress(address(strategyLogic), encodeStrategy(strategyConfig), address(mpCore));
  }

  function deployTestStrategy() internal returns (IVertexStrategy testStrategy) {
    DefaultStrategyConfig memory testStrategyData = DefaultStrategyConfig({
>>>>>>> 41253bad
      approvalPeriod: 1 days,
      queuingPeriod: 2 days,
      expirationPeriod: 8 days,
      isFixedLengthApprovalPeriod: true,
      minApprovalPct: 4000,
      minDisapprovalPct: 2000,
      approvalRole: uint8(Roles.TestRole1),
      disapprovalRole: uint8(Roles.TestRole1),
      forceApprovalRoles: new uint8[](0),
      forceDisapprovalRoles: new uint8[](0)
    });
    testStrategy =
      lens.computeVertexStrategyAddress(address(strategyLogic), encodeStrategy(testStrategyData), address(mpCore));
<<<<<<< HEAD
    Strategy[] memory testStrategies = new Strategy[](1);
    testStrategies[0] = testStrategyData;
    vm.prank(address(mpCore));
    mpCore.createAndAuthorizeStrategies(strategyLogic, encodeStrategies(testStrategies));
=======
    DefaultStrategyConfig[] memory testStrategies = new DefaultStrategyConfig[](1);
    testStrategies[0] = testStrategyData;
    vm.prank(address(mpCore));
    mpCore.createAndAuthorizeStrategies(strategyLogic, encodeStrategyConfigs(testStrategies));
>>>>>>> 41253bad
  }

  function deployTestStrategyWithForceApproval() internal returns (IVertexStrategy testStrategy) {
    // Define strategy parameters.
    uint8[] memory forceApproveRoles = new uint8[](1);
    forceApproveRoles[0] = uint8(Roles.ForceApprover);
    uint8[] memory forceDisapproveRoles = new uint8[](1);
    forceDisapproveRoles[0] = uint8(Roles.ForceDisapprover);

    DefaultStrategyConfig memory testStrategyData = DefaultStrategyConfig({
      approvalPeriod: 1 days,
      queuingPeriod: 2 days,
      expirationPeriod: 8 days,
      isFixedLengthApprovalPeriod: false,
      minApprovalPct: 4000,
      minDisapprovalPct: 2000,
      approvalRole: uint8(Roles.TestRole1),
      disapprovalRole: uint8(Roles.TestRole1),
      forceApprovalRoles: forceApproveRoles,
      forceDisapprovalRoles: forceDisapproveRoles
    });

    // Get the address of the strategy we'll deploy.
    testStrategy =
      lens.computeVertexStrategyAddress(address(strategyLogic), encodeStrategy(testStrategyData), address(mpCore));

    // Create and authorize the strategy.
    DefaultStrategyConfig[] memory testStrategies = new DefaultStrategyConfig[](1);
    testStrategies[0] = testStrategyData;
    vm.prank(address(mpCore));
<<<<<<< HEAD
    mpCore.createAndAuthorizeStrategies(strategyLogic, encodeStrategies(testStrategies));
=======
    mpCore.createAndAuthorizeStrategies(strategyLogic, encodeStrategyConfigs(testStrategies));
>>>>>>> 41253bad

    vm.prank(address(mpCore));
    mpPolicy.setRoleHolder(uint8(Roles.ForceApprover), address(approverAdam), 1, type(uint64).max);
  }

  function createAction(IVertexStrategy testStrategy) internal returns (uint256 actionId) {
    // Give the action creator the ability to use this strategy.
    bytes32 newPermissionId = keccak256(abi.encode(address(mockProtocol), PAUSE_SELECTOR, testStrategy));
    vm.prank(address(mpCore));
    mpPolicy.setRolePermission(uint8(Roles.ActionCreator), newPermissionId, true);

    // Create the action.
    vm.prank(actionCreatorAaron);
    actionId = mpCore.createAction(
      uint8(Roles.ActionCreator),
      testStrategy,
      address(mockProtocol),
      0, // value
      PAUSE_SELECTOR,
      abi.encode(true)
    );

    vm.warp(block.timestamp + 1);
  }

  function approveAction(uint256 numberOfApprovals, uint256 actionId) internal {
    for (uint256 i; i < numberOfApprovals; i++) {
      address _policyholder = address(uint160(i + 100));
      vm.prank(_policyholder);
      mpCore.castApproval(actionId, uint8(Roles.TestRole1));
    }
  }

  function disapproveAction(uint256 numberOfDisapprovals, uint256 actionId) internal {
    for (uint256 i; i < numberOfDisapprovals; i++) {
      address _policyholder = address(uint160(i + 100));
      vm.prank(_policyholder);
      mpCore.castDisapproval(actionId, uint8(Roles.TestRole1));
    }
  }

  function generateAndSetRoleHolders(uint256 numberOfHolders) internal {
    bytes[] memory setRoleHolderCalls = new bytes[](numberOfHolders);

    for (uint256 i = 0; i < numberOfHolders; i++) {
      address _policyHolder = address(uint160(i + 100));
      if (mpPolicy.balanceOf(_policyHolder) == 0) {
        setRoleHolderCalls[i] =
          abi.encodeCall(VertexPolicy.setRoleHolder, (uint8(Roles.TestRole1), _policyHolder, 1, type(uint64).max));
      }
    }
    vm.prank(address(mpCore));
    mpPolicy.aggregate(setRoleHolderCalls);
  }
}

contract Constructor is VertexStrategyTest {
  function testFuzz_SetsStrategyStorageQueuingDuration(uint256 _queuingDuration) public {
    IVertexStrategy newStrategy = deployStrategyAndSetRole(
      uint8(Roles.TestRole1),
      bytes32(0),
      address(this),
      _queuingDuration,
      4 days,
      1 days,
      true,
      4000,
      2000,
      new uint8[](0),
      new uint8[](0)
    );
<<<<<<< HEAD
    assertEq(toVertexStrategy(newStrategy).queuingPeriod(), _queuingDuration);
=======
    assertEq(toDefaultStrategy(newStrategy).queuingPeriod(), _queuingDuration);
>>>>>>> 41253bad
  }

  function testFuzz_SetsStrategyStorageExpirationDelay(uint256 _expirationDelay) public {
    IVertexStrategy newStrategy = deployStrategyAndSetRole(
      uint8(Roles.TestRole1),
      bytes32(0),
      address(this),
      1 days,
      _expirationDelay,
      1 days,
      true,
      4000,
      2000,
      new uint8[](0),
      new uint8[](0)
    );
<<<<<<< HEAD
    assertEq(toVertexStrategy(newStrategy).expirationPeriod(), _expirationDelay);
=======
    assertEq(toDefaultStrategy(newStrategy).expirationPeriod(), _expirationDelay);
>>>>>>> 41253bad
  }

  function test_SetsStrategyStorageIsFixedLengthApprovalPeriod(bool _isFixedLengthApprovalPeriod) public {
    IVertexStrategy newStrategy = deployStrategyAndSetRole(
      uint8(Roles.TestRole1),
      bytes32(0),
      address(this),
      1 days,
      4 days,
      1 days,
      _isFixedLengthApprovalPeriod,
      4000,
      2000,
      new uint8[](0),
      new uint8[](0)
    );
<<<<<<< HEAD
    assertEq(toVertexStrategy(newStrategy).isFixedLengthApprovalPeriod(), _isFixedLengthApprovalPeriod);
=======
    assertEq(toDefaultStrategy(newStrategy).isFixedLengthApprovalPeriod(), _isFixedLengthApprovalPeriod);
>>>>>>> 41253bad
  }

  function testFuzz_SetsStrategyStorageApprovalPeriod(uint256 _approvalPeriod) public {
    IVertexStrategy newStrategy = deployStrategyAndSetRole(
      uint8(Roles.TestRole1),
      bytes32(0),
      address(this),
      1 days,
      4 days,
      _approvalPeriod,
      true,
      4000,
      2000,
      new uint8[](0),
      new uint8[](0)
    );
<<<<<<< HEAD
    assertEq(toVertexStrategy(newStrategy).approvalPeriod(), _approvalPeriod);
=======
    assertEq(toDefaultStrategy(newStrategy).approvalPeriod(), _approvalPeriod);
>>>>>>> 41253bad
  }

  function testFuzz_SetsStrategyStoragePolicy( /*TODO fuzz this test */ ) public {
    IVertexStrategy newStrategy = deployStrategyAndSetRole(
      uint8(Roles.TestRole1),
      bytes32(0),
      address(this),
      1 days,
      4 days,
      1 days,
      true,
      4000,
      2000,
      new uint8[](0),
      new uint8[](0)
    );
    assertEq(address(newStrategy.policy()), address(mpPolicy));
  }

  function testFuzz_SetsStrategyStorageVertex( /*TODO fuzz this test */ ) public {
    IVertexStrategy newStrategy = deployStrategyAndSetRole(
      uint8(Roles.TestRole1),
      bytes32(0),
      address(this),
      1 days,
      4 days,
      1 days,
      true,
      4000,
      2000,
      new uint8[](0),
      new uint8[](0)
    );
    assertEq(address(newStrategy.vertex()), address(mpCore));
  }

  function testFuzz_SetsStrategyStorageMinApprovalPct(uint256 _percent) public {
    _percent = bound(_percent, 0, 10_000);
    IVertexStrategy newStrategy = deployStrategyAndSetRole(
      uint8(Roles.TestRole1),
      bytes32(0),
      address(this),
      1 days,
      4 days,
      1 days,
      true,
      _percent,
      2000,
      new uint8[](0),
      new uint8[](0)
    );
<<<<<<< HEAD
    assertEq(toVertexStrategy(newStrategy).minApprovalPct(), _percent);
=======
    assertEq(toDefaultStrategy(newStrategy).minApprovalPct(), _percent);
>>>>>>> 41253bad
  }

  function testFuzz_SetsStrategyStorageMinDisapprovalPct(uint256 _percent) public {
    IVertexStrategy newStrategy = deployStrategyAndSetRole(
      uint8(Roles.TestRole1),
      bytes32(0),
      address(this),
      1 days,
      4 days,
      1 days,
      true,
      4000,
      _percent,
      new uint8[](0),
      new uint8[](0)
    );
<<<<<<< HEAD
    assertEq(toVertexStrategy(newStrategy).minDisapprovalPct(), _percent);
=======
    assertEq(toDefaultStrategy(newStrategy).minDisapprovalPct(), _percent);
>>>>>>> 41253bad
  }

  function testFuzz_SetsForceApprovalRoles(uint8[] memory forceApprovalRoles) public {
    IVertexStrategy newStrategy = deployStrategyAndSetRole(
      uint8(Roles.TestRole1),
      bytes32(0),
      address(this),
      1 days,
      4 days,
      1 days,
      true,
      4000,
      2000,
      forceApprovalRoles,
      new uint8[](0)
    );
    for (uint256 i = 0; i < forceApprovalRoles.length; i++) {
<<<<<<< HEAD
      assertEq(toVertexStrategy(newStrategy).forceApprovalRole(forceApprovalRoles[i]), true);
=======
      assertEq(toDefaultStrategy(newStrategy).forceApprovalRole(forceApprovalRoles[i]), true);
>>>>>>> 41253bad
    }
  }

  function testFuzz_SetsForceDisapprovalRoles(uint8[] memory forceDisapprovalRoles) public {
    IVertexStrategy newStrategy = deployStrategyAndSetRole(
      uint8(Roles.TestRole1),
      bytes32(0),
      address(this),
      1 days,
      4 days,
      1 days,
      true,
      4000,
      2000,
      new uint8[](0),
      forceDisapprovalRoles
    );
    for (uint256 i = 0; i < forceDisapprovalRoles.length; i++) {
<<<<<<< HEAD
      assertEq(toVertexStrategy(newStrategy).forceDisapprovalRole(forceDisapprovalRoles[i]), true);
=======
      assertEq(toDefaultStrategy(newStrategy).forceDisapprovalRole(forceDisapprovalRoles[i]), true);
>>>>>>> 41253bad
    }
  }

  function testFuzz_HandlesDuplicateApprovalRoles(uint8 _role) public {
    uint8[] memory forceApprovalRoles = new uint8[](2);
    forceApprovalRoles[0] = _role;
    forceApprovalRoles[1] = _role;
    IVertexStrategy newStrategy = deployStrategyAndSetRole(
      uint8(Roles.TestRole1),
      bytes32(0),
      address(this),
      1 days,
      4 days,
      1 days,
      true,
      4000,
      2000,
      forceApprovalRoles,
      new uint8[](0)
    );
<<<<<<< HEAD
    assertEq(toVertexStrategy(newStrategy).forceApprovalRole(_role), true);
=======
    assertEq(toDefaultStrategy(newStrategy).forceApprovalRole(_role), true);
>>>>>>> 41253bad
  }

  function testFuzz_HandlesDuplicateDisapprovalRoles(uint8 _role) public {
    uint8[] memory forceDisapprovalRoles = new uint8[](2);
    forceDisapprovalRoles[0] = _role;
    forceDisapprovalRoles[1] = _role;
    IVertexStrategy newStrategy = deployStrategyAndSetRole(
      uint8(Roles.TestRole1),
      bytes32(0),
      address(this),
      1 days,
      4 days,
      1 days,
      true,
      4000,
      2000,
      new uint8[](0),
      forceDisapprovalRoles
    );
<<<<<<< HEAD
    assertEq(toVertexStrategy(newStrategy).forceDisapprovalRole(_role), true);
=======
    assertEq(toDefaultStrategy(newStrategy).forceDisapprovalRole(_role), true);
>>>>>>> 41253bad
  }

  function testFuzz_EmitsNewStrategyCreatedEvent( /*TODO fuzz this test */ ) public {
    vm.expectEmit();
    emit NewStrategyCreated(mpCore, mpPolicy);
    deployStrategyAndSetRole(
      uint8(Roles.TestRole1),
      bytes32(0),
      address(this),
      1 days,
      4 days,
      1 days,
      true,
      4000,
      2000,
      new uint8[](0),
      new uint8[](0)
    );
  }
}

contract IsActionPassed is VertexStrategyTest {
  function testFuzz_ReturnsTrueForPassedActions(uint256 _actionApprovals, uint256 _numberOfPolicies) public {
    _numberOfPolicies = bound(_numberOfPolicies, 2, 100);
    _actionApprovals =
      bound(_actionApprovals, FixedPointMathLib.mulDivUp(_numberOfPolicies, 4000, 10_000), _numberOfPolicies);

    IVertexStrategy testStrategy = deployTestStrategy();

    generateAndSetRoleHolders(_numberOfPolicies);

    uint256 actionId = createAction(testStrategy);

    approveAction(_actionApprovals, actionId);

    bool isActionPassed = testStrategy.isActionPassed(actionId);

    assertEq(isActionPassed, true);
  }

  function testFuzz_ReturnsFalseForFailedActions(uint256 _actionApprovals, uint256 _numberOfPolicies) public {
    _numberOfPolicies = bound(_numberOfPolicies, 2, 100);
    _actionApprovals = bound(_actionApprovals, 0, FixedPointMathLib.mulDivUp(_numberOfPolicies, 4000, 10_000) - 1);

    IVertexStrategy testStrategy = deployTestStrategy();

    generateAndSetRoleHolders(_numberOfPolicies);

    uint256 actionId = createAction(testStrategy);

    approveAction(_actionApprovals, actionId);

    bool isActionPassed = testStrategy.isActionPassed(actionId);

    assertEq(isActionPassed, false);
  }

  function testFuzz_RevertForNonExistentActionId(uint256 _actionId) public {
    vm.expectRevert(VertexCore.InvalidActionId.selector);
    vm.prank(address(approverAdam));
    mpCore.castApproval(_actionId, uint8(Roles.Approver));
  }
}

contract IsActionCancelationValid is VertexStrategyTest {
  function testFuzz_ReturnsTrueForDisapprovedActions(uint256 _actionDisapprovals, uint256 _numberOfPolicies) public {
    _numberOfPolicies = bound(_numberOfPolicies, 2, 100);
    _actionDisapprovals =
      bound(_actionDisapprovals, FixedPointMathLib.mulDivUp(_numberOfPolicies, 2000, 10_000), _numberOfPolicies);

    IVertexStrategy testStrategy = deployTestStrategyWithForceApproval();

    generateAndSetRoleHolders(_numberOfPolicies);

    uint256 actionId = createAction(testStrategy);

    vm.prank(address(approverAdam));
    mpCore.castApproval(actionId, uint8(Roles.ForceApprover));

    mpCore.queueAction(actionId);

    disapproveAction(_actionDisapprovals, actionId);

    bool isActionCancelled = testStrategy.isActionCancelationValid(actionId, address(this));

    assertEq(isActionCancelled, true);
  }

  function testFuzz_ReturnsFalseForActionsNotFullyDisapproved(uint256 _actionDisapprovals, uint256 _numberOfPolicies)
    public
  {
    _numberOfPolicies = bound(_numberOfPolicies, 2, 100);
    _actionDisapprovals = bound(_actionDisapprovals, 0, FixedPointMathLib.mulDivUp(_numberOfPolicies, 2000, 10_000) - 1);

    IVertexStrategy testStrategy = deployTestStrategyWithForceApproval();

    generateAndSetRoleHolders(_numberOfPolicies);

    uint256 actionId = createAction(testStrategy);

    vm.prank(address(approverAdam));
    mpCore.castApproval(actionId, uint8(Roles.ForceApprover));

    mpCore.queueAction(actionId);

    disapproveAction(_actionDisapprovals, actionId);

    bool isActionCancelled = testStrategy.isActionCancelationValid(actionId, address(this));

    assertEq(isActionCancelled, false);
  }

  function testFuzz_RevertForNonExistentActionId(uint256 _actionId) public {
    vm.expectRevert(VertexCore.InvalidActionId.selector);
    vm.prank(address(disapproverDave));
    mpCore.castDisapproval(_actionId, uint8(Roles.Disapprover));
  }
}

contract GetApprovalQuantityAt is VertexStrategyTest {
  function testFuzz_ReturnsZeroQuantityPriorToAccountGainingPermission(
    uint256 _timeUntilPermission,
    uint8 _role,
    bytes32 _permission,
    address _policyHolder
  ) public {
    vm.assume(_timeUntilPermission > block.timestamp && _timeUntilPermission < type(uint64).max);
    vm.assume(_role > 0);
    vm.assume(_permission > bytes32(0));
    vm.assume(_policyHolder != address(0));
    uint256 _referenceTime = block.timestamp;
    vm.warp(_timeUntilPermission);

    IVertexStrategy newStrategy = deployStrategyAndSetRole(
      _role, _permission, _policyHolder, 1 days, 4 days, 1 days, true, 4000, 2000, new uint8[](0), new uint8[](0)
    );

    assertEq(
      newStrategy.getApprovalQuantityAt(_policyHolder, _role, _referenceTime),
      0 // there should be zero quantity before permission was granted
    );
  }

  function testFuzz_ReturnsQuantityAfterBlockThatAccountGainedPermission(
    uint256 _timeSincePermission, // no assume for this param, we want 0 tested
    bytes32 _permission,
    uint8 _role,
    address _policyHolder
  ) public {
    vm.assume(_timeSincePermission > block.timestamp && _timeSincePermission < type(uint64).max);
    vm.assume(_role > 0);
    vm.assume(_permission > bytes32(0));
    vm.assume(_policyHolder != address(0));

    IVertexStrategy newStrategy = deployStrategyAndSetRole(
      _role, _permission, _policyHolder, 1 days, 4 days, 1 days, true, 4000, 2000, new uint8[](0), new uint8[](0)
    );
    vm.warp(_timeSincePermission);
    assertEq(
      newStrategy.getApprovalQuantityAt(
        _policyHolder, _role, _timeSincePermission > 0 ? _timeSincePermission - 1 : _timeSincePermission
      ),
      1 // the account should still have the quantity
    );
  }

  function testFuzz_ReturnsZeroQuantityForNonPolicyHolders(uint64 _timestamp, uint8 _role, address _nonPolicyHolder)
    public
  {
    _timestamp = uint64(bound(_timestamp, block.timestamp + 1, type(uint64).max));
    vm.assume(_nonPolicyHolder != address(0));
    vm.assume(_nonPolicyHolder != address(0xdeadbeef)); // Given a policy below.
    vm.assume(mpPolicy.balanceOf(_nonPolicyHolder) == 0);
    vm.assume(_role != 0);

    IVertexStrategy newStrategy = deployStrategyAndSetRole(
      _role, bytes32(0), address(0xdeadbeef), 1 days, 4 days, 1 days, true, 4000, 2000, new uint8[](0), new uint8[](0)
    );

    vm.warp(_timestamp);

    assertEq(
      newStrategy.getApprovalQuantityAt(_nonPolicyHolder, _role, _timestamp - 1),
      0 // the account should not have a quantity
    );
  }

  function testFuzz_ReturnsDefaultQuantityForPolicyHolderWithoutExplicitQuantity(
    uint256 _timestamp,
    uint8 _role,
    address _policyHolder
  ) public {
    _timestamp = bound(_timestamp, block.timestamp - 1, type(uint64).max);
    _role = uint8(bound(_role, 8, 255)); // ignoring all roles in the test setup to avoid conflicts with pre-assigned
      // roles
    vm.assume(_policyHolder != address(0));

    IVertexStrategy newStrategy = deployStrategyAndSetRole(
      uint8(Roles.TestRole1),
      bytes32(0),
      _policyHolder,
      1 days,
      4 days,
      1 days,
      true,
      4000,
      2000,
      new uint8[](0),
      new uint8[](0)
    );

    vm.warp(_timestamp);

    assertEq(
      newStrategy.getApprovalQuantityAt(_policyHolder, _role, _timestamp - 1),
      0 // the account should not have a quantity
    );
  }
}

contract GetDisapprovalQuantityAt is VertexStrategyTest {
  function testFuzz_ReturnsZeroQuantityPriorToAccountGainingPermission(
    uint256 _timeUntilPermission,
    bytes32 _permission,
    uint8 _role,
    address _policyHolder
  ) public {
    vm.assume(_timeUntilPermission > block.timestamp && _timeUntilPermission < type(uint64).max);
    vm.assume(_role > 0);
    vm.assume(_permission > bytes32(0));
    vm.assume(_policyHolder != address(0));
    uint256 _referenceTime = block.timestamp;
    vm.warp(_timeUntilPermission);

    IVertexStrategy newStrategy = deployStrategyAndSetRole(
      _role, _permission, _policyHolder, 1 days, 4 days, 1 days, true, 4000, 2000, new uint8[](0), new uint8[](0)
    );

    assertEq(
      newStrategy.getDisapprovalQuantityAt(_policyHolder, _role, _referenceTime),
      0 // there should be zero quantity before permission was granted
    );
  }

  function testFuzz_ReturnsQuantityAfterBlockThatAccountGainedPermission(
    uint256 _timeSincePermission, // no assume for this param, we want 0 tested
    bytes32 _permission,
    uint8 _role,
    address _policyHolder
  ) public {
    vm.assume(_timeSincePermission > block.timestamp && _timeSincePermission < type(uint64).max);
    vm.assume(_role > 0);
    vm.assume(_permission > bytes32(0));
    vm.assume(_policyHolder != address(0));

    IVertexStrategy newStrategy = deployStrategyAndSetRole(
      _role, _permission, _policyHolder, 1 days, 4 days, 1 days, true, 4000, 2000, new uint8[](0), new uint8[](0)
    );
    vm.warp(_timeSincePermission);
    assertEq(
      newStrategy.getDisapprovalQuantityAt(
        _policyHolder, _role, _timeSincePermission > 0 ? _timeSincePermission - 1 : _timeSincePermission
      ),
      1 // the account should still have the quantity
    );
  }

  function testFuzz_ReturnsZeroQuantityForNonPolicyHolders(uint256 _timestamp, uint8 _role, address _nonPolicyHolder)
    public
  {
    vm.assume(_timestamp > block.timestamp && _timestamp < type(uint64).max);
    vm.assume(_nonPolicyHolder != address(0));
    vm.assume(_nonPolicyHolder != address(0xdeadbeef)); // Given a policy below.
    vm.assume(mpPolicy.balanceOf(_nonPolicyHolder) == 0);
    vm.assume(_role != 0);

    IVertexStrategy newStrategy = deployStrategyAndSetRole(
      _role, bytes32(0), address(0xdeadbeef), 1 days, 4 days, 1 days, true, 4000, 2000, new uint8[](0), new uint8[](0)
    );

    vm.warp(_timestamp);

    assertEq(
      newStrategy.getDisapprovalQuantityAt(_nonPolicyHolder, _role, _timestamp - 1),
      0 // the account should not have a quantity
    );
  }

  function testFuzz_ReturnsDefaultQuantityForPolicyHolderWithoutExplicitQuantity(
    uint256 _timestamp,
    uint8 _role,
    address _policyHolder
  ) public {
    _timestamp = bound(_timestamp, block.timestamp - 1, type(uint64).max);
    _role = uint8(bound(_role, 8, 255)); // ignoring all roles in the test setup to avoid conflicts with pre-assigned
      // roles
    vm.assume(_policyHolder != address(0));

    IVertexStrategy newStrategy = deployStrategyAndSetRole(
      uint8(Roles.TestRole1),
      bytes32(0),
      _policyHolder,
      1 days,
      4 days,
      1 days,
      true,
      4000,
      2000,
      new uint8[](0),
      new uint8[](0)
    );

    vm.warp(_timestamp);

    assertEq(
      newStrategy.getDisapprovalQuantityAt(_policyHolder, _role, _timestamp - 1),
      0 // the account should not have a quantity
    );
  }
}

<<<<<<< HEAD
contract VertexStrategyHarness is VertexStrategy {
=======
contract DefaultStrategyHarness is DefaultStrategy {
>>>>>>> 41253bad
  function exposed_getMinimumAmountNeeded(uint256 supply, uint256 minPct) external pure returns (uint256) {
    return _getMinimumAmountNeeded(supply, minPct);
  }
}

contract GetMinimumAmountNeeded is VertexStrategyTest {
  function testFuzz_calculatesMinimumAmountCorrectly(uint256 supply, uint256 minPct) public {
<<<<<<< HEAD
    VertexStrategyHarness newStrategy = new VertexStrategyHarness();
=======
    DefaultStrategyHarness newStrategy = new DefaultStrategyHarness();
>>>>>>> 41253bad
    minPct = bound(minPct, 0, 10_000);
    vm.assume(minPct == 0 || supply <= type(uint256).max / minPct); // avoid solmate revert statement

    uint256 product = FixedPointMathLib.mulDivUp(supply, minPct, 10_000);
    assertEq(newStrategy.exposed_getMinimumAmountNeeded(supply, minPct), product);
  }
}<|MERGE_RESOLUTION|>--- conflicted
+++ resolved
@@ -83,15 +83,6 @@
 
     vm.prank(address(mpCore));
 
-<<<<<<< HEAD
-    mpCore.createAndAuthorizeStrategies(strategyLogic, encodeStrategies(strategies));
-
-    newStrategy = lens.computeVertexStrategyAddress(address(strategyLogic), encodeStrategy(strategy), address(mpCore));
-  }
-
-  function deployTestStrategy() internal returns (IVertexStrategy testStrategy) {
-    Strategy memory testStrategyData = Strategy({
-=======
     mpCore.createAndAuthorizeStrategies(strategyLogic, encodeStrategyConfigs(strategyConfigs));
 
     newStrategy =
@@ -100,7 +91,6 @@
 
   function deployTestStrategy() internal returns (IVertexStrategy testStrategy) {
     DefaultStrategyConfig memory testStrategyData = DefaultStrategyConfig({
->>>>>>> 41253bad
       approvalPeriod: 1 days,
       queuingPeriod: 2 days,
       expirationPeriod: 8 days,
@@ -114,17 +104,10 @@
     });
     testStrategy =
       lens.computeVertexStrategyAddress(address(strategyLogic), encodeStrategy(testStrategyData), address(mpCore));
-<<<<<<< HEAD
-    Strategy[] memory testStrategies = new Strategy[](1);
-    testStrategies[0] = testStrategyData;
-    vm.prank(address(mpCore));
-    mpCore.createAndAuthorizeStrategies(strategyLogic, encodeStrategies(testStrategies));
-=======
     DefaultStrategyConfig[] memory testStrategies = new DefaultStrategyConfig[](1);
     testStrategies[0] = testStrategyData;
     vm.prank(address(mpCore));
     mpCore.createAndAuthorizeStrategies(strategyLogic, encodeStrategyConfigs(testStrategies));
->>>>>>> 41253bad
   }
 
   function deployTestStrategyWithForceApproval() internal returns (IVertexStrategy testStrategy) {
@@ -155,11 +138,7 @@
     DefaultStrategyConfig[] memory testStrategies = new DefaultStrategyConfig[](1);
     testStrategies[0] = testStrategyData;
     vm.prank(address(mpCore));
-<<<<<<< HEAD
-    mpCore.createAndAuthorizeStrategies(strategyLogic, encodeStrategies(testStrategies));
-=======
     mpCore.createAndAuthorizeStrategies(strategyLogic, encodeStrategyConfigs(testStrategies));
->>>>>>> 41253bad
 
     vm.prank(address(mpCore));
     mpPolicy.setRoleHolder(uint8(Roles.ForceApprover), address(approverAdam), 1, type(uint64).max);
@@ -231,11 +210,7 @@
       new uint8[](0),
       new uint8[](0)
     );
-<<<<<<< HEAD
-    assertEq(toVertexStrategy(newStrategy).queuingPeriod(), _queuingDuration);
-=======
     assertEq(toDefaultStrategy(newStrategy).queuingPeriod(), _queuingDuration);
->>>>>>> 41253bad
   }
 
   function testFuzz_SetsStrategyStorageExpirationDelay(uint256 _expirationDelay) public {
@@ -252,11 +227,7 @@
       new uint8[](0),
       new uint8[](0)
     );
-<<<<<<< HEAD
-    assertEq(toVertexStrategy(newStrategy).expirationPeriod(), _expirationDelay);
-=======
     assertEq(toDefaultStrategy(newStrategy).expirationPeriod(), _expirationDelay);
->>>>>>> 41253bad
   }
 
   function test_SetsStrategyStorageIsFixedLengthApprovalPeriod(bool _isFixedLengthApprovalPeriod) public {
@@ -273,11 +244,7 @@
       new uint8[](0),
       new uint8[](0)
     );
-<<<<<<< HEAD
-    assertEq(toVertexStrategy(newStrategy).isFixedLengthApprovalPeriod(), _isFixedLengthApprovalPeriod);
-=======
     assertEq(toDefaultStrategy(newStrategy).isFixedLengthApprovalPeriod(), _isFixedLengthApprovalPeriod);
->>>>>>> 41253bad
   }
 
   function testFuzz_SetsStrategyStorageApprovalPeriod(uint256 _approvalPeriod) public {
@@ -294,11 +261,7 @@
       new uint8[](0),
       new uint8[](0)
     );
-<<<<<<< HEAD
-    assertEq(toVertexStrategy(newStrategy).approvalPeriod(), _approvalPeriod);
-=======
     assertEq(toDefaultStrategy(newStrategy).approvalPeriod(), _approvalPeriod);
->>>>>>> 41253bad
   }
 
   function testFuzz_SetsStrategyStoragePolicy( /*TODO fuzz this test */ ) public {
@@ -350,11 +313,7 @@
       new uint8[](0),
       new uint8[](0)
     );
-<<<<<<< HEAD
-    assertEq(toVertexStrategy(newStrategy).minApprovalPct(), _percent);
-=======
     assertEq(toDefaultStrategy(newStrategy).minApprovalPct(), _percent);
->>>>>>> 41253bad
   }
 
   function testFuzz_SetsStrategyStorageMinDisapprovalPct(uint256 _percent) public {
@@ -371,11 +330,7 @@
       new uint8[](0),
       new uint8[](0)
     );
-<<<<<<< HEAD
-    assertEq(toVertexStrategy(newStrategy).minDisapprovalPct(), _percent);
-=======
     assertEq(toDefaultStrategy(newStrategy).minDisapprovalPct(), _percent);
->>>>>>> 41253bad
   }
 
   function testFuzz_SetsForceApprovalRoles(uint8[] memory forceApprovalRoles) public {
@@ -393,11 +348,7 @@
       new uint8[](0)
     );
     for (uint256 i = 0; i < forceApprovalRoles.length; i++) {
-<<<<<<< HEAD
-      assertEq(toVertexStrategy(newStrategy).forceApprovalRole(forceApprovalRoles[i]), true);
-=======
       assertEq(toDefaultStrategy(newStrategy).forceApprovalRole(forceApprovalRoles[i]), true);
->>>>>>> 41253bad
     }
   }
 
@@ -416,11 +367,7 @@
       forceDisapprovalRoles
     );
     for (uint256 i = 0; i < forceDisapprovalRoles.length; i++) {
-<<<<<<< HEAD
-      assertEq(toVertexStrategy(newStrategy).forceDisapprovalRole(forceDisapprovalRoles[i]), true);
-=======
       assertEq(toDefaultStrategy(newStrategy).forceDisapprovalRole(forceDisapprovalRoles[i]), true);
->>>>>>> 41253bad
     }
   }
 
@@ -441,11 +388,7 @@
       forceApprovalRoles,
       new uint8[](0)
     );
-<<<<<<< HEAD
-    assertEq(toVertexStrategy(newStrategy).forceApprovalRole(_role), true);
-=======
     assertEq(toDefaultStrategy(newStrategy).forceApprovalRole(_role), true);
->>>>>>> 41253bad
   }
 
   function testFuzz_HandlesDuplicateDisapprovalRoles(uint8 _role) public {
@@ -465,11 +408,7 @@
       new uint8[](0),
       forceDisapprovalRoles
     );
-<<<<<<< HEAD
-    assertEq(toVertexStrategy(newStrategy).forceDisapprovalRole(_role), true);
-=======
     assertEq(toDefaultStrategy(newStrategy).forceDisapprovalRole(_role), true);
->>>>>>> 41253bad
   }
 
   function testFuzz_EmitsNewStrategyCreatedEvent( /*TODO fuzz this test */ ) public {
@@ -791,11 +730,7 @@
   }
 }
 
-<<<<<<< HEAD
-contract VertexStrategyHarness is VertexStrategy {
-=======
 contract DefaultStrategyHarness is DefaultStrategy {
->>>>>>> 41253bad
   function exposed_getMinimumAmountNeeded(uint256 supply, uint256 minPct) external pure returns (uint256) {
     return _getMinimumAmountNeeded(supply, minPct);
   }
@@ -803,11 +738,7 @@
 
 contract GetMinimumAmountNeeded is VertexStrategyTest {
   function testFuzz_calculatesMinimumAmountCorrectly(uint256 supply, uint256 minPct) public {
-<<<<<<< HEAD
-    VertexStrategyHarness newStrategy = new VertexStrategyHarness();
-=======
     DefaultStrategyHarness newStrategy = new DefaultStrategyHarness();
->>>>>>> 41253bad
     minPct = bound(minPct, 0, 10_000);
     vm.assume(minPct == 0 || supply <= type(uint256).max / minPct); // avoid solmate revert statement
 
