// SPDX-License-Identifier: MIT
pragma solidity ^0.8.19;

import "lib/forge-std/src/console.sol";
import {Test, stdError, console2} from "lib/forge-std/src/Test.sol";
import {VertexStrategy} from "src/VertexStrategy.sol";
import {VertexLens} from "src/VertexLens.sol";
import {RoleHolderData, RolePermissionData} from "src/lib/Structs.sol";
import {Clones} from "@openzeppelin/proxy/Clones.sol";
import {LibString} from "@solady/utils/LibString.sol";
import {Base64} from "@solady/utils/Base64.sol";
import {console} from "lib/forge-std/src/console.sol";
import {Roles, VertexTestSetup} from "test/utils/VertexTestSetup.sol";
import {VertexPolicy} from "src/VertexPolicy.sol";
import {Checkpoints} from "src/lib/Checkpoints.sol";
import {RoleDescription} from "src/lib/UDVTs.sol";
import {Solarray} from "solarray/Solarray.sol";

contract VertexPolicyTest is VertexTestSetup {
  event RoleAssigned(address indexed user, uint8 indexed role, uint256 expiration, uint256 roleSupply);
  event RolePermissionAssigned(uint8 indexed role, bytes32 indexed permissionId, bool hasPermission);
  event RoleInitialized(uint8 indexed role, RoleDescription description);
  event Transfer(address indexed from, address indexed to, uint256 indexed id);

  uint8 constant ALL_HOLDERS_ROLE = 0;
  address arbitraryAddress = makeAddr("arbitraryAddress");
  address arbitraryUser = makeAddr("arbitraryUser");

  function getRoleDescription(string memory str) internal pure returns (RoleDescription) {
    return RoleDescription.wrap(bytes32(bytes(str)));
  }

  function setUp() public virtual override {
    VertexTestSetup.setUp();

    // The tests in this file have hardcoded timestamps for simplicity, so if this statement is ever
    // untrue we should update those hardcoded timestamps accordingly.
    require(block.timestamp < 100, "The tests in this file have hardcoded timestamps");
  }
}

// ================================
// ======== Modifier Tests ========
// ================================

contract MockPolicy is VertexPolicy {
  function exposed_onlyVertex() public onlyVertex {}
  function exposed_nonTransferableToken() public nonTransferableToken {}
}

contract OnlyVertex is VertexPolicyTest {
  function test_RevertIf_CallerIsNotVertex() public {
    MockPolicy mockPolicy = new MockPolicy();
    vm.expectRevert(VertexPolicy.OnlyVertex.selector);
    mockPolicy.exposed_onlyVertex();
  }
}

contract NonTransferableToken is VertexPolicyTest {
  function test_RevertIf_CallerIsNotVertex() public {
    MockPolicy mockPolicy = new MockPolicy();
    vm.expectRevert(VertexPolicy.NonTransferableToken.selector);
    mockPolicy.exposed_nonTransferableToken();
  }
}

contract Initialize is VertexPolicyTest {
  uint8 constant INIT_TEST_ROLE = 1;

  function test_RevertIf_NoRolesAssignedAtInitialization() public {
    VertexPolicy localPolicy = VertexPolicy(Clones.clone(address(mpPolicy)));
    localPolicy.setVertex(address(this));
    vm.expectRevert(VertexPolicy.InvalidInput.selector);
    localPolicy.initialize(
      "Test Policy", new RoleDescription[](0), new RoleHolderData[](0), new RolePermissionData[](0)
    );
  }

  function test_SetsNameAndSymbol() public {
    assertEq(mpPolicy.name(), "Mock Protocol Vertex");
    assertEq(mpPolicy.symbol(), "V_Moc");
  }

  function testFuzz_SetsNumRolesToNumberOfRoleDescriptionsGiven(uint256 numRoles) public {
    numRoles = bound(numRoles, 1, 255); // Reverts if zero roles are given.

    RoleDescription[] memory roleDescriptions = new RoleDescription[](numRoles);
    for (uint8 i = 0; i < numRoles; i++) {
      roleDescriptions[i] = RoleDescription.wrap(bytes32(bytes(string.concat("Role ", vm.toString(i)))));
    }

    VertexPolicy localPolicy = VertexPolicy(Clones.clone(address(mpPolicy)));
    localPolicy.setVertex(address(this));
    localPolicy.initialize(
      "Test Policy", roleDescriptions, defaultActionCreatorRoleHolder(actionCreatorAaron), new RolePermissionData[](0)
    );
    assertEq(localPolicy.numRoles(), numRoles);
  }

  function test_RevertIf_InitializeIsCalledTwice() public {
    vm.expectRevert("Initializable: contract is already initialized");
    mpPolicy.initialize("Test", new RoleDescription[](0), new RoleHolderData[](0), new RolePermissionData[](0));
  }

  function test_SetsRoleDescriptions() public {
    VertexPolicy localPolicy = VertexPolicy(Clones.clone(address(mpPolicy)));
    localPolicy.setVertex(address(this));
    RoleDescription[] memory roleDescriptions = new RoleDescription[](1);
    roleDescriptions[0] = RoleDescription.wrap("Test Policy");
    RoleHolderData[] memory roleHolders = new RoleHolderData[](1);
    roleHolders[0] = RoleHolderData(INIT_TEST_ROLE, address(this), DEFAULT_ROLE_QTY, DEFAULT_ROLE_EXPIRATION);
    RolePermissionData[] memory rolePermissions = new RolePermissionData[](1);
    rolePermissions[0] = RolePermissionData(INIT_TEST_ROLE, pausePermissionId, true);

    vm.expectEmit();
    emit RoleInitialized(1, RoleDescription.wrap("Test Policy"));

    localPolicy.initialize("local policy", roleDescriptions, roleHolders, rolePermissions);
  }

  function test_SetsRoleHolders() public {
    VertexPolicy localPolicy = VertexPolicy(Clones.clone(address(mpPolicy)));
    localPolicy.setVertex(address(this));
    RoleDescription[] memory roleDescriptions = new RoleDescription[](1);
    roleDescriptions[0] = RoleDescription.wrap("Test Role 1");
    RoleHolderData[] memory roleHolders = new RoleHolderData[](1);
    roleHolders[0] = RoleHolderData(INIT_TEST_ROLE, address(this), DEFAULT_ROLE_QTY, DEFAULT_ROLE_EXPIRATION);
    RolePermissionData[] memory rolePermissions = new RolePermissionData[](1);
    rolePermissions[0] = RolePermissionData(INIT_TEST_ROLE, pausePermissionId, true);

    uint256 prevSupply = localPolicy.getSupply(INIT_TEST_ROLE);

    vm.expectEmit();
    emit RoleAssigned(address(this), INIT_TEST_ROLE, DEFAULT_ROLE_EXPIRATION, DEFAULT_ROLE_QTY);

    localPolicy.initialize("Test Policy", roleDescriptions, roleHolders, rolePermissions);

    assertEq(localPolicy.getSupply(INIT_TEST_ROLE), prevSupply + DEFAULT_ROLE_QTY);
    assertEq(localPolicy.numRoles(), 1);
  }

  function test_SetsRolePermissions() public {
    VertexPolicy localPolicy = VertexPolicy(Clones.clone(address(mpPolicy)));
    assertFalse(localPolicy.canCreateAction(INIT_TEST_ROLE, pausePermissionId));
    localPolicy.setVertex(makeAddr("the factory"));

    RoleDescription[] memory roleDescriptions = new RoleDescription[](1);
    roleDescriptions[0] = RoleDescription.wrap("Test Role 1");
    RoleHolderData[] memory roleHolders = new RoleHolderData[](1);
    roleHolders[0] = RoleHolderData(INIT_TEST_ROLE, address(this), DEFAULT_ROLE_QTY, DEFAULT_ROLE_EXPIRATION);
    RolePermissionData[] memory rolePermissions = new RolePermissionData[](1);
    rolePermissions[0] = RolePermissionData(INIT_TEST_ROLE, pausePermissionId, true);

    vm.expectEmit();
    emit RolePermissionAssigned(INIT_TEST_ROLE, pausePermissionId, true);

    localPolicy.initialize("Test Policy", roleDescriptions, roleHolders, rolePermissions);
    assertTrue(localPolicy.canCreateAction(INIT_TEST_ROLE, pausePermissionId));
  }
}

contract SetVertex is VertexPolicyTest {
  function test_SetsVertexAddress() public {
    // This test is a no-op because this functionality is already tested in
    // `test_SetsVertexCoreAddressOnThePolicy`, which also is a stronger test since it tests that
    // method in the context it is used, instead of as a pure unit test.
  }

  function test_RevertIf_VertexAddressIsSet() public {
    vm.expectRevert(VertexPolicy.AlreadyInitialized.selector);
    mpPolicy.setVertex(arbitraryAddress);
  }
}

// =======================================
// ======== Permission Management ========
// =======================================

contract InitializeRole is VertexPolicyTest {
<<<<<<< HEAD
  uint8 constant NUM_INIT_ROLES = 7; // VertexTestSetup initializes 7 roles.

  function testFuzz_RevertIf_CallerIsNotVertex(address caller) public {
    vm.assume(caller != address(mpCore));
    vm.expectRevert(VertexPolicy.OnlyVertex.selector);

    vm.prank(caller);
    mpPolicy.initializeRole(RoleDescription.wrap("TestRole1"));
  }

=======
>>>>>>> f612406c
  function test_IncrementsNumRoles() public {
    assertEq(mpPolicy.numRoles(), NUM_INIT_ROLES);
    vm.startPrank(address(mpCore));

    mpPolicy.initializeRole(RoleDescription.wrap("TestRole1"));
    assertEq(mpPolicy.numRoles(), NUM_INIT_ROLES + 1);

    mpPolicy.initializeRole(RoleDescription.wrap("TestRole2"));
    assertEq(mpPolicy.numRoles(), NUM_INIT_ROLES + 2);
  }

  function test_RevertIf_OverflowOccurs() public {
    vm.startPrank(address(mpCore));
    while (mpPolicy.numRoles() < type(uint8).max) mpPolicy.initializeRole(getRoleDescription("TestRole"));

    // Now the `numRoles` is at the max value, so the next call should revert.
    vm.expectRevert(stdError.arithmeticError);
    mpPolicy.initializeRole(getRoleDescription("TestRole"));
  }

  function test_EmitsRoleInitializedEvent() public {
    vm.expectEmit();
    emit RoleInitialized(NUM_INIT_ROLES + 1, getRoleDescription("TestRole"));
    vm.prank(address(mpCore));

    mpPolicy.initializeRole(getRoleDescription("TestRole"));
  }

  function test_DoesNotGuardAgainstSameDescriptionUsedForMultipleRoles() public {
    vm.startPrank(address(mpCore));
    mpPolicy.initializeRole(getRoleDescription("TestRole"));
    mpPolicy.initializeRole(getRoleDescription("TestRole"));
    mpPolicy.initializeRole(getRoleDescription("TestRole"));
  }
}

contract SetRoleHolder is VertexPolicyTest {
  function testFuzz_RevertIf_CallerIsNotVertex(address caller) public {
    vm.assume(caller != address(mpCore));
    vm.expectRevert(VertexPolicy.OnlyVertex.selector);

    vm.prank(caller);
    mpPolicy.setRoleHolder(uint8(Roles.AllHolders), arbitraryAddress, DEFAULT_ROLE_QTY, DEFAULT_ROLE_EXPIRATION);
  }

  function test_RevertIf_NonExistentRole(uint8 role) public {
    role = uint8(bound(role, mpPolicy.numRoles() + 1, type(uint8).max));
    vm.startPrank(address(mpCore));
    vm.expectRevert(abi.encodeWithSelector(VertexPolicy.RoleNotInitialized.selector, role));
    mpPolicy.setRoleHolder(role, arbitraryAddress, DEFAULT_ROLE_QTY, DEFAULT_ROLE_EXPIRATION);
  }

  function test_RevertIf_InvalidExpiration(uint64 expiration, uint256 timestamp) public {
    timestamp = bound(timestamp, block.timestamp, type(uint64).max);
    expiration = uint64(bound(expiration, 0, timestamp - 1));
    vm.warp(timestamp);
    vm.expectRevert(VertexPolicy.AllHoldersRole.selector);
    vm.prank(address(mpCore));
    mpPolicy.setRoleHolder(uint8(Roles.AllHolders), arbitraryAddress, DEFAULT_ROLE_QTY, expiration);
  }

  function test_RevertIf_InvalidQuantity() public {
    vm.startPrank(address(mpCore));

    vm.expectRevert(VertexPolicy.InvalidInput.selector);
    mpPolicy.setRoleHolder(uint8(Roles.TestRole1), arbitraryAddress, 0, DEFAULT_ROLE_EXPIRATION);
  }

  function test_RevertIf_AllHoldersRole() public {
    vm.startPrank(address(mpCore));

    vm.expectRevert(VertexPolicy.AllHoldersRole.selector);
    mpPolicy.setRoleHolder(uint8(Roles.AllHolders), arbitraryAddress, DEFAULT_ROLE_QTY, DEFAULT_ROLE_EXPIRATION);
  }

  function test_SetsRoleHolder(address user) public {
    vm.assume(user != address(0));
    vm.expectEmit();
    emit RoleAssigned(user, uint8(Roles.TestRole1), DEFAULT_ROLE_EXPIRATION, DEFAULT_ROLE_QTY);

    vm.startPrank(address(mpCore));
    mpPolicy.setRoleHolder(uint8(Roles.TestRole1), user, DEFAULT_ROLE_QTY, DEFAULT_ROLE_EXPIRATION);

    assertEq(mpPolicy.hasRole(user, uint8(Roles.TestRole1)), true);
  }
}

contract SetRolePermission is VertexPolicyTest {
  function testFuzz_RevertIf_CallerIsNotVertex(address caller) public {
    vm.assume(caller != address(mpCore));
    vm.expectRevert(VertexPolicy.OnlyVertex.selector);

    vm.prank(caller);
    mpPolicy.setRolePermission(uint8(Roles.TestRole1), pausePermissionId, true);
  }

  function test_SetsRolePermission(bytes32 permissionId, bool hasPermission) public {
    vm.expectEmit();
    emit RolePermissionAssigned(uint8(Roles.TestRole1), permissionId, hasPermission);
    vm.prank(address(mpCore));
    mpPolicy.setRolePermission(uint8(Roles.TestRole1), permissionId, hasPermission);

    assertEq(mpPolicy.canCreateAction(uint8(Roles.TestRole1), permissionId), hasPermission);
  }
}

contract RevokeExpiredRole is VertexPolicyTest {
  function test_RevokesExpiredRole(address user, uint64 expiration) public {
    vm.assume(user != address(0));
    expiration = uint64(bound(expiration, block.timestamp + 1, type(uint64).max));

    vm.startPrank(address(mpCore));
    mpPolicy.setRoleHolder(uint8(Roles.TestRole1), user, DEFAULT_ROLE_QTY, expiration);

    vm.warp(expiration);

    vm.expectEmit();
    emit RoleAssigned(user, uint8(Roles.TestRole1), 0, 0);

    assertEq(mpPolicy.hasRole(user, uint8(Roles.TestRole1)), true);

    mpPolicy.revokeExpiredRole(uint8(Roles.TestRole1), user);

    assertEq(mpPolicy.hasRole(user, uint8(Roles.TestRole1)), false);
  }

  function test_RevertIf_NotExpiredYet(address user, uint64 expiration) public {
    vm.assume(user != address(0));
    expiration = uint64(bound(expiration, block.timestamp + 1, type(uint64).max));

    vm.startPrank(address(mpCore));
    mpPolicy.setRoleHolder(uint8(Roles.TestRole1), user, DEFAULT_ROLE_QTY, expiration);

    vm.expectRevert(VertexPolicy.InvalidInput.selector);
    mpPolicy.revokeExpiredRole(uint8(Roles.TestRole1), user);
  }
}

contract RevokePolicy is VertexPolicyTest {
  function testFuzz_RevertIf_CallerIsNotVertex(address caller) public {
    vm.assume(caller != address(mpCore));
    vm.expectRevert(VertexPolicy.OnlyVertex.selector);

    vm.prank(caller);
    mpPolicy.revokePolicy(makeAddr("user"));
  }

  function test_RevokesPolicy(address user) public {
    vm.assume(user != address(0));
    vm.assume(mpPolicy.balanceOf(user) == 0);

    vm.startPrank(address(mpCore));

    mpPolicy.setRoleHolder(uint8(Roles.TestRole1), user, DEFAULT_ROLE_QTY, DEFAULT_ROLE_EXPIRATION);

    assertEq(mpPolicy.balanceOf(user), 1);

    vm.expectEmit();
    emit Transfer(user, address(0), uint256(uint160(user)));

    mpPolicy.revokePolicy(user);

    assertEq(mpPolicy.balanceOf(user), 0);
  }

  function test_RevertIf_PolicyDoesNotExist(address user) public {
    vm.assume(user != address(0));
    vm.assume(mpPolicy.balanceOf(user) == 0);
    vm.expectRevert(abi.encodeWithSelector(VertexPolicy.UserDoesNotHoldPolicy.selector, user));
    vm.prank(address(mpCore));
    mpPolicy.revokePolicy(user);
  }
}

contract RevokePolicyRolesOverload is VertexPolicyTest {
  function setUpLocalPolicy() internal returns (VertexPolicy localPolicy) {
    localPolicy = VertexPolicy(Clones.clone(address(mpPolicy)));
    RoleDescription[] memory roleDescriptions = new RoleDescription[](1);
    roleDescriptions[0] = RoleDescription.wrap(bytes32(bytes(string.concat("Role ", vm.toString(uint256(1))))));
    RoleHolderData[] memory roleHolders = new RoleHolderData[](1);
    roleHolders[0] = RoleHolderData(uint8(1), arbitraryAddress, DEFAULT_ROLE_QTY, DEFAULT_ROLE_EXPIRATION);
    localPolicy.setVertex(address(this));
    localPolicy.initialize("Test Policy", roleDescriptions, roleHolders, new RolePermissionData[](0));

    vm.startPrank(address(this));
  }

  function testFuzz_RevertIf_CallerIsNotVertex(address caller) public {
    vm.assume(caller != address(mpCore));
    VertexPolicy localPolicy = setUpLocalPolicy();
    uint8[] memory roles = new uint8[](254);
    vm.stopPrank();

    vm.expectRevert(VertexPolicy.OnlyVertex.selector);
    vm.prank(caller);
    localPolicy.revokePolicy(arbitraryAddress, roles);
  }

  function test_Revokes255RolesWithEnumeration() public {
    VertexPolicy localPolicy = setUpLocalPolicy();

    for (uint8 i = 2; i < 255; i++) {
      localPolicy.initializeRole(RoleDescription.wrap(bytes32(uint256(i))));
      vm.expectEmit();
      emit RoleAssigned(arbitraryAddress, i, DEFAULT_ROLE_EXPIRATION, DEFAULT_ROLE_QTY);
      localPolicy.setRoleHolder(i, arbitraryAddress, DEFAULT_ROLE_QTY, DEFAULT_ROLE_EXPIRATION);
    }

    for (uint8 i; i < 254; i++) {
      uint256 roleSupply = localPolicy.getSupply(i + 1);
      vm.expectEmit();
      emit RoleAssigned(arbitraryAddress, i + 1, 0, roleSupply - 1);
    }

    localPolicy.revokePolicy(arbitraryAddress);

    assertEq(localPolicy.balanceOf(arbitraryAddress), 0);
    assertEq(localPolicy.hasRole(arbitraryAddress, uint8(type(Roles).max) + 1), false);
  }

  function test_Revokes255RolesWithoutEnumeration() public {
    VertexPolicy localPolicy = setUpLocalPolicy();
    for (uint8 i = 2; i < 255; i++) {
      localPolicy.initializeRole(RoleDescription.wrap(bytes32(uint256(i))));
      vm.expectEmit();
      emit RoleAssigned(arbitraryAddress, i, DEFAULT_ROLE_EXPIRATION, DEFAULT_ROLE_QTY);
      localPolicy.setRoleHolder(i, arbitraryAddress, DEFAULT_ROLE_QTY, DEFAULT_ROLE_EXPIRATION);
    }

    uint8[] memory roles = new uint8[](254); // 254 instead of 255 since we don't want to include the all holders role
    for (uint8 i; i < 254; i++) {
      roles[i] = i + 1; // setting i to i + 1 so it doesn't try to remove the all holders role
      uint256 roleSupply = localPolicy.getSupply(i + 1);
      vm.expectEmit();
      emit RoleAssigned(arbitraryAddress, i + 1, 0, roleSupply - 1);
    }

    vm.expectEmit();
    emit Transfer(arbitraryAddress, address(0), uint256(uint160(arbitraryAddress)));

    localPolicy.revokePolicy(arbitraryAddress, roles);

    assertEq(localPolicy.balanceOf(arbitraryAddress), 0);
    assertEq(localPolicy.hasRole(arbitraryAddress, uint8(0)), false);
  }
}

// =================================
// ======== ERC-721 Methods ========
// =================================

contract TransferFrom is VertexPolicyTest {
  function test_RevertIf_Called() public {
    uint256 tokenId = 0; // Token ID does not actually matter, since that input is never used.
    vm.expectRevert(VertexPolicy.NonTransferableToken.selector);
    mpPolicy.transferFrom(address(this), arbitraryAddress, tokenId);
  }
}

contract SafeTransferFrom is VertexPolicyTest {
  function test_RevertIf_Called() public {
    uint256 tokenId = 0; // Token ID does not actually matter, since that input is never used.
    vm.expectRevert(VertexPolicy.NonTransferableToken.selector);
    mpPolicy.safeTransferFrom(address(this), arbitraryAddress, tokenId);
  }
}

contract SafeTransferFromBytesOverload is VertexPolicyTest {
  function test_RevertIf_Called() public {
    uint256 tokenId = 0; // Token ID does not actually matter, since that input is never used.
    vm.expectRevert(VertexPolicy.NonTransferableToken.selector);
    mpPolicy.safeTransferFrom(address(this), arbitraryAddress, tokenId, "");
  }
}

contract Approve is VertexPolicyTest {
  function test_RevertIf_Called() public {
    uint256 tokenId = 0; // Token ID does not actually matter, since that input is never used.
    vm.expectRevert(VertexPolicy.NonTransferableToken.selector);
    mpPolicy.approve(arbitraryAddress, tokenId);
  }
}

contract SetApprovalForAll is VertexPolicyTest {
  function test_RevertIf_Called() public {
    vm.expectRevert(VertexPolicy.NonTransferableToken.selector);
    mpPolicy.setApprovalForAll(arbitraryAddress, true);
  }
}

// ====================================
// ======== Permission Getters ========
// ====================================
// The actual checkpointing logic is tested in `Checkpoints.t.sol`, so here we just test the logic
// that's added on top of that.

// TODO Once the `expiration` timestamp is hit, the role is expired. Confirm that this is the
// desired behavior, i.e. should roles become expired at `expiration` or at `expiration + 1`?
// Ensure this inclusive vs. exclusive behavior is consistent across all timestamp usage.

contract GetWeight is VertexPolicyTest {
  function test_ReturnsZeroIfUserDoesNotHoldRole() public {
    assertEq(mpPolicy.getWeight(arbitraryAddress, uint8(Roles.MadeUpRole)), 0);
  }

  function test_ReturnsOneIfRoleHasExpiredButWasNotRevoked() public {
    vm.prank(address(mpCore));
    mpPolicy.setRoleHolder(uint8(Roles.TestRole1), arbitraryUser, DEFAULT_ROLE_QTY, 100);

    vm.warp(100);
    assertEq(mpPolicy.getWeight(arbitraryUser, uint8(Roles.TestRole1)), 1);

    vm.warp(101);
    assertEq(mpPolicy.getWeight(arbitraryUser, uint8(Roles.TestRole1)), 1);
  }

  function test_ReturnsOneIfRoleHasNotExpired() public {
    vm.prank(address(mpCore));
    mpPolicy.setRoleHolder(uint8(Roles.TestRole1), arbitraryUser, DEFAULT_ROLE_QTY, 100);

    vm.warp(99);
    assertEq(mpPolicy.getWeight(arbitraryUser, uint8(Roles.TestRole1)), 1);
  }
}

contract GetPastWeight is VertexPolicyTest {
  function setUp() public override {
    VertexPolicyTest.setUp();
    vm.startPrank(address(mpCore));

    vm.warp(100);
    mpPolicy.setRoleHolder(uint8(Roles.TestRole1), arbitraryUser, DEFAULT_ROLE_QTY, 105);

    vm.warp(110);
    mpPolicy.setRoleHolder(uint8(Roles.TestRole1), arbitraryUser, DEFAULT_ROLE_QTY, 200);

    vm.warp(120);
    mpPolicy.setRoleHolder(uint8(Roles.TestRole1), arbitraryUser, EMPTY_ROLE_QTY, 0);

    vm.warp(130);
    mpPolicy.setRoleHolder(uint8(Roles.TestRole1), arbitraryUser, DEFAULT_ROLE_QTY, 200);

    vm.warp(140);
    mpPolicy.revokePolicy(arbitraryUser, Solarray.uint8s(uint8(Roles.TestRole1)));

    vm.warp(150);
    vm.stopPrank();
  }

  function test_ReturnsZeroIfUserDidNotHaveRoleAndOneIfUserDidHaveRoleAtTimestamp() public {
    assertEq(mpPolicy.getPastWeight(arbitraryUser, uint8(Roles.TestRole1), 99), 0, "99");
    assertEq(mpPolicy.getPastWeight(arbitraryUser, uint8(Roles.TestRole1), 100), 1, "100"); // Role set.
    assertEq(mpPolicy.getPastWeight(arbitraryUser, uint8(Roles.TestRole1), 101), 1, "101");

    assertEq(mpPolicy.getPastWeight(arbitraryUser, uint8(Roles.TestRole1), 104), 1, "104");
    assertEq(mpPolicy.getPastWeight(arbitraryUser, uint8(Roles.TestRole1), 105), 1, "105"); // Role expires, but not
      // revoked.
    assertEq(mpPolicy.getPastWeight(arbitraryUser, uint8(Roles.TestRole1), 106), 1, "106");

    assertEq(mpPolicy.getPastWeight(arbitraryUser, uint8(Roles.TestRole1), 109), 1, "109");
    assertEq(mpPolicy.getPastWeight(arbitraryUser, uint8(Roles.TestRole1), 110), 1, "110"); // Role set.
    assertEq(mpPolicy.getPastWeight(arbitraryUser, uint8(Roles.TestRole1), 111), 1, "111");

    assertEq(mpPolicy.getPastWeight(arbitraryUser, uint8(Roles.TestRole1), 119), 1, "119");
    assertEq(mpPolicy.getPastWeight(arbitraryUser, uint8(Roles.TestRole1), 120), 0, "120"); // Role revoked.
    assertEq(mpPolicy.getPastWeight(arbitraryUser, uint8(Roles.TestRole1), 121), 0, "121");

    assertEq(mpPolicy.getPastWeight(arbitraryUser, uint8(Roles.TestRole1), 129), 0, "129");
    assertEq(mpPolicy.getPastWeight(arbitraryUser, uint8(Roles.TestRole1), 130), 1, "130"); // Role set.
    assertEq(mpPolicy.getPastWeight(arbitraryUser, uint8(Roles.TestRole1), 131), 1, "131"); // Role set.

    assertEq(mpPolicy.getPastWeight(arbitraryUser, uint8(Roles.TestRole1), 140), 0, "140"); // Role revoked
  }
}

contract GetSupply is VertexPolicyTest {
  function setUp() public override {
    VertexPolicyTest.setUp();
    vm.startPrank(address(mpCore));
  }

  function test_IncrementsWhenRolesAreAddedAndDecrementsWhenRolesAreRemoved() public {
    assertEq(mpPolicy.getSupply(uint8(Roles.TestRole1)), 0);
    uint256 initPolicySupply = mpPolicy.getSupply(ALL_HOLDERS_ROLE);

    // Assigning a role increases supply.
    vm.warp(100);
    mpPolicy.setRoleHolder(uint8(Roles.TestRole1), arbitraryUser, DEFAULT_ROLE_QTY, 150);
    assertEq(mpPolicy.getSupply(uint8(Roles.TestRole1)), 1);
    assertEq(mpPolicy.getSupply(ALL_HOLDERS_ROLE), initPolicySupply + 1);

    // Updating the role does not change supply.
    vm.warp(110);
    mpPolicy.setRoleHolder(uint8(Roles.TestRole1), arbitraryUser, DEFAULT_ROLE_QTY, 160);
    assertEq(mpPolicy.getSupply(uint8(Roles.TestRole1)), 1);
    assertEq(mpPolicy.getSupply(ALL_HOLDERS_ROLE), initPolicySupply + 1);

    // Assigning the role to a new person increases supply.
    vm.warp(120);
    address newRoleHolder = makeAddr("newRoleHolder");
    mpPolicy.setRoleHolder(uint8(Roles.TestRole1), newRoleHolder, DEFAULT_ROLE_QTY, 200);
    assertEq(mpPolicy.getSupply(uint8(Roles.TestRole1)), 2);
    assertEq(mpPolicy.getSupply(ALL_HOLDERS_ROLE), initPolicySupply + 2);

    // Assigning new role to the same person does not change supply.
    vm.warp(130);
    mpPolicy.setRoleHolder(uint8(Roles.TestRole2), newRoleHolder, DEFAULT_ROLE_QTY, 300);
    assertEq(mpPolicy.getSupply(uint8(Roles.TestRole1)), 2);
    assertEq(mpPolicy.getSupply(ALL_HOLDERS_ROLE), initPolicySupply + 2);

    // Revoking all roles from the user should only decrease supply by 1.
    vm.warp(140);
    mpPolicy.revokePolicy(newRoleHolder, Solarray.uint8s(uint8(Roles.TestRole1), uint8(Roles.TestRole2)));
    assertEq(mpPolicy.getSupply(uint8(Roles.TestRole1)), 1);
    assertEq(mpPolicy.getSupply(ALL_HOLDERS_ROLE), initPolicySupply + 1);

    // Revoking expired roles changes supply of the revoked role, but they still hold a policy, so
    // it doesn't change the total supply.
    vm.warp(200);
    mpPolicy.revokeExpiredRole(uint8(Roles.TestRole1), arbitraryUser);
    assertEq(mpPolicy.getSupply(uint8(Roles.TestRole1)), 0);
    assertEq(mpPolicy.getSupply(ALL_HOLDERS_ROLE), initPolicySupply + 1);
  }
}

contract GetPastSupply is VertexPolicyTest {
  function setUp() public override {
    VertexPolicyTest.setUp();
    vm.startPrank(address(mpCore));
  }

  function test_IncrementsWhenRolesAreAddedAndDecrementsWhenRolesAreRemoved() public {
    // This is similar to the `getSupply` test, but with all warps/role setting first, then
    // assertions after using `getPastSupply`
    assertEq(mpPolicy.getSupply(uint8(Roles.TestRole1)), 0);
    uint256 initPolicySupply = mpPolicy.getSupply(ALL_HOLDERS_ROLE);

    // Assigning a role increases supply.
    vm.warp(100);
    mpPolicy.setRoleHolder(uint8(Roles.TestRole1), arbitraryUser, DEFAULT_ROLE_QTY, 150);

    // Updating the role does not change supply.
    vm.warp(110);
    mpPolicy.setRoleHolder(uint8(Roles.TestRole1), arbitraryUser, DEFAULT_ROLE_QTY, 160);

    // Assigning the role to a new person increases supply.
    vm.warp(120);
    address newRoleHolder = makeAddr("newRoleHolder");
    mpPolicy.setRoleHolder(uint8(Roles.TestRole1), newRoleHolder, DEFAULT_ROLE_QTY, 200);

    // Assigning new role to the same person does not change supply.
    vm.warp(130);
    mpPolicy.setRoleHolder(uint8(Roles.TestRole2), newRoleHolder, DEFAULT_ROLE_QTY, 300);

    // Revoking all roles from the user should only decrease supply by 1.
    vm.warp(140);
    mpPolicy.revokePolicy(newRoleHolder, Solarray.uint8s(uint8(Roles.TestRole1), uint8(Roles.TestRole2)));

    // Revoking expired roles changes supply of the revoked role, but they still hold a policy, so
    // it doesn't change the total supply.
    vm.warp(200);
    mpPolicy.revokeExpiredRole(uint8(Roles.TestRole1), arbitraryUser);

    vm.warp(201);

    // Now we assert the past supply.
    assertEq(mpPolicy.getPastSupply(uint8(Roles.TestRole1), 100), 1);
    assertEq(mpPolicy.getPastSupply(ALL_HOLDERS_ROLE, 100), initPolicySupply + 1);

    assertEq(mpPolicy.getPastSupply(uint8(Roles.TestRole1), 110), 1);
    assertEq(mpPolicy.getPastSupply(ALL_HOLDERS_ROLE, 110), initPolicySupply + 1);

    assertEq(mpPolicy.getPastSupply(uint8(Roles.TestRole1), 120), 2);
    assertEq(mpPolicy.getPastSupply(ALL_HOLDERS_ROLE, 120), initPolicySupply + 2);

    assertEq(mpPolicy.getPastSupply(uint8(Roles.TestRole1), 130), 2);
    assertEq(mpPolicy.getPastSupply(ALL_HOLDERS_ROLE, 130), initPolicySupply + 2);

    assertEq(mpPolicy.getPastSupply(uint8(Roles.TestRole1), 140), 1);
    assertEq(mpPolicy.getPastSupply(ALL_HOLDERS_ROLE, 140), initPolicySupply + 1);

    assertEq(mpPolicy.getPastSupply(uint8(Roles.TestRole1), 200), 0);
    assertEq(mpPolicy.getPastSupply(ALL_HOLDERS_ROLE, 200), initPolicySupply + 1);
  }
}

contract RoleBalanceCheckpoints is VertexPolicyTest {
  function test_ReturnsBalanceCheckpoint() public {
    vm.startPrank(address(mpCore));

    vm.warp(100);
    mpPolicy.setRoleHolder(uint8(Roles.TestRole1), arbitraryUser, DEFAULT_ROLE_QTY, 150);

    vm.warp(110);
    mpPolicy.setRoleHolder(uint8(Roles.TestRole1), arbitraryUser, DEFAULT_ROLE_QTY, 160);

    vm.warp(120);
    address newRoleHolder = makeAddr("newRoleHolder");
    mpPolicy.setRoleHolder(uint8(Roles.TestRole2), newRoleHolder, DEFAULT_ROLE_QTY, 200);

    vm.warp(130);
    mpPolicy.setRoleHolder(uint8(Roles.TestRole2), newRoleHolder, DEFAULT_ROLE_QTY, 300);

    vm.warp(140);
    mpPolicy.revokePolicy(newRoleHolder);

    vm.warp(160);
    mpPolicy.revokeExpiredRole(uint8(Roles.TestRole1), arbitraryUser);

    vm.warp(161);

    Checkpoints.History memory rbCheckpoint1 = mpPolicy.roleBalanceCheckpoints(arbitraryUser, uint8(Roles.TestRole1));
    Checkpoints.History memory rbCheckpoint2 = mpPolicy.roleBalanceCheckpoints(newRoleHolder, uint8(Roles.TestRole2));

    assertEq(rbCheckpoint1._checkpoints.length, 3);
    assertEq(rbCheckpoint1._checkpoints[0].timestamp, 100);
    assertEq(rbCheckpoint1._checkpoints[0].expiration, 150);
    assertEq(rbCheckpoint1._checkpoints[0].quantity, 1);
    assertEq(rbCheckpoint1._checkpoints[1].timestamp, 110);
    assertEq(rbCheckpoint1._checkpoints[1].expiration, 160);
    assertEq(rbCheckpoint1._checkpoints[1].quantity, 1);
    assertEq(rbCheckpoint1._checkpoints[2].timestamp, 160);
    assertEq(rbCheckpoint1._checkpoints[2].expiration, 0);
    assertEq(rbCheckpoint1._checkpoints[2].quantity, 0);

    assertEq(rbCheckpoint2._checkpoints.length, 3);
    assertEq(rbCheckpoint2._checkpoints[0].timestamp, 120);
    assertEq(rbCheckpoint2._checkpoints[0].expiration, 200);
    assertEq(rbCheckpoint2._checkpoints[0].quantity, 1);
    assertEq(rbCheckpoint2._checkpoints[1].timestamp, 130);
    assertEq(rbCheckpoint2._checkpoints[1].expiration, 300);
    assertEq(rbCheckpoint2._checkpoints[1].quantity, 1);
    assertEq(rbCheckpoint2._checkpoints[2].timestamp, 140);
    assertEq(rbCheckpoint2._checkpoints[2].expiration, 0);
    assertEq(rbCheckpoint2._checkpoints[2].quantity, 0);
  }
}

contract RoleSupplyCheckpoints is VertexPolicyTest {
  function test_ReturnsSupplyCheckpoint(uint8 supply, uint8 quantity) public {
    vm.assume(quantity > 0);
    supply = uint8(bound(supply, 0, type(uint8).max - 100));

    uint256 initialTimestamp = block.timestamp;

    for (uint8 i = 100; i < supply + 100; i++) {
      vm.warp(block.timestamp + 1);
      vm.prank(address(mpCore));
      mpPolicy.setRoleHolder(uint8(Roles.TestRole1), address(uint160(i)), quantity, DEFAULT_ROLE_EXPIRATION);
    }

    vm.warp(block.timestamp + 1);

    uint256 roleSupply = mpPolicy.getSupply(uint8(Roles.TestRole1));
    assertEq(roleSupply, uint256(supply) * uint256(quantity));

    Checkpoints.History memory rsCheckpoint = mpPolicy.roleSupplyCheckpoints(uint8(Roles.TestRole1));
    assertEq(rsCheckpoint._checkpoints.length, supply);
    if (supply > 0) {
      assertEq(rsCheckpoint._checkpoints[0].timestamp, initialTimestamp + 1);
      assertEq(rsCheckpoint._checkpoints[0].quantity, quantity);
      assertEq(rsCheckpoint._checkpoints[rsCheckpoint._checkpoints.length - 1].timestamp, block.timestamp - 1);
      assertEq(
        rsCheckpoint._checkpoints[rsCheckpoint._checkpoints.length - 1].quantity, uint256(supply) * uint256(quantity)
      );
    }
  }
}

contract HasRole is VertexPolicyTest {
  function test_ReturnsTrueIfHolderHasRole() public {
    vm.warp(100);
    vm.prank(address(mpCore));
    mpPolicy.setRoleHolder(uint8(Roles.TestRole1), arbitraryUser, DEFAULT_ROLE_QTY, DEFAULT_ROLE_EXPIRATION);

    assertEq(mpPolicy.hasRole(arbitraryUser, uint8(Roles.TestRole1)), true);
  }

  function test_ReturnsFalseIfHolderDoesNotHaveRole() public {
    assertEq(mpPolicy.hasRole(arbitraryUser, uint8(Roles.TestRole1)), false);
  }
}

contract HasRoleUint256Overload is VertexPolicyTest {
  function test_ReturnsTrueIfHolderHasRole() public {
    vm.prank(address(mpCore));
    mpPolicy.setRoleHolder(uint8(Roles.TestRole1), arbitraryUser, DEFAULT_ROLE_QTY, DEFAULT_ROLE_EXPIRATION);
    vm.warp(100);

    assertEq(mpPolicy.hasRole(arbitraryUser, uint8(Roles.TestRole1), block.timestamp - 1), true);
    assertEq(mpPolicy.hasRole(arbitraryUser, uint8(Roles.TestRole1), 0), false);
  }

  function test_ReturnsFalseIfHolderDoesNotHaveRole() public {
    vm.warp(100);
    assertEq(mpPolicy.hasRole(arbitraryUser, uint8(Roles.TestRole1), block.timestamp - 1), false);
  }
}

contract HasPermissionId is VertexPolicyTest {
  function test_ReturnsTrueIfHolderHasPermission(bytes32 permissionId) public {
    vm.startPrank(address(mpCore));

    vm.warp(100);
    mpPolicy.setRolePermission(uint8(Roles.TestRole1), permissionId, true);
    mpPolicy.setRoleHolder(uint8(Roles.TestRole1), arbitraryUser, DEFAULT_ROLE_QTY, DEFAULT_ROLE_EXPIRATION);

    assertEq(mpPolicy.hasPermissionId(arbitraryUser, uint8(Roles.TestRole1), permissionId), true);
  }

  function test_ReturnsFalseIfHolderDoesNotHaveQuanitity() public {
    assertEq(mpPolicy.hasPermissionId(arbitraryUser, uint8(Roles.TestRole1), pausePermissionId), false);
  }

  function test_ReturnsFalseIfHolderDoesNotHavePermission(bytes32 permissionId) public {
    vm.startPrank(address(mpCore));
    mpPolicy.setRoleHolder(uint8(Roles.TestRole1), arbitraryUser, DEFAULT_ROLE_QTY, DEFAULT_ROLE_EXPIRATION);
    assertEq(mpPolicy.hasPermissionId(arbitraryUser, uint8(Roles.TestRole1), permissionId), false);
  }
}

contract TotalSupply is VertexPolicyTest {
  function test_getsTotalSupply(uint256 numberOfPolicies) public {
    uint256 initPolicySupply = mpPolicy.getSupply(ALL_HOLDERS_ROLE);
    numberOfPolicies = bound(numberOfPolicies, 1, 10_000);
    for (uint256 i = 0; i < numberOfPolicies; i++) {
      vm.prank(address(mpCore));
      mpPolicy.setRoleHolder(
        uint8(Roles.TestRole1), address(uint160(i + 100)), DEFAULT_ROLE_QTY, DEFAULT_ROLE_EXPIRATION
      );
    }

    assertEq(mpPolicy.totalSupply(), initPolicySupply + numberOfPolicies);
  }
}

contract Aggregate is VertexPolicyTest {
  function testFuzz_RevertIf_CallerIsNotVertex(address caller) public {
    vm.assume(caller != address(mpCore));
    vm.expectRevert(VertexPolicy.OnlyVertex.selector);
    bytes[] memory calls = new bytes[](3);

    vm.prank(caller);
    mpPolicy.aggregate(calls);
  }

  function test_AggregatesSetRoleHolderCalls() public {
    address newRoleHolder = makeAddr("newRoleHolder");

    bytes memory call1 = abi.encodeCall(
      VertexPolicy.setRoleHolder, (uint8(Roles.TestRole1), arbitraryUser, DEFAULT_ROLE_QTY, DEFAULT_ROLE_EXPIRATION)
    );
    bytes memory call2 = abi.encodeCall(
      VertexPolicy.setRoleHolder, (uint8(Roles.TestRole2), arbitraryUser, DEFAULT_ROLE_QTY, DEFAULT_ROLE_EXPIRATION)
    );
    bytes memory call3 = abi.encodeCall(
      VertexPolicy.setRoleHolder, (uint8(Roles.TestRole1), newRoleHolder, DEFAULT_ROLE_QTY, DEFAULT_ROLE_EXPIRATION)
    );

    bytes[] memory calls = new bytes[](3);
    calls[0] = call1;
    calls[1] = call2;
    calls[2] = call3;

    vm.prank(address(mpCore));
    mpPolicy.aggregate(calls);

    assertEq(mpPolicy.hasRole(arbitraryUser, uint8(Roles.TestRole1)), true);
    assertEq(mpPolicy.hasRole(arbitraryUser, uint8(Roles.TestRole2)), true);
    assertEq(mpPolicy.hasRole(newRoleHolder, uint8(Roles.TestRole1)), true);
  }

  function test_RevertIf_CalldataIsIncorrect() public {
    uint8 uninitializedRole = NUM_INIT_ROLES + 1;
    bytes memory call1 = abi.encodeCall(
      VertexPolicy.setRoleHolder, (uninitializedRole, arbitraryUser, DEFAULT_ROLE_QTY, DEFAULT_ROLE_EXPIRATION)
    );
    bytes[] memory calls = new bytes[](1);
    calls[0] = call1;

    bytes memory failedResponse = abi.encodeWithSelector(VertexPolicy.RoleNotInitialized.selector, uninitializedRole);

    vm.expectRevert(abi.encodeWithSelector(VertexPolicy.CallReverted.selector, 0, failedResponse));
    vm.prank(address(mpCore));
    mpPolicy.aggregate(calls);
  }
}

// =================================
// ======== ERC-721 Getters ========
// =================================

contract TokenURI is VertexPolicyTest {
  // The token's JSON metadata.
  // The `image` field is the *decoded* SVG image, but in the contract it's base64-encoded.
  struct Metadata {
    string name;
    string description;
    string image; // Decoded SVG.
  }

  function parseMetadata(string memory uri) internal returns (Metadata memory) {
    string[] memory inputs = new string[](3);
    inputs[0] = "node";
    inputs[1] = "test/lib/metadata.js";
    inputs[2] = uri;
    return abi.decode(vm.ffi(inputs), (Metadata));
  }

  function test_ReturnsCorrectTokenURI() public {
    string memory uri = mpPolicy.tokenURI(uint256(uint160(address(this))));
    Metadata memory metadata = parseMetadata(uri);
    string memory policyholder = LibString.toHexString(uint256(uint160(address(this))));
    string memory name1 = LibString.concat("Vertex Policy ID: ", LibString.toString(uint256(uint160(address(this)))));
    string memory name2 = LibString.concat(" - ", mpPolicy.symbol());
    string memory name = LibString.concat(name1, name2);
    assertEq(metadata.name, name);
    assertEq(metadata.description, "Vertex is a framework for onchain organizations.");
    string memory color = "#FF0000";
    string memory logo =
      '<path fill="#fff" fill-rule="evenodd" d="M344.211 459c7.666-3.026 13.093-10.52 13.093-19.284 0-11.441-9.246-20.716-20.652-20.716S316 428.275 316 439.716a20.711 20.711 0 0 0 9.38 17.36c.401-.714 1.144-1.193 1.993-1.193.188 0 .347-.173.3-.353a14.088 14.088 0 0 1-.457-3.58c0-7.456 5.752-13.501 12.848-13.501.487 0 .917-.324 1.08-.777l.041-.111c.334-.882-.223-2.13-1.153-2.341-4.755-1.082-8.528-4.915-9.714-9.825-.137-.564.506-.939.974-.587l18.747 14.067a.674.674 0 0 1 .254.657 12.485 12.485 0 0 0 .102 4.921.63.63 0 0 1-.247.666 5.913 5.913 0 0 1-6.062.332 1.145 1.145 0 0 0-.794-.116 1.016 1.016 0 0 0-.789.986v8.518a.658.658 0 0 1-.663.653h-1.069a.713.713 0 0 1-.694-.629c-.397-2.96-2.819-5.238-5.749-5.238-.186 0-.37.009-.551.028a.416.416 0 0 0-.372.42c0 .234.187.424.423.457 2.412.329 4.275 2.487 4.275 5.099 0 .344-.033.687-.097 1.025-.072.369.197.741.578.741h.541c.003 0 .007.001.01.004.002.003.004.006.004.01l.001.005.003.005.005.003.005.001h4.183a.17.17 0 0 1 .123.05c.124.118.244.24.362.364.248.266.349.64.39 1.163Zm-19.459-22.154c-.346-.272-.137-.788.306-.788h11.799c.443 0 .652.516.306.788a10.004 10.004 0 0 1-6.205 2.162c-2.329 0-4.478-.804-6.206-2.162Zm22.355 3.712c0 .645-.5 1.168-1.118 1.168-.617 0-1.117-.523-1.117-1.168 0-.646.5-1.168 1.117-1.168.618 0 1.118.523 1.118 1.168Z" clip-rule="evenodd"/>';
    string[17] memory parts;

    parts[0] =
      '<svg xmlns="http://www.w3.org/2000/svg" width="390" height="500" fill="none"><svg xmlns="http://www.w3.org/2000/svg" width="390" height="500" fill="none"><g clip-path="url(#a)"><rect width="390" height="500" fill="#0B101A" rx="13.393" /><mask id="b" width="364" height="305" x="4" y="30" maskUnits="userSpaceOnUse" style="mask-type:alpha"><ellipse cx="186.475" cy="182.744" fill="#8000FF" rx="196.994" ry="131.329" transform="rotate(-31.49 186.475 182.744)" /></mask><g mask="url(#b)"><g filter="url(#c)"><ellipse cx="237.625" cy="248.968" fill="#6A45EC" rx="140.048" ry="59.062" transform="rotate(-31.49 237.625 248.968)" /></g><g filter="url(#d)"><ellipse cx="286.654" cy="297.122" fill="';

    parts[1] = color;

    parts[2] =
      '" rx="140.048" ry="59.062" transform="rotate(-31.49 286.654 297.122)" /></g> </g> <g filter="url(#e)"> <ellipse cx="237.625" cy="248.968" fill="';

    parts[3] = color;

    parts[4] =
      '" rx="140.048" ry="59.062" transform="rotate(-31.49 237.625 248.968)" /></g><circle cx="109.839" cy="147.893" r="22" fill="url(#f)" /><path fill="#fff" d="M342.455 33.597a1.455 1.455 0 0 0-2.91 0v11.034l-7.802-7.802a1.454 1.454 0 1 0-2.057 2.057l7.802 7.802h-11.033a1.454 1.454 0 1 0 0 2.91h11.033l-7.802 7.802a1.455 1.455 0 0 0 2.057 2.057l7.802-7.803v11.034a1.455 1.455 0 0 0 2.91 0V51.654l7.802 7.803a1.455 1.455 0 0 0 2.057-2.057l-7.802-7.803h11.033a1.454 1.454 0 1 0 0-2.909h-11.033l7.802-7.802a1.455 1.455 0 0 0-2.057-2.057l-7.802 7.802V33.597Z"/><text fill="#fff" font-family="\'Courier New\', monospace" font-size="38"><tspan x="32" y="459.581">';

    parts[5] = mpPolicy.name();

    parts[6] = "</tspan></text>";

    parts[7] = logo;

    parts[8] = '<rect width="150" height="35.071" x="32" y="376.875" fill="';

    parts[9] = color;

    parts[10] =
      '" rx="17.536"/><text fill="#0B101A" font-family="\'Courier New\', monospace" font-size="16"><tspan x="45.393" y="399.851">';

    parts[11] =
      string(abi.encodePacked(LibString.slice(policyholder, 0, 6), "...", LibString.slice(policyholder, 38, 42)));

    parts[12] = '</tspan></text><path fill="';

    parts[13] = color;

    parts[14] =
      '" d="M36.08 53.84h1.696l3.52-10.88h-1.632l-2.704 9.087h-.064l-2.704-9.088H32.56l3.52 10.88Zm7.891 0h7.216v-1.36h-5.696v-3.505h4.96v-1.36h-4.96V44.32h5.696v-1.36h-7.216v10.88Zm13.609-4.593 2.544 4.592h1.744L59.18 49.2c.848-.096 1.392-.4 1.808-.816.56-.56.784-1.344.784-2.304 0-1.008-.24-1.808-.816-2.336-.576-.528-1.472-.784-2.592-.784h-4.096v10.88h1.52v-4.592h1.792Zm-1.792-1.296V44.32h3.136c.768 0 1.248.448 1.248 1.184v1.2c0 .672-.448 1.248-1.248 1.248h-3.136Zm7.78-3.632h3.249v9.52h1.52v-9.52h3.248v-1.36h-8.016v1.36Zm10.464 9.52h7.216v-1.36h-5.696v-3.504h4.96v-1.36h-4.96V44.32h5.696v-1.36h-7.216v10.88Zm9.192 0h1.68l2.592-4.256 2.56 4.256h1.696l-3.44-5.584 3.312-5.296H89.96l-2.464 4.016-2.416-4.016h-1.664l3.28 5.296-3.472 5.584Z"/><path fill="#fff" d="M341 127.067a11.433 11.433 0 0 0 8.066-8.067 11.436 11.436 0 0 0 8.067 8.067 11.433 11.433 0 0 0-8.067 8.066 11.43 11.43 0 0 0-8.066-8.066Z" /><path stroke="#fff" stroke-width="1.5" d="M349.036 248.018V140.875" /><circle cx="349.036" cy="259.178" r="4.018" fill="#fff" /><path stroke="#fff" stroke-width="1.5" d="M349.036 292.214v-21.429" /></g><filter id="c" width="514.606" height="445.5" x="-19.678" y="26.218" color-interpolation-filters="sRGB" filterUnits="userSpaceOnUse"> <feFlood flood-opacity="0" result="BackgroundImageFix" /><feBlend in="SourceGraphic" in2="BackgroundImageFix" result="shape" /><feGaussianBlur result="effect1_foregroundBlur_123_5" stdDeviation="66.964" /></filter><filter id="d" width="514.606" height="445.5" x="29.352" y="74.373" color-interpolation-filters="sRGB" filterUnits="userSpaceOnUse"> <feFlood flood-opacity="0" result="BackgroundImageFix" /><feBlend in="SourceGraphic" in2="BackgroundImageFix" result="shape" /><feGaussianBlur result="effect1_foregroundBlur_123_5" stdDeviation="66.964" /></filter><filter id="e" width="514.606" height="445.5" x="-19.678" y="26.219" color-interpolation-filters="sRGB" filterUnits="userSpaceOnUse"> <feFlood flood-opacity="0" result="BackgroundImageFix" /><feBlend in="SourceGraphic" in2="BackgroundImageFix" result="shape" /><feGaussianBlur result="effect1_foregroundBlur_123_5" stdDeviation="66.964" /></filter><radialGradient id="f" cx="0" cy="0" r="1" gradientTransform="matrix(23.59563 32 -33.15047 24.44394 98.506 137.893)" gradientUnits="userSpaceOnUse"> <stop stop-color="#0B101A" /><stop offset=".609" stop-color="';

    parts[15] = color;

    parts[16] =
      '" /><stop offset="1" stop-color="#fff" /></radialGradient><clipPath id="a"><rect width="390" height="500" fill="#fff" rx="13.393" /></clipPath></defs></svg>';

    string memory svg1 =
      string(abi.encodePacked(parts[0], parts[1], parts[2], parts[3], parts[4], parts[5], parts[6], parts[7], parts[8]));
    string memory svg2 =
      string(abi.encodePacked(parts[9], parts[10], parts[11], parts[12], parts[13], parts[14], parts[15], parts[16]));

    string memory svg = LibString.concat(svg1, svg2);

    assertEq(metadata.image, svg);
  }
}

contract IsRoleExpired is VertexPolicyTest {
  function test_ReturnsTrueForExpiredRole(uint64 expiration) public {
    expiration = uint64(bound(expiration, block.timestamp + 1, type(uint64).max - 1));

    vm.prank(address(mpCore));
    mpPolicy.setRoleHolder(uint8(Roles.TestRole1), arbitraryUser, DEFAULT_ROLE_QTY, expiration);

    vm.warp(expiration + 1);

    assertEq(mpPolicy.isRoleExpired(arbitraryUser, uint8(Roles.TestRole1)), true);
  }

  function test_ReturnsFalseForNonExpiredRole(uint64 expiration) public {
    expiration = uint64(bound(expiration, block.timestamp + 1, type(uint64).max));

    vm.prank(address(mpCore));
    mpPolicy.setRoleHolder(uint8(Roles.TestRole1), arbitraryUser, DEFAULT_ROLE_QTY, expiration);

    assertEq(mpPolicy.isRoleExpired(arbitraryUser, uint8(Roles.TestRole1)), false);
  }
}<|MERGE_RESOLUTION|>--- conflicted
+++ resolved
@@ -177,9 +177,6 @@
 // =======================================
 
 contract InitializeRole is VertexPolicyTest {
-<<<<<<< HEAD
-  uint8 constant NUM_INIT_ROLES = 7; // VertexTestSetup initializes 7 roles.
-
   function testFuzz_RevertIf_CallerIsNotVertex(address caller) public {
     vm.assume(caller != address(mpCore));
     vm.expectRevert(VertexPolicy.OnlyVertex.selector);
@@ -188,8 +185,6 @@
     mpPolicy.initializeRole(RoleDescription.wrap("TestRole1"));
   }
 
-=======
->>>>>>> f612406c
   function test_IncrementsNumRoles() public {
     assertEq(mpPolicy.numRoles(), NUM_INIT_ROLES);
     vm.startPrank(address(mpCore));
