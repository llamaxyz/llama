--- conflicted
+++ resolved
@@ -86,7 +86,7 @@
 
   function test_RevertIfPolicyAlreadyGranted() public {
     // PolicyGrantData[] memory policies;
-    // vm.expectRevert(VertexPolicy.OnlyOnePolicyPerHolder.selector);
+    // vm.expectRevert(IVertexPolicy.OnlyOnePolicyPerHolder.selector);
     // policy.batchGrantPolicies(policies);
   }
 }
@@ -174,25 +174,21 @@
 
 contract TransferFrom is VertexPolicyTest {
   function test_transferFrom_RevertIfTransferFrom() public {
-<<<<<<< HEAD
     vm.expectRevert(IVertexPolicy.NonTransferableToken.selector);
-=======
-    vm.expectRevert(VertexPolicy.NonTransferableToken.selector);
->>>>>>> e0e5929c
     policy.transferFrom(address(this), address(0xdeadbeef), SELF_TOKEN_ID);
   }
 }
 
 contract Approve is VertexPolicyTest {
   function test_RevertIf_Called() public {
-    vm.expectRevert(VertexPolicy.NonTransferableToken.selector);
+    vm.expectRevert(IVertexPolicy.NonTransferableToken.selector);
     policy.approve(address(0xdeadbeef), SELF_TOKEN_ID);
   }
 }
 
 contract SetApprovalForAll is VertexPolicyTest {
   function test_RevertIf_Called() public {
-    vm.expectRevert(VertexPolicy.NonTransferableToken.selector);
+    vm.expectRevert(IVertexPolicy.NonTransferableToken.selector);
     policy.setApprovalForAll(address(0xdeadbeef), true);
   }
 }
@@ -299,10 +295,10 @@
     // PolicyGrantData[] memory grantData = new PolicyGrantData[](1);
     // grantData[0] = PolicyGrantData(address(0x1), permissionsToAdd);
 
-    // vm.expectRevert(VertexPolicy.Expired.selector);
+    // vm.expectRevert(IVertexPolicy.Expired.selector);
     // policy.batchGrantPolicies(grantData);
     // assertEq(block.timestamp > newExpirationTimestamp, true);
-    // vm.expectRevert(VertexPolicy.Expired.selector);
+    // vm.expectRevert(IVertexPolicy.Expired.selector);
     // policy.batchUpdatePermissions(updateDataArray);
   }
 }