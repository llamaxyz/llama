--- conflicted
+++ resolved
@@ -58,13 +58,8 @@
     permission = PermissionData(address(0xdeadbeef), bytes4(0x08080808), VertexStrategy(address(0xdeadbeefdeadbeef)));
     permissions.push(permission);
     permissionsArray.push(permissions);
-<<<<<<< HEAD
     permissionSignature.push(vertexLens.computePermissionId(permission));
     permissionSignatures.push(permissionSignature);
-=======
-    permissionId.push(vertexPolicyNFT.hashPermissions(permissions)[0]);
-    permissionIds.push(permissionId);
->>>>>>> 228aac19
     addresses.push(address(this));
     policyRevokeData.push(PolicyRevokeData(uint256(uint160(address(this))), permissionId));
   }
@@ -129,13 +124,8 @@
   }
 
   function test_holderHasPermissionAt_ReturnsCorrectBool() public {
-<<<<<<< HEAD
     assertEq(vertexPolicy.holderHasPermissionAt(address(this), permissionSignature[0], block.number), true);
     assertEq(vertexPolicy.holderHasPermissionAt(address(0xdeadbeef), permissionSignature[0], block.number), false);
-=======
-    assertEq(vertexPolicyNFT.holderHasPermissionAt(address(this), permissionId[0], block.number), true);
-    assertEq(vertexPolicyNFT.holderHasPermissionAt(address(0xdeadbeef), permissionId[0], block.number), false);
->>>>>>> 228aac19
     addresses[0] = address(0xdeadbeef);
     vm.warp(block.timestamp + 100);
 
@@ -143,7 +133,6 @@
     vertexPolicy.batchGrantPolicies(initialBatchGrantData);
     vertexPolicy.batchRevokePolicies(policyRevokeData);
 
-<<<<<<< HEAD
     assertEq(vertexPolicy.holderHasPermissionAt(address(this), permissionSignature[0], block.timestamp), false);
     assertEq(vertexPolicy.holderHasPermissionAt(address(0xdeadbeef), permissionSignature[0], block.timestamp), true);
     assertEq(vertexPolicy.holderHasPermissionAt(address(this), permissionSignature[0], block.timestamp - 99), true);
@@ -166,41 +155,14 @@
     bytes8 oldPermissionSignature = permissionSignature[0];
     assertEq(vertexPolicy.hasPermission(policyIds[0], oldPermissionSignature), true);
     permissionsToRevoke = permissionSignatures;
-=======
-    assertEq(vertexPolicyNFT.holderHasPermissionAt(address(this), permissionId[0], block.timestamp), false);
-    assertEq(vertexPolicyNFT.holderHasPermissionAt(address(0xdeadbeef), permissionId[0], block.timestamp), true);
-    assertEq(vertexPolicyNFT.holderHasPermissionAt(address(this), permissionId[0], block.timestamp - 99), true);
-    assertEq(vertexPolicyNFT.holderHasPermissionAt(address(0xdeadbeef), permissionId[0], block.timestamp - 99), false);
-  }
-
-  function test_getSupplyByPermissions_ReturnsCorrectSupply() public {
-    assertEq(vertexPolicyNFT.getSupplyByPermissions(permissionId), 1);
-    addresses[0] = address(0xdeadbeef);
-    PolicyGrantData[] memory initialBatchGrantData = _buildBatchGrantData(address(0xdeadbeef));
-    vertexPolicyNFT.batchGrantPolicies(initialBatchGrantData);
-    assertEq(vertexPolicyNFT.getSupplyByPermissions(permissionId), 2);
-    vertexPolicyNFT.batchRevokePolicies(policyRevokeData);
-    assertEq(vertexPolicyNFT.getSupplyByPermissions(permissionId), 1);
-  }
-
-  function test_batchUpdatePermissions_UpdatesPermissionsCorrectly() public {
-    bytes8 oldPermissionSignature = permissionId[0];
-    assertEq(vertexPolicyNFT.hasPermission(policyIds[0], oldPermissionSignature), true);
-    permissionsToRevoke = permissionIds;
->>>>>>> 228aac19
 
     permission = PermissionData(
       address(0xdeadbeefdeadbeef), bytes4(0x09090909), VertexStrategy(address(0xdeadbeefdeadbeefdeafbeef))
     );
     permissions[0] = permission;
     permissionsArray[0] = permissions;
-<<<<<<< HEAD
     permissionSignature[0] = vertexLens.computePermissionId(permission);
     permissionSignatures[0] = permissionSignature;
-=======
-    permissionId[0] = vertexPolicyNFT.hashPermissions(permissions)[0];
-    permissionIds[0] = permissionId;
->>>>>>> 228aac19
 
     PermissionMetadata[] memory toAdd = new PermissionMetadata[](1);
     PermissionMetadata[] memory toRemove = new PermissionMetadata[](1);
@@ -218,7 +180,6 @@
 
     vertexPolicy.batchUpdatePermissions(updateData);
 
-<<<<<<< HEAD
     assertEq(vertexPolicy.hasPermission(policyIds[0], oldPermissionSignature), false);
     assertEq(vertexPolicy.hasPermission(policyIds[0], permissionSignature[0]), true);
     assertEq(vertexPolicy.holderHasPermissionAt(address(this), oldPermissionSignature, block.timestamp - 100), true);
@@ -231,34 +192,6 @@
     bytes8 _permissionId = vertexLens.computePermissionId(
       PermissionData(address(0xdeadbeef), bytes4(0x08080808), VertexStrategy(address(0xdeadbeefdeadbeef)))
     ); // same permission as in setup
-=======
-    assertEq(vertexPolicyNFT.hasPermission(policyIds[0], oldPermissionSignature), false);
-    assertEq(vertexPolicyNFT.hasPermission(policyIds[0], permissionId[0]), true);
-    assertEq(vertexPolicyNFT.holderHasPermissionAt(address(this), oldPermissionSignature, block.timestamp - 100), true);
-    assertEq(vertexPolicyNFT.holderHasPermissionAt(address(this), oldPermissionSignature, block.timestamp), false);
-    assertEq(vertexPolicyNFT.holderHasPermissionAt(address(this), permissionId[0], block.timestamp - 100), false);
-    assertEq(vertexPolicyNFT.holderHasPermissionAt(address(this), permissionId[0], block.timestamp), true);
-  }
-
-  // function test_batchUpdatePermissions_RevertIfArraysLengthMismatch() public {
-  //     policyIds.push(uint256(uint160(address(0xdeadbeef))));
-  //     vm.expectRevert(VertexPolicy.InvalidInput.selector);
-  //     vertexPolicyNFT.batchUpdatePermissions(policyIds, permissionIds, permissionsToRevoke,
-  // initialExpirationTimestamps);
-  // }
-
-  // function test_batchUpdatePermissions_updatesTimeStamp() public {
-  //     uint256[] memory newExpirationTimestamp = new uint256[](1);
-  //     newExpirationTimestamp[0] = block.timestamp + 1 days;
-  //     expirationTimestamps.push(newExpirationTimestamp);
-  //     assertEq(vertexPolicyNFT.tokenToPermissionExpirationTimestamp(ADDRESS_THIS_TOKEN_ID, permissionId[0]),
-  // 0);
-  //     vertexPolicyNFT.batchUpdatePermissions(policyIds, permissionIds, permissionsToRevoke,
-  // expirationTimestamps);
-  //     assertEq(vertexPolicyNFT.tokenToPermissionExpirationTimestamp(ADDRESS_THIS_TOKEN_ID, permissionId[0]),
-  // newExpirationTimestamp[0]);
-  // }
->>>>>>> 228aac19
 
     PermissionMetadata[] memory permissionsToAdd = new PermissionMetadata[](1);
     permissionsToAdd[0] = PermissionMetadata(_permissionId, block.timestamp + 1 days);
@@ -297,7 +230,6 @@
     vertexPolicy.setBaseURI(baseURI);
   }
 
-<<<<<<< HEAD
   function test_expirationTimestamp_DoesNotHavePermissionIfExpired() public {
     bytes8 _permissionId = vertexLens.computePermissionId(
       PermissionData(address(0xdeadbeef), bytes4(0x08080808), VertexStrategy(address(0xdeadbeefdeadbeef)))
@@ -307,23 +239,10 @@
     assertEq(vertexPolicy.hasPermission(ADDRESS_THIS_TOKEN_ID, _permissionId), true);
 
     uint256 newExpirationTimestamp = block.timestamp + 1 days;
-=======
-  // function test_expirationTimestamp_DoesNotHavePermissionIfExpired() public {
-  //     assertEq(vertexPolicyNFT.tokenToPermissionExpirationTimestamp(ADDRESS_THIS_TOKEN_ID, permissionId[0]),
-  // 0);
-  //     assertEq(vertexPolicyNFT.hasPermission(ADDRESS_THIS_TOKEN_ID, permissionId[0]), true);
-
-  //     uint256[] memory newExpirationTimestamp = new uint256[](1);
-  //     newExpirationTimestamp[0] = block.timestamp + 1 days;
-  //     expirationTimestamps.push(newExpirationTimestamp);
-  //     vertexPolicyNFT.batchUpdatePermissions(policyIds, permissionIds, permissionsToRevoke,
-  // expirationTimestamps);
->>>>>>> 228aac19
 
     PermissionMetadata[] memory permissionsToAdd = new PermissionMetadata[](1);
     permissionsToAdd[0] = PermissionMetadata(_permissionId, newExpirationTimestamp);
 
-<<<<<<< HEAD
     PolicyUpdateData memory updateData =
       PolicyUpdateData(ADDRESS_THIS_TOKEN_ID, permissionsToAdd, new PermissionMetadata[](0));
     PolicyUpdateData[] memory updateDataArray = new PolicyUpdateData[](1);
@@ -339,13 +258,6 @@
     );
     assertEq(vertexPolicy.hasPermission(ADDRESS_THIS_TOKEN_ID, _permissionId), false);
   }
-=======
-  //     assertEq(newExpirationTimestamp[0] < block.timestamp, true);
-  //     assertEq(vertexPolicyNFT.tokenToPermissionExpirationTimestamp(ADDRESS_THIS_TOKEN_ID, permissionId[0]),
-  // newExpirationTimestamp[0]);
-  //     assertEq(vertexPolicyNFT.hasPermission(ADDRESS_THIS_TOKEN_ID, permissionId[0]), false);
-  // }
->>>>>>> 228aac19
 
   function test_grantPermissions_GrantsTokenWithExpiration() public {
     uint256 _newExpirationTimestamp = block.timestamp + 1 days;
@@ -359,16 +271,11 @@
     vertexPolicy.batchGrantPolicies(initialBatchGrantData);
 
     assertEq(
-<<<<<<< HEAD
       vertexPolicy.tokenToPermissionExpirationTimestamp(uint256(uint160(_newAddress)), permissionSignature[0]),
-=======
-      vertexPolicyNFT.tokenToPermissionExpirationTimestamp(uint256(uint160(_newAddress)), permissionId[0]),
->>>>>>> 228aac19
       _newExpirationTimestamp
     );
   }
 
-<<<<<<< HEAD
   function test_expirationTimestamp_RevertIfTimestampIsExpired() public {
     vm.warp(block.timestamp + 1 days);
 
@@ -398,25 +305,4 @@
     vm.expectRevert(VertexPolicy.Expired.selector);
     vertexPolicy.batchUpdatePermissions(updateDataArray);
   }
-=======
-  // function test_expirationTimestamp_RevertIfTimestampIsExpired() public {
-  //     uint256[] memory newExpirationTimestamp = new uint256[](1);
-  //     newExpirationTimestamp[0] = block.timestamp;
-  //     expirationTimestamps.push(newExpirationTimestamp);
-  //     address[] memory newAddresses = new address[](1);
-  //     newAddresses[0] = address(0xdeadbeef);
-  //     addresses = newAddresses;
-
-  //     vm.warp(block.timestamp + 1 days);
-
-  //     vm.expectRevert(VertexPolicy.Expired.selector);
-  //     vertexPolicyNFT.batchGrantPolicies(addresses, permissionIds, expirationTimestamps);
-  //     newExpirationTimestamp[0] = block.timestamp - 1 seconds;
-  //     expirationTimestamps[0] = newExpirationTimestamp;
-  //     assertEq(block.timestamp > newExpirationTimestamp[0], true);
-  //     vm.expectRevert(VertexPolicy.Expired.selector);
-  //     vertexPolicyNFT.batchUpdatePermissions(policyIds, permissionIds, permissionsToRevoke,
-  // expirationTimestamps);
-  // }
->>>>>>> 228aac19
 }