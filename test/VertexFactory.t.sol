--- conflicted
+++ resolved
@@ -22,17 +22,10 @@
 contract VertexFactoryTest is VertexTestSetup {
   uint128 constant DEFAULT_QUANTITY = 1;
 
-<<<<<<< HEAD
-  event VertexCreated(uint256 indexed id, string indexed name, address vertexCore, address vertexPolicy);
-  event StrategyAuthorized(
-    IVertexStrategy indexed strategy, address indexed relativeStrategyLogic, bytes initializationData
-  );
-=======
   event VertexCreated(
     uint256 indexed id, string indexed name, address vertexCore, address vertexPolicy, uint256 chainId
   );
   event StrategyAuthorized(IVertexStrategy indexed strategy, address indexed strategyLogic, bytes initializationData);
->>>>>>> 5c16dae7
   event AccountAuthorized(VertexAccount indexed account, address indexed accountLogic, string name);
   event PolicyTokenURIUpdated(VertexPolicyTokenURI indexed vertexPolicyTokenURI);
 
