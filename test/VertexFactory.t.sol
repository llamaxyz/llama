// SPDX-License-Identifier: MIT
pragma solidity ^0.8.19;

import {Test, console2} from "forge-std/Test.sol";
import {Solarray} from "solarray/Solarray.sol";
import {Clones} from "@openzeppelin/proxy/Clones.sol";
import {ERC20Mock} from "@openzeppelin/mocks/ERC20Mock.sol";
import {IVertexStrategy} from "src/interfaces/IVertexStrategy.sol";
import {VertexFactory} from "src/VertexFactory.sol";
import {VertexCore} from "src/VertexCore.sol";
import {MockProtocol} from "test/mock/MockProtocol.sol";
import {DefaultStrategy} from "src/strategies/DefaultStrategy.sol";
import {VertexPolicy} from "src/VertexPolicy.sol";
import {VertexAccount} from "src/VertexAccount.sol";
import {VertexLens} from "src/VertexLens.sol";
import {VertexPolicyTokenURI} from "src/VertexPolicyTokenURI.sol";
import {Action, RoleHolderData, RolePermissionData, DefaultStrategyConfig, PermissionData} from "src/lib/Structs.sol";
import {VertexTestSetup, Roles} from "test/utils/VertexTestSetup.sol";
import {RoleDescription} from "src/lib/UDVTs.sol";
import {SolarrayVertex} from "test/utils/SolarrayVertex.sol";

contract VertexFactoryTest is VertexTestSetup {
  uint128 constant DEFAULT_QUANTITY = 1;

  event VertexCreated(
    uint256 indexed id, string indexed name, address vertexCore, address vertexPolicy, uint256 chainId
  );
  event StrategyAuthorized(IVertexStrategy indexed strategy, address indexed strategyLogic, bytes initializationData);
  event AccountAuthorized(VertexAccount indexed account, address indexed accountLogic, string name);
  event PolicyTokenURIUpdated(VertexPolicyTokenURI indexed vertexPolicyTokenURI);

  event ActionCreated(
    uint256 id,
    address indexed creator,
    IVertexStrategy indexed strategy,
    address target,
    uint256 value,
    bytes4 selector,
    bytes data
  );
  event ActionCanceled(uint256 id);
  event ActionQueued(
    uint256 id, address indexed caller, IVertexStrategy indexed strategy, address indexed creator, uint256 executionTime
  );
  event ApprovalCast(uint256 id, address indexed policyholder, uint256 quantity, string reason);
  event DisapprovalCast(uint256 id, address indexed policyholder, uint256 quantity, string reason);
  event StrategiesAuthorized(DefaultStrategyConfig[] strategies);
  event StrategiesUnauthorized(IVertexStrategy[] strategies);
  event StrategyLogicAuthorized(IVertexStrategy indexed strategyLogic);
  event AccountLogicAuthorized(VertexAccount indexed accountLogic);
}

contract Constructor is VertexFactoryTest {
  function deployVertexFactory() internal returns (VertexFactory) {
    bytes[] memory strategyConfigs = defaultStrategyConfigs();
    string[] memory accounts = Solarray.strings("Account 1", "Account 2", "Account 3");

    RoleDescription[] memory roleDescriptionStrings = SolarrayVertex.roleDescription(
      "AllHolders", "ActionCreator", "Approver", "Disapprover", "TestRole1", "TestRole2", "MadeUpRole"
    );
    RoleHolderData[] memory roleHolders = defaultActionCreatorRoleHolder(actionCreatorAaron);
    return new VertexFactory(
      coreLogic,
      strategyLogic,
      accountLogic,
      policyLogic,
      policyTokenURI,
      "Root Vertex",
      strategyConfigs,
      accounts,
      roleDescriptionStrings,
      roleHolders,
      new RolePermissionData[](0)
    );
  }

  function test_SetsVertexCoreLogicAddress() public {
    assertEq(address(factory.VERTEX_CORE_LOGIC()), address(coreLogic));
  }

  function test_SetsVertexPolicyLogicAddress() public {
    assertEq(address(factory.VERTEX_POLICY_LOGIC()), address(policyLogic));
  }

  function test_SetsVertexAccountLogicAddress() public {
    assertEq(address(factory.VERTEX_ACCOUNT_LOGIC()), address(accountLogic));
  }

  function test_SetsVertexPolicyTokenURIAddress() public {
    assertEq(address(factory.vertexPolicyTokenURI()), address(policyTokenURI));
  }

  function test_EmitsPolicyTokenURIUpdatedEvent() public {
    vm.expectEmit();
    emit PolicyTokenURIUpdated(policyTokenURI);
    deployVertexFactory();
  }

  function test_SetsVertexStrategyLogicAddress() public {
    assertTrue(factory.authorizedStrategyLogics(strategyLogic));
  }

  function test_EmitsStrategyLogicAuthorizedEvent() public {
    vm.expectEmit();
    emit StrategyLogicAuthorized(strategyLogic);
    deployVertexFactory();
  }

  function test_SetsRootVertexAddress() public {
    assertEq(address(factory.ROOT_VERTEX()), address(rootCore));
  }

  function test_DeploysRootVertexViaInternalDeployMethod() public {
    // The internal `_deploy` method is tested in the `Deploy` contract, so here we just check
    // one side effect of that method as a sanity check it was called. If it was called, the
    // vertex count should no longer be zero.
    assertEq(factory.vertexCount(), 2);
  }
}

contract Deploy is VertexFactoryTest {
  function deployVertex() internal returns (VertexCore) {
    bytes[] memory strategyConfigs = defaultStrategyConfigs();
    string[] memory accounts = Solarray.strings("Account1", "Account2");
    RoleDescription[] memory roleDescriptionStrings = SolarrayVertex.roleDescription(
      "AllHolders", "ActionCreator", "Approver", "Disapprover", "TestRole1", "TestRole2", "MadeUpRole"
    );
    RoleHolderData[] memory roleHolders = defaultActionCreatorRoleHolder(actionCreatorAaron);

    vm.prank(address(rootCore));
    return factory.deploy(
      "NewProject",
      strategyLogic,
      strategyConfigs,
      accounts,
      roleDescriptionStrings,
      roleHolders,
      new RolePermissionData[](0)
    );
  }

  function test_RevertIf_CallerIsNotRootVertex(address caller) public {
    vm.assume(caller != address(rootCore));
    bytes[] memory strategyConfigs = defaultStrategyConfigs();
    string[] memory accounts = Solarray.strings("Account1", "Account2");
    RoleHolderData[] memory roleHolders = defaultActionCreatorRoleHolder(actionCreatorAaron);

    vm.prank(address(caller));
    vm.expectRevert(VertexFactory.OnlyRootVertex.selector);
    factory.deploy(
      "NewProject",
      strategyLogic,
      strategyConfigs,
      accounts,
      new RoleDescription[](0),
      roleHolders,
      new RolePermissionData[](0)
    );
  }

  function test_RevertIf_InstanceDeployedWithSameName(string memory name) public {
    bytes[] memory strategyConfigs = defaultStrategyConfigs();
    string[] memory accounts = Solarray.strings("Account1", "Account2");
    RoleDescription[] memory roleDescriptionStrings = SolarrayVertex.roleDescription(
      "AllHolders", "ActionCreator", "Approver", "Disapprover", "TestRole1", "TestRole2", "MadeUpRole"
    );
    RoleHolderData[] memory roleHolders = defaultActionCreatorRoleHolder(actionCreatorAaron);

    vm.prank(address(rootCore));
    factory.deploy(
      name, strategyLogic, strategyConfigs, accounts, roleDescriptionStrings, roleHolders, new RolePermissionData[](0)
    );

    vm.expectRevert();
    factory.deploy(
      name, strategyLogic, strategyConfigs, accounts, new RoleDescription[](0), roleHolders, new RolePermissionData[](0)
    );
  }

  function test_IncrementsVertexCountByOne() public {
    uint256 initialVertexCount = factory.vertexCount();
    deployVertex();
    assertEq(factory.vertexCount(), initialVertexCount + 1);
  }

  function test_DeploysPolicy() public {
    VertexPolicy _policy = lens.computeVertexPolicyAddress("NewProject", address(policyLogic), address(factory));
    assertEq(address(_policy).code.length, 0);
    deployVertex();
    assertGt(address(_policy).code.length, 0);
  }

  function test_InitializesVertexPolicy() public {
    VertexPolicy _policy = lens.computeVertexPolicyAddress("NewProject", address(policyLogic), address(factory));

    assertEq(address(_policy).code.length, 0);
    deployVertex();
    assertGt(address(_policy).code.length, 0);

    vm.expectRevert("Initializable: contract is already initialized");
    _policy.initialize("Test", new RoleDescription[](0), new RoleHolderData[](0), new RolePermissionData[](0));
  }

  function test_DeploysVertexCore() public {
    VertexCore _vertex = lens.computeVertexCoreAddress("NewProject", address(coreLogic), address(factory));
    assertEq(address(_vertex).code.length, 0);
    deployVertex();
    assertGt(address(_vertex).code.length, 0);
    assertGt(address(_vertex.policy()).code.length, 0);
    VertexCore(address(_vertex)).name(); // Sanity check that this doesn't revert.
    VertexCore(address(_vertex.policy())).name(); // Sanity check that this doesn't revert.
  }

  function test_InitializesVertexCore() public {
    VertexCore _vertex = deployVertex();
    assertEq(_vertex.name(), "NewProject");

    bytes[] memory strategyConfigs = defaultStrategyConfigs();
    string[] memory accounts = Solarray.strings("Account1", "Account2");

    VertexPolicy _policy = _vertex.policy();
    vm.expectRevert("Initializable: contract is already initialized");
    _vertex.initialize("NewProject", _policy, strategyLogic, accountLogic, strategyConfigs, accounts);
  }

  function test_SetsVertexCoreOnThePolicy() public {
    VertexCore _vertex = deployVertex();
    VertexPolicy _policy = _vertex.policy();
    VertexCore _vertexFromPolicy = VertexCore(_policy.vertexCore());
    assertEq(address(_vertexFromPolicy), address(_vertex));
  }

  function test_SetsPolicyAddressOnVertexCore() public {
    VertexPolicy computedPolicy = lens.computeVertexPolicyAddress("NewProject", address(policyLogic), address(factory));
    VertexCore _vertex = deployVertex();
    assertEq(address(_vertex.policy()), address(computedPolicy));
  }

  function test_SetsAccountLogicAddressOnVertexCore() public {
    VertexCore _vertex = deployVertex();
    assertEq(address(_vertex.vertexAccountLogic()), address(accountLogic));
  }

  function test_EmitsVertexCreatedEvent() public {
    vm.expectEmit();
    VertexCore computedVertex = lens.computeVertexCoreAddress("NewProject", address(coreLogic), address(factory));
    VertexPolicy computedPolicy = lens.computeVertexPolicyAddress("NewProject", address(policyLogic), address(factory));
    emit VertexCreated(2, "NewProject", address(computedVertex), address(computedPolicy), block.chainid);
    deployVertex();
  }

  function test_ReturnsAddressOfTheNewVertexCoreContract() public {
    VertexCore computedVertex = lens.computeVertexCoreAddress("NewProject", address(coreLogic), address(factory));
    VertexCore newVertex = deployVertex();
    assertEq(address(newVertex), address(computedVertex));
    assertEq(address(computedVertex), VertexPolicy(computedVertex.policy()).vertexCore());
    assertEq(address(computedVertex), VertexPolicy(newVertex.policy()).vertexCore());
  }
}

contract AuthorizeStrategyLogic is VertexFactoryTest {
  function testFuzz_RevertIf_CallerIsNotRootVertex(address _caller) public {
    vm.assume(_caller != address(rootCore));
    vm.expectRevert(VertexFactory.OnlyRootVertex.selector);
    vm.prank(_caller);
    factory.authorizeStrategyLogic(IVertexStrategy(randomLogicAddress));
  }

  function test_SetsValueInStorageMappingToTrue() public {
    assertEq(factory.authorizedStrategyLogics(IVertexStrategy(randomLogicAddress)), false);
    vm.prank(address(rootCore));
    factory.authorizeStrategyLogic(IVertexStrategy(randomLogicAddress));
    assertEq(factory.authorizedStrategyLogics(IVertexStrategy(randomLogicAddress)), true);
  }

  function test_EmitsStrategyLogicAuthorizedEvent() public {
    vm.prank(address(rootCore));
    vm.expectEmit();
    emit StrategyLogicAuthorized(IVertexStrategy(randomLogicAddress));
    factory.authorizeStrategyLogic(IVertexStrategy(randomLogicAddress));
  }
}

<<<<<<< HEAD
contract AuthorizeAccountLogic is VertexFactoryTest {
  function testFuzz_RevertIf_CallerIsNotRootVertex(address _caller) public {
    vm.assume(_caller != address(rootCore));
    vm.expectRevert(VertexFactory.OnlyRootVertex.selector);
    vm.prank(_caller);
    factory.authorizeAccountLogic(VertexAccount(randomLogicAddress));
  }

  function test_SetsValueInStorageMappingToTrue() public {
    assertEq(factory.authorizedAccountLogics(VertexAccount(randomLogicAddress)), false);
    vm.prank(address(rootCore));
    factory.authorizeAccountLogic(VertexAccount(randomLogicAddress));
    assertEq(factory.authorizedAccountLogics(VertexAccount(randomLogicAddress)), true);
  }

  function test_EmitsAccountLogicAuthorizedEvent() public {
    vm.prank(address(rootCore));
    vm.expectEmit();
    emit AccountLogicAuthorized(VertexAccount(randomLogicAddress));
    factory.authorizeAccountLogic(VertexAccount(randomLogicAddress));
  }
}

=======
>>>>>>> 7ff7ab04
contract SetPolicyTokenURI is VertexFactoryTest {
  function testFuzz_RevertIf_CallerIsNotRootVertex(address _caller, address _policyTokenURI) public {
    vm.assume(_caller != address(rootCore));
    vm.prank(address(_caller));
    vm.expectRevert(VertexFactory.OnlyRootVertex.selector);
    factory.setPolicyTokenURI(VertexPolicyTokenURI(_policyTokenURI));
  }

  function testFuzz_WritesMetadataAddressToStorage(address _policyTokenURI) public {
    vm.prank(address(rootCore));
    vm.expectEmit();
    emit PolicyTokenURIUpdated(VertexPolicyTokenURI(_policyTokenURI));
    factory.setPolicyTokenURI(VertexPolicyTokenURI(_policyTokenURI));
    assertEq(address(factory.vertexPolicyTokenURI()), _policyTokenURI);
  }
}

contract TokenURI is VertexFactoryTest {
  function setTokenURIMetadata() internal {
    string memory color = "#FF0000";
    string memory logo =
      '<path fill="#fff" fill-rule="evenodd" d="M344.211 459c7.666-3.026 13.093-10.52 13.093-19.284 0-11.441-9.246-20.716-20.652-20.716S316 428.275 316 439.716a20.711 20.711 0 0 0 9.38 17.36c.401-.714 1.144-1.193 1.993-1.193.188 0 .347-.173.3-.353a14.088 14.088 0 0 1-.457-3.58c0-7.456 5.752-13.501 12.848-13.501.487 0 .917-.324 1.08-.777l.041-.111c.334-.882-.223-2.13-1.153-2.341-4.755-1.082-8.528-4.915-9.714-9.825-.137-.564.506-.939.974-.587l18.747 14.067a.674.674 0 0 1 .254.657 12.485 12.485 0 0 0 .102 4.921.63.63 0 0 1-.247.666 5.913 5.913 0 0 1-6.062.332 1.145 1.145 0 0 0-.794-.116 1.016 1.016 0 0 0-.789.986v8.518a.658.658 0 0 1-.663.653h-1.069a.713.713 0 0 1-.694-.629c-.397-2.96-2.819-5.238-5.749-5.238-.186 0-.37.009-.551.028a.416.416 0 0 0-.372.42c0 .234.187.424.423.457 2.412.329 4.275 2.487 4.275 5.099 0 .344-.033.687-.097 1.025-.072.369.197.741.578.741h.541c.003 0 .007.001.01.004.002.003.004.006.004.01l.001.005.003.005.005.003.005.001h4.183a.17.17 0 0 1 .123.05c.124.118.244.24.362.364.248.266.349.64.39 1.163Zm-19.459-22.154c-.346-.272-.137-.788.306-.788h11.799c.443 0 .652.516.306.788a10.004 10.004 0 0 1-6.205 2.162c-2.329 0-4.478-.804-6.206-2.162Zm22.355 3.712c0 .645-.5 1.168-1.118 1.168-.617 0-1.117-.523-1.117-1.168 0-.646.5-1.168 1.117-1.168.618 0 1.118.523 1.118 1.168Z" clip-rule="evenodd"/>';
    vm.startPrank(address(rootCore));
    policyTokenURIParamRegistry.setColor(mpCore, color);
    policyTokenURIParamRegistry.setLogo(mpCore, logo);
    vm.stopPrank();
  }

  function testFuzz_ProxiesToMetadataContract(uint256 _tokenId) public {
    setTokenURIMetadata();

    (string memory _color, string memory _logo) = policyTokenURIParamRegistry.getMetadata(mpCore);
    assertEq(
      factory.tokenURI(mpCore, mpPolicy.name(), mpPolicy.symbol(), _tokenId),
      policyTokenURI.tokenURI(mpPolicy.name(), mpPolicy.symbol(), _tokenId, _color, _logo)
    );
  }
}<|MERGE_RESOLUTION|>--- conflicted
+++ resolved
@@ -281,32 +281,6 @@
   }
 }
 
-<<<<<<< HEAD
-contract AuthorizeAccountLogic is VertexFactoryTest {
-  function testFuzz_RevertIf_CallerIsNotRootVertex(address _caller) public {
-    vm.assume(_caller != address(rootCore));
-    vm.expectRevert(VertexFactory.OnlyRootVertex.selector);
-    vm.prank(_caller);
-    factory.authorizeAccountLogic(VertexAccount(randomLogicAddress));
-  }
-
-  function test_SetsValueInStorageMappingToTrue() public {
-    assertEq(factory.authorizedAccountLogics(VertexAccount(randomLogicAddress)), false);
-    vm.prank(address(rootCore));
-    factory.authorizeAccountLogic(VertexAccount(randomLogicAddress));
-    assertEq(factory.authorizedAccountLogics(VertexAccount(randomLogicAddress)), true);
-  }
-
-  function test_EmitsAccountLogicAuthorizedEvent() public {
-    vm.prank(address(rootCore));
-    vm.expectEmit();
-    emit AccountLogicAuthorized(VertexAccount(randomLogicAddress));
-    factory.authorizeAccountLogic(VertexAccount(randomLogicAddress));
-  }
-}
-
-=======
->>>>>>> 7ff7ab04
 contract SetPolicyTokenURI is VertexFactoryTest {
   function testFuzz_RevertIf_CallerIsNotRootVertex(address _caller, address _policyTokenURI) public {
     vm.assume(_caller != address(rootCore));
