--- conflicted
+++ resolved
@@ -76,13 +76,8 @@
       getDefaultVertexDeployParameters();
 
     vm.prank(address(caller));
-<<<<<<< HEAD
     vm.expectRevert(IVertexFactory.OnlyVertex.selector);
-    factory.deploy("ProtocolXYZ", "VXP", strategies, accounts, policies);
-=======
-    vm.expectRevert(VertexFactory.OnlyVertex.selector);
     factory.deploy("ProtocolXYZ", strategies, accounts, policies);
->>>>>>> e0e5929c
   }
 
   function test_RevertsIf_InstanceDeployedWithSameName(string memory name) public {
