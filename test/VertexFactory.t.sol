--- conflicted
+++ resolved
@@ -51,14 +51,11 @@
   function deployVertexFactory() internal returns (VertexFactory) {
     Strategy[] memory strategies = defaultStrategies();
     string[] memory accounts = Solarray.strings("Account 1", "Account 2", "Account 3");
-<<<<<<< HEAD
-    RoleHolderData[] memory roleHolders = defaultAdminRoleHolder(adminAlice);
+
     RoleDescription[] memory roleDescriptionStrings = SolarrayVertex.roleDescription(
       "AllHolders", "ActionCreator", "Approver", "Disapprover", "TestRole1", "TestRole2", "MadeUpRole"
     );
-=======
     RoleHolderData[] memory roleHolders = defaultActionCreatorRoleHolder(actionCreatorAaron);
->>>>>>> 432abef4
     return new VertexFactory(
       coreLogic,
       address(strategyLogic),
@@ -118,14 +115,10 @@
   function deployVertex() internal returns (VertexCore) {
     Strategy[] memory strategies = defaultStrategies();
     string[] memory accounts = Solarray.strings("Account1", "Account2");
-<<<<<<< HEAD
-    RoleHolderData[] memory roleHolders = defaultAdminRoleHolder(adminAlice);
     RoleDescription[] memory roleDescriptionStrings = SolarrayVertex.roleDescription(
       "AllHolders", "ActionCreator", "Approver", "Disapprover", "TestRole1", "TestRole2", "MadeUpRole"
     );
-=======
     RoleHolderData[] memory roleHolders = defaultActionCreatorRoleHolder(actionCreatorAaron);
->>>>>>> 432abef4
 
     vm.prank(address(rootCore));
     return factory.deploy(
@@ -163,14 +156,10 @@
   function test_RevertIf_InstanceDeployedWithSameName(string memory name) public {
     Strategy[] memory strategies = defaultStrategies();
     string[] memory accounts = Solarray.strings("Account1", "Account2");
-<<<<<<< HEAD
-    RoleHolderData[] memory roleHolders = defaultAdminRoleHolder(adminAlice);
     RoleDescription[] memory roleDescriptionStrings = SolarrayVertex.roleDescription(
       "AllHolders", "ActionCreator", "Approver", "Disapprover", "TestRole1", "TestRole2", "MadeUpRole"
     );
-=======
     RoleHolderData[] memory roleHolders = defaultActionCreatorRoleHolder(actionCreatorAaron);
->>>>>>> 432abef4
 
     vm.prank(address(rootCore));
     factory.deploy(
