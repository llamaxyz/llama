--- conflicted
+++ resolved
@@ -99,11 +99,7 @@
   }
 
   function _queueAction(uint256 _actionId) public {
-<<<<<<< HEAD
-    uint256 executionTime = block.timestamp + toVertexStrategy(mpStrategy1).queuingPeriod();
-=======
     uint256 executionTime = block.timestamp + toDefaultStrategy(mpStrategy1).queuingPeriod();
->>>>>>> 41253bad
     vm.expectEmit();
     emit ActionQueued(_actionId, address(this), mpStrategy1, actionCreatorAaron, executionTime);
     mpCore.queueAction(_actionId);
@@ -195,11 +191,7 @@
     internal
     returns (VertexFactoryWithoutInitialization modifiedFactory, VertexCore vertex, VertexPolicy policy)
   {
-<<<<<<< HEAD
-    bytes[] memory strategies = defaultStrategies();
-=======
     bytes[] memory strategyConfigs = defaultStrategyConfigs();
->>>>>>> 41253bad
     string[] memory accounts = Solarray.strings("Account 1", "Account 2", "Account 3");
     RoleHolderData[] memory roleHolders = defaultActionCreatorRoleHolder(actionCreatorAaron);
     modifiedFactory = new VertexFactoryWithoutInitialization(
@@ -229,17 +221,10 @@
   function test_StrategiesAreDeployedAtExpectedAddress() public {
     (VertexFactoryWithoutInitialization modifiedFactory, VertexCore uninitializedVertex, VertexPolicy policy) =
       deployWithoutInitialization();
-<<<<<<< HEAD
-    bytes[] memory strategies = defaultStrategies();
-    string[] memory accounts = Solarray.strings("Account1", "Account2");
-    IVertexStrategy[] memory strategyAddresses = new IVertexStrategy[](2);
-    for (uint256 i; i < strategies.length; i++) {
-=======
     bytes[] memory strategyConfigs = defaultStrategyConfigs();
     string[] memory accounts = Solarray.strings("Account1", "Account2");
     IVertexStrategy[] memory strategyAddresses = new IVertexStrategy[](2);
     for (uint256 i; i < strategyConfigs.length; i++) {
->>>>>>> 41253bad
       strategyAddresses[i] =
         lens.computeVertexStrategyAddress(address(strategyLogic), strategyConfigs[i], address(uninitializedVertex));
     }
@@ -258,17 +243,10 @@
   function test_EmitsStrategyAuthorizedEventForEachStrategy() public {
     (VertexFactoryWithoutInitialization modifiedFactory, VertexCore uninitializedVertex, VertexPolicy policy) =
       deployWithoutInitialization();
-<<<<<<< HEAD
-    bytes[] memory strategies = defaultStrategies();
-    string[] memory accounts = Solarray.strings("Account1", "Account2");
-    IVertexStrategy[] memory strategyAddresses = new IVertexStrategy[](2);
-    for (uint256 i; i < strategies.length; i++) {
-=======
     bytes[] memory strategyConfigs = defaultStrategyConfigs();
     string[] memory accounts = Solarray.strings("Account1", "Account2");
     IVertexStrategy[] memory strategyAddresses = new IVertexStrategy[](2);
     for (uint256 i; i < strategyConfigs.length; i++) {
->>>>>>> 41253bad
       strategyAddresses[i] =
         lens.computeVertexStrategyAddress(address(strategyLogic), strategyConfigs[i], address(uninitializedVertex));
     }
@@ -284,17 +262,10 @@
   function test_StrategiesHaveVertexCoreAddressInStorage() public {
     (VertexFactoryWithoutInitialization modifiedFactory, VertexCore uninitializedVertex, VertexPolicy policy) =
       deployWithoutInitialization();
-<<<<<<< HEAD
-    bytes[] memory strategies = defaultStrategies();
-    string[] memory accounts = Solarray.strings("Account1", "Account2");
-    IVertexStrategy[] memory strategyAddresses = new IVertexStrategy[](2);
-    for (uint256 i; i < strategies.length; i++) {
-=======
     bytes[] memory strategyConfigs = defaultStrategyConfigs();
     string[] memory accounts = Solarray.strings("Account1", "Account2");
     IVertexStrategy[] memory strategyAddresses = new IVertexStrategy[](2);
     for (uint256 i; i < strategyConfigs.length; i++) {
->>>>>>> 41253bad
       strategyAddresses[i] =
         lens.computeVertexStrategyAddress(address(strategyLogic), strategyConfigs[i], address(uninitializedVertex));
     }
@@ -310,17 +281,10 @@
   function test_StrategiesHavePolicyAddressInStorage() public {
     (VertexFactoryWithoutInitialization modifiedFactory, VertexCore uninitializedVertex, VertexPolicy policy) =
       deployWithoutInitialization();
-<<<<<<< HEAD
-    bytes[] memory strategies = defaultStrategies();
-    string[] memory accounts = Solarray.strings("Account1", "Account2");
-    IVertexStrategy[] memory strategyAddresses = new IVertexStrategy[](2);
-    for (uint256 i; i < strategies.length; i++) {
-=======
     bytes[] memory strategyConfigs = defaultStrategyConfigs();
     string[] memory accounts = Solarray.strings("Account1", "Account2");
     IVertexStrategy[] memory strategyAddresses = new IVertexStrategy[](2);
     for (uint256 i; i < strategyConfigs.length; i++) {
->>>>>>> 41253bad
       strategyAddresses[i] =
         lens.computeVertexStrategyAddress(address(strategyLogic), strategyConfigs[i], address(uninitializedVertex));
     }
@@ -336,17 +300,10 @@
   function test_StrategiesAreAuthorizedByVertexCore() public {
     (VertexFactoryWithoutInitialization modifiedFactory, VertexCore uninitializedVertex, VertexPolicy policy) =
       deployWithoutInitialization();
-<<<<<<< HEAD
-    bytes[] memory strategies = defaultStrategies();
-    string[] memory accounts = Solarray.strings("Account1", "Account2");
-    IVertexStrategy[] memory strategyAddresses = new IVertexStrategy[](2);
-    for (uint256 i; i < strategies.length; i++) {
-=======
     bytes[] memory strategyConfigs = defaultStrategyConfigs();
     string[] memory accounts = Solarray.strings("Account1", "Account2");
     IVertexStrategy[] memory strategyAddresses = new IVertexStrategy[](2);
     for (uint256 i; i < strategyConfigs.length; i++) {
->>>>>>> 41253bad
       strategyAddresses[i] =
         lens.computeVertexStrategyAddress(address(strategyLogic), strategyConfigs[i], address(uninitializedVertex));
     }
@@ -366,11 +323,7 @@
     vm.assume(notStrategyLogic != address(strategyLogic));
     (VertexFactoryWithoutInitialization modifiedFactory, VertexCore uninitializedVertex, VertexPolicy policy) =
       deployWithoutInitialization();
-<<<<<<< HEAD
-    bytes[] memory strategies = defaultStrategies();
-=======
     bytes[] memory strategyConfigs = defaultStrategyConfigs();
->>>>>>> 41253bad
     string[] memory accounts = Solarray.strings("Account1", "Account2");
 
     vm.expectRevert(VertexCore.UnauthorizedStrategyLogic.selector);
@@ -388,11 +341,7 @@
   function test_AccountsAreDeployedAtExpectedAddress() public {
     (VertexFactoryWithoutInitialization modifiedFactory, VertexCore uninitializedVertex, VertexPolicy policy) =
       deployWithoutInitialization();
-<<<<<<< HEAD
-    bytes[] memory strategies = defaultStrategies();
-=======
     bytes[] memory strategyConfigs = defaultStrategyConfigs();
->>>>>>> 41253bad
     string[] memory accounts = Solarray.strings("Account1", "Account2");
     VertexAccount[] memory accountAddresses = new VertexAccount[](2);
     for (uint256 i; i < accounts.length; i++) {
@@ -414,11 +363,7 @@
   function test_EmitsAccountAuthorizedEventForEachAccount() public {
     (VertexFactoryWithoutInitialization modifiedFactory, VertexCore uninitializedVertex, VertexPolicy policy) =
       deployWithoutInitialization();
-<<<<<<< HEAD
-    bytes[] memory strategies = defaultStrategies();
-=======
     bytes[] memory strategyConfigs = defaultStrategyConfigs();
->>>>>>> 41253bad
     string[] memory accounts = Solarray.strings("Account1", "Account2");
     VertexAccount[] memory accountAddresses = new VertexAccount[](2);
     for (uint256 i; i < accounts.length; i++) {
@@ -437,11 +382,7 @@
   function test_AccountsHaveVertexCoreAddressInStorage() public {
     (VertexFactoryWithoutInitialization modifiedFactory, VertexCore uninitializedVertex, VertexPolicy policy) =
       deployWithoutInitialization();
-<<<<<<< HEAD
-    bytes[] memory strategies = defaultStrategies();
-=======
     bytes[] memory strategyConfigs = defaultStrategyConfigs();
->>>>>>> 41253bad
     string[] memory accounts = Solarray.strings("Account1", "Account2");
     VertexAccount[] memory accountAddresses = new VertexAccount[](2);
     for (uint256 i; i < accounts.length; i++) {
@@ -460,11 +401,7 @@
   function test_AccountsHaveNameInStorage() public {
     (VertexFactoryWithoutInitialization modifiedFactory, VertexCore uninitializedVertex, VertexPolicy policy) =
       deployWithoutInitialization();
-<<<<<<< HEAD
-    bytes[] memory strategies = defaultStrategies();
-=======
     bytes[] memory strategyConfigs = defaultStrategyConfigs();
->>>>>>> 41253bad
     string[] memory accounts = Solarray.strings("Account1", "Account2");
     VertexAccount[] memory accountAddresses = new VertexAccount[](2);
     for (uint256 i; i < accounts.length; i++) {
@@ -485,11 +422,7 @@
     address payable payableNotAccountLogic = payable(notAccountLogic);
     (VertexFactoryWithoutInitialization modifiedFactory, VertexCore uninitializedVertex, VertexPolicy policy) =
       deployWithoutInitialization();
-<<<<<<< HEAD
-    bytes[] memory strategies = defaultStrategies();
-=======
     bytes[] memory strategyConfigs = defaultStrategyConfigs();
->>>>>>> 41253bad
     string[] memory accounts = Solarray.strings("Account1", "Account2");
 
     vm.expectRevert(VertexCore.UnauthorizedAccountLogic.selector);
@@ -515,23 +448,14 @@
     );
 
     Action memory action = mpCore.getAction(_actionId);
-<<<<<<< HEAD
-    uint256 approvalPeriodEnd = toVertexStrategy(action.strategy).approvalEndTime(_actionId);
-=======
     uint256 approvalPeriodEnd = toDefaultStrategy(action.strategy).approvalEndTime(_actionId);
->>>>>>> 41253bad
 
     assertEq(_actionId, 0);
     assertEq(mpCore.actionsCount(), 1);
     assertEq(action.creationTime, block.timestamp);
     assertEq(approvalPeriodEnd, block.timestamp + 2 days);
-<<<<<<< HEAD
-    assertEq(toVertexStrategy(action.strategy).actionApprovalSupply(_actionId), 3);
-    assertEq(toVertexStrategy(action.strategy).actionDisapprovalSupply(_actionId), 3);
-=======
     assertEq(toDefaultStrategy(action.strategy).actionApprovalSupply(_actionId), 3);
     assertEq(toDefaultStrategy(action.strategy).actionDisapprovalSupply(_actionId), 3);
->>>>>>> 41253bad
   }
 
   function testFuzz_CreatesAnAction(address _target, uint256 _value, bytes memory _data) public {
@@ -674,23 +598,14 @@
     uint256 _actionId = createActionBySig(v, r, s);
 
     Action memory action = mpCore.getAction(_actionId);
-<<<<<<< HEAD
-    uint256 approvalPeriodEnd = toVertexStrategy(action.strategy).approvalEndTime(_actionId);
-=======
     uint256 approvalPeriodEnd = toDefaultStrategy(action.strategy).approvalEndTime(_actionId);
->>>>>>> 41253bad
 
     assertEq(_actionId, 0);
     assertEq(mpCore.actionsCount(), 1);
     assertEq(action.creationTime, block.timestamp);
     assertEq(approvalPeriodEnd, block.timestamp + 2 days);
-<<<<<<< HEAD
-    assertEq(toVertexStrategy(action.strategy).actionApprovalSupply(_actionId), 3);
-    assertEq(toVertexStrategy(action.strategy).actionDisapprovalSupply(_actionId), 3);
-=======
     assertEq(toDefaultStrategy(action.strategy).actionApprovalSupply(_actionId), 3);
     assertEq(toDefaultStrategy(action.strategy).actionDisapprovalSupply(_actionId), 3);
->>>>>>> 41253bad
   }
 
   function test_CheckNonceIncrements() public {
@@ -1063,11 +978,7 @@
     actionId = _createAction();
     _approveAction(approverAdam, actionId);
 
-<<<<<<< HEAD
-    vm.expectRevert(VertexCore.DuplicateVote.selector);
-=======
     vm.expectRevert(VertexCore.DuplicateCast.selector);
->>>>>>> 41253bad
     vm.prank(approverAdam);
     mpCore.castApproval(actionId, uint8(Roles.Approver));
   }
@@ -1210,11 +1121,7 @@
 
     _disapproveAction(disapproverDrake, actionId);
 
-<<<<<<< HEAD
-    vm.expectRevert(VertexCore.DuplicateVote.selector);
-=======
     vm.expectRevert(VertexCore.DuplicateCast.selector);
->>>>>>> 41253bad
     vm.prank(disapproverDrake);
     mpCore.castDisapproval(actionId, uint8(Roles.Disapprover));
   }
@@ -1334,11 +1241,7 @@
   function test_CreateNewStrategies(uint256 salt1, uint256 salt2, uint256 salt3, bool isFixedLengthApprovalPeriod)
     public
   {
-<<<<<<< HEAD
-    Strategy[] memory newStrategies = new Strategy[](3);
-=======
     DefaultStrategyConfig[] memory newStrategies = new DefaultStrategyConfig[](3);
->>>>>>> 41253bad
     IVertexStrategy[] memory strategyAddresses = new IVertexStrategy[](3);
     vm.assume(salt1 != salt2);
     vm.assume(salt1 != salt3);
@@ -1360,11 +1263,7 @@
     emit StrategyAuthorized(strategyAddresses[1], address(strategyLogic), encodeStrategy(newStrategies[1]));
     emit StrategyAuthorized(strategyAddresses[2], address(strategyLogic), encodeStrategy(newStrategies[2]));
 
-<<<<<<< HEAD
-    mpCore.createAndAuthorizeStrategies(strategyLogic, encodeStrategies(newStrategies));
-=======
     mpCore.createAndAuthorizeStrategies(strategyLogic, encodeStrategyConfigs(newStrategies));
->>>>>>> 41253bad
 
     assertEq(mpCore.authorizedStrategies(strategyAddresses[0]), true);
     assertEq(mpCore.authorizedStrategies(strategyAddresses[1]), true);
@@ -1374,11 +1273,7 @@
   function test_CreateNewStrategiesWithAdditionalStrategyLogic() public {
     address additionalStrategyLogic = _deployAndAuthorizeAdditionalStrategyLogic();
 
-<<<<<<< HEAD
-    Strategy[] memory newStrategies = new Strategy[](3);
-=======
     DefaultStrategyConfig[] memory newStrategies = new DefaultStrategyConfig[](3);
->>>>>>> 41253bad
     IVertexStrategy[] memory strategyAddresses = new IVertexStrategy[](3);
 
     newStrategies[0] = DefaultStrategyConfig({
@@ -1432,11 +1327,7 @@
     emit StrategyAuthorized(strategyAddresses[1], additionalStrategyLogic, encodeStrategy(newStrategies[1]));
     emit StrategyAuthorized(strategyAddresses[2], additionalStrategyLogic, encodeStrategy(newStrategies[2]));
 
-<<<<<<< HEAD
-    mpCore.createAndAuthorizeStrategies(VertexStrategy(additionalStrategyLogic), encodeStrategies(newStrategies));
-=======
     mpCore.createAndAuthorizeStrategies(IVertexStrategy(additionalStrategyLogic), encodeStrategyConfigs(newStrategies));
->>>>>>> 41253bad
 
     assertEq(mpCore.authorizedStrategies(strategyAddresses[0]), true);
     assertEq(mpCore.authorizedStrategies(strategyAddresses[1]), true);
@@ -1462,11 +1353,7 @@
     vm.startPrank(address(mpCore));
 
     vm.expectRevert(VertexCore.UnauthorizedStrategyLogic.selector);
-<<<<<<< HEAD
-    mpCore.createAndAuthorizeStrategies(VertexStrategy(randomLogicAddress), encodeStrategies(newStrategies));
-=======
     mpCore.createAndAuthorizeStrategies(IVertexStrategy(randomLogicAddress), encodeStrategyConfigs(newStrategies));
->>>>>>> 41253bad
   }
 
   function test_RevertIf_StrategiesAreIdentical() public {
@@ -1491,11 +1378,7 @@
     vm.startPrank(address(mpCore));
 
     vm.expectRevert("ERC1167: create2 failed");
-<<<<<<< HEAD
-    mpCore.createAndAuthorizeStrategies(strategyLogic, encodeStrategies(newStrategies));
-=======
     mpCore.createAndAuthorizeStrategies(strategyLogic, encodeStrategyConfigs(newStrategies));
->>>>>>> 41253bad
   }
 
   function test_RevertIf_IdenticalStrategyIsAlreadyDeployed() public {
@@ -1519,17 +1402,10 @@
     newStrategies2[0] = duplicateStrategy;
 
     vm.startPrank(address(mpCore));
-<<<<<<< HEAD
-    mpCore.createAndAuthorizeStrategies(strategyLogic, encodeStrategies(newStrategies1));
-
-    vm.expectRevert("ERC1167: create2 failed");
-    mpCore.createAndAuthorizeStrategies(strategyLogic, encodeStrategies(newStrategies2));
-=======
     mpCore.createAndAuthorizeStrategies(strategyLogic, encodeStrategyConfigs(newStrategies1));
 
     vm.expectRevert("ERC1167: create2 failed");
     mpCore.createAndAuthorizeStrategies(strategyLogic, encodeStrategyConfigs(newStrategies2));
->>>>>>> 41253bad
   }
 
   function test_CanBeCalledByASuccessfulAction() public {
@@ -1563,11 +1439,7 @@
       address(mpCore),
       0, // value
       CREATE_STRATEGY_SELECTOR,
-<<<<<<< HEAD
-      abi.encode(address(strategyLogic), encodeStrategies(newStrategies))
-=======
       abi.encode(address(strategyLogic), encodeStrategyConfigs(newStrategies))
->>>>>>> 41253bad
     );
 
     vm.warp(block.timestamp + 1);
@@ -1865,13 +1737,8 @@
     _approveAction(approverAdam, actionId);
     _approveAction(approverAlicia, actionId);
     Action memory action = mpCore.getAction(actionId);
-<<<<<<< HEAD
-    uint256 approvalEndTime = toVertexStrategy(action.strategy).approvalEndTime(actionId);
-    vm.assume(_timeSinceCreation < toVertexStrategy(mpStrategy1).approvalPeriod() * 2);
-=======
     uint256 approvalEndTime = toDefaultStrategy(action.strategy).approvalEndTime(actionId);
     vm.assume(_timeSinceCreation < toDefaultStrategy(mpStrategy1).approvalPeriod() * 2);
->>>>>>> 41253bad
     vm.warp(block.timestamp + _timeSinceCreation);
 
     uint256 currentState = uint256(mpCore.getActionState(actionId));
