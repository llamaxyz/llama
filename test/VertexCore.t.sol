// SPDX-License-Identifier: MIT
pragma solidity ^0.8.19;

import {Test, console2} from "forge-std/Test.sol";
import {Solarray} from "@solarray/Solarray.sol";
import {Clones} from "@openzeppelin/proxy/Clones.sol";
import {IERC20} from "@openzeppelin/token/ERC20/IERC20.sol";
import {VertexCore} from "src/VertexCore.sol";
import {VertexFactory} from "src/VertexFactory.sol";
import {ProtocolXYZ} from "test/mock/ProtocolXYZ.sol";
import {VertexFactoryWithoutInitialization} from "test/utils/VertexFactoryWithoutInitialization.sol";
import {VertexStrategy} from "src/VertexStrategy.sol";
import {VertexAccount} from "src/VertexAccount.sol";
import {VertexPolicy} from "src/VertexPolicy.sol";
import {VertexLens} from "src/VertexLens.sol";
import {ActionState} from "src/lib/Enums.sol";
import {Action, ExpiredRole, Strategy, PermissionData, RoleHolderData, RolePermissionData} from "src/lib/Structs.sol";
import {Roles, VertexTestSetup} from "test/utils/VertexTestSetup.sol";

contract VertexCoreTest is VertexTestSetup {
  event ActionCreated(
    uint256 id,
    address indexed creator,
    VertexStrategy indexed strategy,
    address target,
    uint256 value,
    bytes4 selector,
    bytes data
  );
  event ActionCanceled(uint256 id);
  event ActionQueued(
    uint256 id, address indexed caller, VertexStrategy indexed strategy, address indexed creator, uint256 executionTime
  );
  event ActionExecuted(uint256 id, address indexed caller, VertexStrategy indexed strategy, address indexed creator);
  event PolicyholderApproved(uint256 id, address indexed policyholder, uint256 weight, string reason);
  event PolicyholderDisapproved(uint256 id, address indexed policyholder, uint256 weight, string reason);
  event StrategyAuthorized(VertexStrategy indexed strategy, address indexed strategyLogic, Strategy strategyData);
  event StrategyUnauthorized(VertexStrategy indexed strategy);
  event AccountAuthorized(VertexAccount indexed account, address indexed accountLogic, string name);

  function setUp() public virtual override {
    VertexTestSetup.setUp();
  }

  /*///////////////////////////////////////////////////////////////
                        Helpers
    //////////////////////////////////////////////////////////////*/

  function _createAction() public returns (uint256 actionId) {
    vm.prank(actionCreatorAaron);
    actionId = mpCore.createAction(
      uint8(Roles.ActionCreator),
      mpStrategy1,
      address(mockProtocol),
      0, // value
      PAUSE_SELECTOR,
      abi.encode(true)
    );
    vm.warp(block.timestamp + 1);
  }

  function _approveAction(address _policyholder, uint256 _actionId) public {
    vm.expectEmit();
    emit PolicyholderApproved(_actionId, _policyholder, 1, "");
    vm.prank(_policyholder);
    mpCore.castApproval(_actionId, uint8(Roles.Approver));
  }

  function _approveAction(address _policyholder) public {
    uint256 _assumedActionId = 0;
    _approveAction(_policyholder, _assumedActionId);
  }

  function _disapproveAction(address _policyholder, uint256 _actionId) public {
    vm.expectEmit();
    emit PolicyholderDisapproved(_actionId, _policyholder, 1, "");
    vm.prank(_policyholder);
    mpCore.castDisapproval(_actionId, uint8(Roles.Disapprover));
  }

  function _disapproveAction(address _policyholder) public {
    uint256 _assumedActionId = 0;
    _disapproveAction(_policyholder, _assumedActionId);
  }

  function _queueAction(uint256 _actionId) public {
    uint256 executionTime = block.timestamp + mpStrategy1.queuingPeriod();
<<<<<<< HEAD
    vm.expectEmit(true, true, true, true);
    emit ActionQueued(_actionId, address(this), mpStrategy1, actionCreatorAaron, executionTime);
=======
    vm.expectEmit();
    emit ActionQueued(_actionId, address(this), mpStrategy1, adminAlice, executionTime);
>>>>>>> cb97de16
    mpCore.queueAction(_actionId);
  }

  function _queueAction() public {
    uint256 _assumedActionId = 0;
    _queueAction(_assumedActionId);
  }

  function _executeAction() public {
<<<<<<< HEAD
    vm.expectEmit(true, true, true, true);
    emit ActionExecuted(0, address(this), mpStrategy1, actionCreatorAaron);
=======
    vm.expectEmit();
    emit ActionExecuted(0, address(this), mpStrategy1, adminAlice);
>>>>>>> cb97de16
    mpCore.executeAction(0);

    Action memory action = mpCore.getAction(0);
    assertEq(action.executed, true);
  }

  function _executeCompleteActionFlow() internal {
    _createAction();

    _approveAction(approverAdam);
    _approveAction(approverAlicia);

    vm.warp(block.timestamp + 6 days);

    assertEq(mpStrategy1.isActionPassed(0), true);
    _queueAction();

    _disapproveAction(disapproverDave);

    vm.warp(block.timestamp + 5 days);

    _executeAction();
  }

  function _deployAndAuthorizeAdditionalStrategyLogic() internal returns (address) {
    VertexStrategy additionalStrategyLogic = new VertexStrategy();
    vm.prank(address(rootCore));
    factory.authorizeStrategyLogic(address(additionalStrategyLogic));
    return address(additionalStrategyLogic);
  }

  function _deployAndAuthorizeAdditionalAccountLogic() internal returns (address) {
    VertexAccount additionalAccountLogic = new VertexAccount();
    vm.prank(address(rootCore));
    factory.authorizeAccountLogic(address(additionalAccountLogic));
    return address(additionalAccountLogic);
  }
}

contract Setup is VertexCoreTest {
  function test_setUp() public {
    assertEq(mpCore.name(), "Mock Protocol Vertex");

    assertTrue(mpCore.authorizedStrategies(mpStrategy1));
    assertTrue(mpCore.authorizedStrategies(mpStrategy1));

    vm.expectRevert(bytes("Initializable: contract is already initialized"));
    mpAccount1.initialize("VertexAccount0");

    vm.expectRevert(bytes("Initializable: contract is already initialized"));
    mpAccount2.initialize("VertexAccount1");
  }
}

contract Initialize is VertexCoreTest {
  function deployWithoutInitialization()
    internal
    returns (VertexFactoryWithoutInitialization modifiedFactory, VertexCore vertex, VertexPolicy policy)
  {
    Strategy[] memory strategies = defaultStrategies();
    string[] memory accounts = Solarray.strings("Account 1", "Account 2", "Account 3");
    RoleHolderData[] memory roleHolders = defaultAdminRoleHolder(adminAlice);
    modifiedFactory = new VertexFactoryWithoutInitialization(
      coreLogic,
      address(strategyLogic),
      address(accountLogic),
      policyLogic,
      policyMetadata,
      "Root Vertex",
      strategies,
      accounts,
      Solarray.strings("AllHolders", "ActionCreator", "Approver", "Disapprover", "TestRole1", "TestRole2", "MadeUpRole"),
      roleHolders,
      new RolePermissionData[](0)
    );

    (vertex, policy) = modifiedFactory.deployWithoutInitialization(
      "NewProject",
      Solarray.strings("AllHolders", "ActionCreator", "Approver", "Disapprover", "TestRole1", "TestRole2", "MadeUpRole"),
      roleHolders,
      new RolePermissionData[](0)
    );
  }

  function test_StrategiesAreDeployedAtExpectedAddress() public {
    (VertexFactoryWithoutInitialization modifiedFactory, VertexCore uninitializedVertex, VertexPolicy policy) =
      deployWithoutInitialization();
    Strategy[] memory strategies = defaultStrategies();
    string[] memory accounts = Solarray.strings("Account1", "Account2");
    VertexStrategy[] memory strategyAddresses = new VertexStrategy[](2);
    for (uint256 i; i < strategies.length; i++) {
      strategyAddresses[i] =
        lens.computeVertexStrategyAddress(address(strategyLogic), strategies[i], address(uninitializedVertex));
    }

    assertEq(address(strategyAddresses[0]).code.length, 0);
    assertEq(address(strategyAddresses[1]).code.length, 0);

    modifiedFactory.initialize(
      uninitializedVertex, policy, "NewProject", address(strategyLogic), address(accountLogic), strategies, accounts
    );

    assertGt(address(strategyAddresses[0]).code.length, 0);
    assertGt(address(strategyAddresses[1]).code.length, 0);
  }

  function test_EmitsStrategyAuthorizedEventForEachStrategy() public {
    (VertexFactoryWithoutInitialization modifiedFactory, VertexCore uninitializedVertex, VertexPolicy policy) =
      deployWithoutInitialization();
    Strategy[] memory strategies = defaultStrategies();
    string[] memory accounts = Solarray.strings("Account1", "Account2");
    VertexStrategy[] memory strategyAddresses = new VertexStrategy[](2);
    for (uint256 i; i < strategies.length; i++) {
      strategyAddresses[i] =
        lens.computeVertexStrategyAddress(address(strategyLogic), strategies[i], address(uninitializedVertex));
    }

    vm.expectEmit();
    emit StrategyAuthorized(strategyAddresses[0], address(strategyLogic), strategies[0]);
    emit StrategyAuthorized(strategyAddresses[1], address(strategyLogic), strategies[1]);
    modifiedFactory.initialize(
      uninitializedVertex, policy, "NewProject", address(strategyLogic), address(accountLogic), strategies, accounts
    );
  }

  function test_StrategiesHaveVertexCoreAddressInStorage() public {
    (VertexFactoryWithoutInitialization modifiedFactory, VertexCore uninitializedVertex, VertexPolicy policy) =
      deployWithoutInitialization();
    Strategy[] memory strategies = defaultStrategies();
    string[] memory accounts = Solarray.strings("Account1", "Account2");
    VertexStrategy[] memory strategyAddresses = new VertexStrategy[](2);
    for (uint256 i; i < strategies.length; i++) {
      strategyAddresses[i] =
        lens.computeVertexStrategyAddress(address(strategyLogic), strategies[i], address(uninitializedVertex));
    }

    modifiedFactory.initialize(
      uninitializedVertex, policy, "NewProject", address(strategyLogic), address(accountLogic), strategies, accounts
    );

    assertEq(address(strategyAddresses[0].vertex()), address(uninitializedVertex));
    assertEq(address(strategyAddresses[1].vertex()), address(uninitializedVertex));
  }

  function test_StrategiesHavePolicyAddressInStorage() public {
    (VertexFactoryWithoutInitialization modifiedFactory, VertexCore uninitializedVertex, VertexPolicy policy) =
      deployWithoutInitialization();
    Strategy[] memory strategies = defaultStrategies();
    string[] memory accounts = Solarray.strings("Account1", "Account2");
    VertexStrategy[] memory strategyAddresses = new VertexStrategy[](2);
    for (uint256 i; i < strategies.length; i++) {
      strategyAddresses[i] =
        lens.computeVertexStrategyAddress(address(strategyLogic), strategies[i], address(uninitializedVertex));
    }

    modifiedFactory.initialize(
      uninitializedVertex, policy, "NewProject", address(strategyLogic), address(accountLogic), strategies, accounts
    );

    assertEq(address(strategyAddresses[0].policy()), address(policy));
    assertEq(address(strategyAddresses[1].policy()), address(policy));
  }

  function test_StrategiesAreAuthorizedByVertexCore() public {
    (VertexFactoryWithoutInitialization modifiedFactory, VertexCore uninitializedVertex, VertexPolicy policy) =
      deployWithoutInitialization();
    Strategy[] memory strategies = defaultStrategies();
    string[] memory accounts = Solarray.strings("Account1", "Account2");
    VertexStrategy[] memory strategyAddresses = new VertexStrategy[](2);
    for (uint256 i; i < strategies.length; i++) {
      strategyAddresses[i] =
        lens.computeVertexStrategyAddress(address(strategyLogic), strategies[i], address(uninitializedVertex));
    }

    assertEq(uninitializedVertex.authorizedStrategies(strategyAddresses[0]), false);
    assertEq(uninitializedVertex.authorizedStrategies(strategyAddresses[1]), false);

    modifiedFactory.initialize(
      uninitializedVertex, policy, "NewProject", address(strategyLogic), address(accountLogic), strategies, accounts
    );

    assertEq(uninitializedVertex.authorizedStrategies(strategyAddresses[0]), true);
    assertEq(uninitializedVertex.authorizedStrategies(strategyAddresses[1]), true);
  }

  function testFuzz_RevertIf_StrategyLogicIsNotAuthorized(address notStrategyLogic) public {
    vm.assume(notStrategyLogic != address(strategyLogic));
    (VertexFactoryWithoutInitialization modifiedFactory, VertexCore uninitializedVertex, VertexPolicy policy) =
      deployWithoutInitialization();
    Strategy[] memory strategies = defaultStrategies();
    string[] memory accounts = Solarray.strings("Account1", "Account2");

    vm.expectRevert(VertexCore.UnauthorizedStrategyLogic.selector);
    modifiedFactory.initialize(
      uninitializedVertex, policy, "NewProject", notStrategyLogic, address(accountLogic), strategies, accounts
    );
  }

  function test_AccountsAreDeployedAtExpectedAddress() public {
    (VertexFactoryWithoutInitialization modifiedFactory, VertexCore uninitializedVertex, VertexPolicy policy) =
      deployWithoutInitialization();
    Strategy[] memory strategies = defaultStrategies();
    string[] memory accounts = Solarray.strings("Account1", "Account2");
    VertexAccount[] memory accountAddresses = new VertexAccount[](2);
    for (uint256 i; i < accounts.length; i++) {
      accountAddresses[i] =
        lens.computeVertexAccountAddress(address(accountLogic), accounts[i], address(uninitializedVertex));
    }

    assertEq(address(accountAddresses[0]).code.length, 0);
    assertEq(address(accountAddresses[1]).code.length, 0);

    modifiedFactory.initialize(
      uninitializedVertex, policy, "NewProject", address(strategyLogic), address(accountLogic), strategies, accounts
    );

    assertGt(address(accountAddresses[0]).code.length, 0);
    assertGt(address(accountAddresses[1]).code.length, 0);
  }

  function test_EmitsAccountAuthorizedEventForEachAccount() public {
    (VertexFactoryWithoutInitialization modifiedFactory, VertexCore uninitializedVertex, VertexPolicy policy) =
      deployWithoutInitialization();
    Strategy[] memory strategies = defaultStrategies();
    string[] memory accounts = Solarray.strings("Account1", "Account2");
    VertexAccount[] memory accountAddresses = new VertexAccount[](2);
    for (uint256 i; i < accounts.length; i++) {
      accountAddresses[i] =
        lens.computeVertexAccountAddress(address(accountLogic), accounts[i], address(uninitializedVertex));
    }

    vm.expectEmit();
    emit AccountAuthorized(accountAddresses[0], address(accountLogic), accounts[0]);
    emit AccountAuthorized(accountAddresses[1], address(accountLogic), accounts[1]);
    modifiedFactory.initialize(
      uninitializedVertex, policy, "NewProject", address(strategyLogic), address(accountLogic), strategies, accounts
    );
  }

  function test_AccountsHaveVertexCoreAddressInStorage() public {
    (VertexFactoryWithoutInitialization modifiedFactory, VertexCore uninitializedVertex, VertexPolicy policy) =
      deployWithoutInitialization();
    Strategy[] memory strategies = defaultStrategies();
    string[] memory accounts = Solarray.strings("Account1", "Account2");
    VertexAccount[] memory accountAddresses = new VertexAccount[](2);
    for (uint256 i; i < accounts.length; i++) {
      accountAddresses[i] =
        lens.computeVertexAccountAddress(address(accountLogic), accounts[i], address(uninitializedVertex));
    }

    modifiedFactory.initialize(
      uninitializedVertex, policy, "NewProject", address(strategyLogic), address(accountLogic), strategies, accounts
    );

    assertEq(address(accountAddresses[0].vertex()), address(uninitializedVertex));
    assertEq(address(accountAddresses[1].vertex()), address(uninitializedVertex));
  }

  function test_AccountsHaveNameInStorage() public {
    (VertexFactoryWithoutInitialization modifiedFactory, VertexCore uninitializedVertex, VertexPolicy policy) =
      deployWithoutInitialization();
    Strategy[] memory strategies = defaultStrategies();
    string[] memory accounts = Solarray.strings("Account1", "Account2");
    VertexAccount[] memory accountAddresses = new VertexAccount[](2);
    for (uint256 i; i < accounts.length; i++) {
      accountAddresses[i] =
        lens.computeVertexAccountAddress(address(accountLogic), accounts[i], address(uninitializedVertex));
    }

    modifiedFactory.initialize(
      uninitializedVertex, policy, "NewProject", address(strategyLogic), address(accountLogic), strategies, accounts
    );

    assertEq(accountAddresses[0].name(), "Account1");
    assertEq(accountAddresses[1].name(), "Account2");
  }

  function test_RevertIf_AccountLogicIsNotAuthorized(address notAccountLogic) public {
    vm.assume(uint160(notAccountLogic) != uint160(address(accountLogic)));
    (VertexFactoryWithoutInitialization modifiedFactory, VertexCore uninitializedVertex, VertexPolicy policy) =
      deployWithoutInitialization();
    Strategy[] memory strategies = defaultStrategies();
    string[] memory accounts = Solarray.strings("Account1", "Account2");

    vm.expectRevert(VertexCore.UnauthorizedAccountLogic.selector);
    modifiedFactory.initialize(
      uninitializedVertex, policy, "NewProject", address(strategyLogic), address(notAccountLogic), strategies, accounts
    );
  }
}

contract CreateAction is VertexCoreTest {
  function test_CreatesAnAction() public {
<<<<<<< HEAD
    vm.expectEmit(true, true, true, true);
    emit ActionCreated(0, actionCreatorAaron, mpStrategy1, address(mockProtocol), 0, PAUSE_SELECTOR, abi.encode(true));
    vm.prank(actionCreatorAaron);
    uint256 _actionId = mpCore.createAction(
      uint8(Roles.ActionCreator), mpStrategy1, address(mockProtocol), 0, PAUSE_SELECTOR, abi.encode(true)
    );
=======
    vm.expectEmit();
    emit ActionCreated(0, adminAlice, mpStrategy1, address(mockProtocol), 0, PAUSE_SELECTOR, abi.encode(true));
    vm.prank(adminAlice);
    uint256 _actionId =
      mpCore.createAction(uint8(Roles.Admin), mpStrategy1, address(mockProtocol), 0, PAUSE_SELECTOR, abi.encode(true));
>>>>>>> cb97de16

    Action memory action = mpCore.getAction(_actionId);
    uint256 approvalEndTime = block.timestamp + action.strategy.approvalPeriod();

    assertEq(_actionId, 0);
    assertEq(mpCore.actionsCount(), 1);
    assertEq(action.creationTime, block.timestamp);
    assertEq(approvalEndTime, block.timestamp + 2 days);
    assertEq(action.approvalPolicySupply, 3);
    assertEq(action.disapprovalPolicySupply, 3);
  }

  function testFuzz_CreatesAnAction(address _target, uint256 _value, bytes memory _data) public {
    vm.assume(_target != address(mockProtocol));

    vm.expectRevert(VertexCore.PolicyholderDoesNotHavePermission.selector);
    vm.prank(actionCreatorAaron);
    mpCore.createAction(uint8(Roles.Admin), mpStrategy1, address(_target), _value, PAUSE_SELECTOR, abi.encode(_data));
  }

  function test_RevertIfStrategyUnauthorized() public {
    VertexStrategy unauthorizedStrategy = VertexStrategy(makeAddr("unauthorized strategy"));
    vm.prank(actionCreatorAaron);
    vm.expectRevert(VertexCore.InvalidStrategy.selector);
    mpCore.createAction(
      uint8(Roles.ActionCreator), unauthorizedStrategy, address(mockProtocol), 0, PAUSE_SELECTOR, abi.encode(true)
    );
  }

  function test_RevertIfStrategyIsFromAnotherVertex() public {
    VertexStrategy unauthorizedStrategy = rootStrategy1;
    vm.prank(adminAlice);
    vm.expectRevert(VertexCore.InvalidStrategy.selector);
    mpCore.createAction(
      uint8(Roles.Admin), unauthorizedStrategy, address(mockProtocol), 0, PAUSE_SELECTOR, abi.encode(true)
    );
  }

  function testFuzz_RevertIfPolicyholderNotMinted(address user) public {
    if (user == address(0)) user = address(100); // Faster than vm.assume, since 0 comes up a lot.
    vm.assume(mpPolicy.balanceOf(user) == 0);
    vm.prank(user);
    vm.expectRevert(VertexCore.PolicyholderDoesNotHavePermission.selector);
    mpCore.createAction(
      uint8(Roles.ActionCreator), mpStrategy1, address(mockProtocol), 0, PAUSE_SELECTOR, abi.encode(true)
    );
  }

  function test_RevertIfNoPermissionForStrategy() public {
    vm.prank(actionCreatorAaron);
    vm.expectRevert(VertexCore.PolicyholderDoesNotHavePermission.selector);
    mpCore.createAction(
      uint8(Roles.ActionCreator), mpStrategy2, address(mockProtocol), 0, PAUSE_SELECTOR, abi.encode(true)
    );
  }

  function testFuzz_RevertIfNoPermissionForTarget(address _incorrectTarget) public {
    vm.assume(_incorrectTarget != address(mockProtocol));
    vm.prank(actionCreatorAaron);
    vm.expectRevert(VertexCore.PolicyholderDoesNotHavePermission.selector);
    mpCore.createAction(uint8(Roles.ActionCreator), mpStrategy1, _incorrectTarget, 0, PAUSE_SELECTOR, abi.encode(true));
  }

  function testFuzz_RevertIfBadPermissionForSelector(bytes4 _badSelector) public {
    vm.assume(_badSelector != PAUSE_SELECTOR && _badSelector != FAIL_SELECTOR && _badSelector != RECEIVE_ETH_SELECTOR);
    vm.prank(actionCreatorAaron);
    vm.expectRevert(VertexCore.PolicyholderDoesNotHavePermission.selector);
    mpCore.createAction(
      uint8(Roles.ActionCreator), mpStrategy1, address(mockProtocol), 0, _badSelector, abi.encode(true)
    );
  }

  function testFuzz_RevertIfPermissionExpired(uint64 _expirationTimestamp) public {
    vm.assume(_expirationTimestamp > block.timestamp + 1 && _expirationTimestamp < type(uint64).max - 1);

    address actionCreatorAustin = makeAddr("actionCreatorAustin");
    // forgefmt: disable-start
    RoleHolderData[] memory mpRoleHoldersNew = new RoleHolderData[](1);
    mpRoleHoldersNew[0] = RoleHolderData(uint8(Roles.ActionCreator), actionCreatorAustin, DEFAULT_ROLE_QTY, _expirationTimestamp);
    // forgefmt: disable-end

    vm.startPrank(address(mpCore));
    mpPolicy.setRoleHolders(mpRoleHoldersNew);
    vm.stopPrank();

    vm.prank(address(actionCreatorAustin));
    mpCore.createAction(
      uint8(Roles.ActionCreator), mpStrategy1, address(mockProtocol), 0, PAUSE_SELECTOR, abi.encode(true)
    );

    vm.warp(_expirationTimestamp + 1);
    ExpiredRole[] memory expiredRoles = new ExpiredRole[](1);
    expiredRoles[0] = ExpiredRole(uint8(Roles.ActionCreator), actionCreatorAustin);
    mpPolicy.revokeExpiredRoles(expiredRoles);

    vm.startPrank(address(actionCreatorAustin));
    vm.expectRevert(VertexCore.PolicyholderDoesNotHavePermission.selector);
    mpCore.createAction(
      uint8(Roles.ActionCreator), mpStrategy1, address(mockProtocol), 0, PAUSE_SELECTOR, abi.encode(true)
    );
  }
}

contract CancelAction is VertexCoreTest {
  function setUp() public override {
    VertexCoreTest.setUp();
    _createAction();
  }

  function test_CreatorCancelFlow() public {
<<<<<<< HEAD
    vm.startPrank(actionCreatorAaron);
    vm.expectEmit(true, true, true, true);
=======
    vm.startPrank(adminAlice);
    vm.expectEmit();
>>>>>>> cb97de16
    emit ActionCanceled(0);
    mpCore.cancelAction(0);
    vm.stopPrank();
    uint256 state = uint256(mpCore.getActionState(0));
    uint256 canceled = uint256(ActionState.Canceled);
    assertEq(state, canceled);
  }

  function testFuzz_RevertIfNotCreator(address _randomCaller) public {
    vm.assume(_randomCaller != actionCreatorAaron);
    vm.prank(_randomCaller);
    vm.expectRevert(VertexCore.ActionCannotBeCanceled.selector);
    mpCore.cancelAction(0);
  }

<<<<<<< HEAD
  // TODO fuzz over action IDs, bound(actionsCount, type(uint).max)
  function test_RevertIfInvalidActionId() public {
    vm.startPrank(actionCreatorAaron);
=======
  function testFuzz_RevertIf_InvalidActionId(uint256 invalidActionId) public {
    bound(invalidActionId, mpCore.actionsCount(), type(uint256).max);
    vm.startPrank(adminAlice);
>>>>>>> cb97de16
    vm.expectRevert(VertexCore.InvalidActionId.selector);
    mpCore.cancelAction(1);
    vm.stopPrank();
  }

  function test_RevertIfAlreadyCanceled() public {
    vm.startPrank(actionCreatorAaron);
    mpCore.cancelAction(0);
    vm.expectRevert(VertexCore.InvalidCancelation.selector);
    mpCore.cancelAction(0);
    vm.stopPrank();
  }

  function test_RevertIfActionExecuted() public {
    _executeCompleteActionFlow();

    vm.startPrank(actionCreatorAaron);
    vm.expectRevert(VertexCore.InvalidCancelation.selector);
    mpCore.cancelAction(0);
    vm.stopPrank();
  }

  function test_RevertIfActionExpired() public {
    _approveAction(approverAdam);
    _approveAction(approverAlicia);

    vm.warp(block.timestamp + 6 days);

    assertEq(mpStrategy1.isActionPassed(0), true);
    _queueAction();

    _disapproveAction(disapproverDave);

    vm.warp(block.timestamp + 15 days);

    vm.startPrank(actionCreatorAaron);
    vm.expectRevert(VertexCore.InvalidCancelation.selector);
    mpCore.cancelAction(0);
    vm.stopPrank();
  }

  function test_RevertIfActionFailed() public {
    _approveAction(approverAdam);

    vm.warp(block.timestamp + 6 days);

    assertEq(mpStrategy1.isActionPassed(0), false);

    vm.expectRevert(VertexCore.InvalidCancelation.selector);
    mpCore.cancelAction(0);
  }

  function test_CancelIfDisapproved() public {
    _approveAction(approverAdam);
    _approveAction(approverAlicia);

    vm.warp(block.timestamp + 6 days);

    assertEq(mpStrategy1.isActionPassed(0), true);
    _queueAction();

    _disapproveAction(disapproverDave);
    _disapproveAction(disapproverDiane);
    _disapproveAction(disapproverDrake);

    vm.expectEmit();
    emit ActionCanceled(0);
    mpCore.cancelAction(0);
  }

  function test_RevertIfDisapprovalDoesNotReachQuorum() public {
    _approveAction(approverAdam);
    _approveAction(approverAlicia);

    vm.warp(block.timestamp + 6 days);

    assertEq(mpStrategy1.isActionPassed(0), true);
    _queueAction();

    vm.expectRevert(VertexCore.ActionCannotBeCanceled.selector);
    mpCore.cancelAction(0);
  }
}

contract QueueAction is VertexCoreTest {
  function test_RevertIfNotApproved() public {
    _createAction();
    _approveAction(approverAdam);

    vm.warp(block.timestamp + 6 days);

    vm.expectRevert(VertexCore.InvalidStateForQueue.selector);
    mpCore.queueAction(0);
  }

  function testFuzz_RevertIf_InvalidActionId(uint256 invalidActionId) public {
    bound(invalidActionId, mpCore.actionsCount(), type(uint256).max);
    _createAction();
    _approveAction(approverAdam);
    _approveAction(approverAlicia);
    _approveAction(approverAndy);

    vm.warp(block.timestamp + 6 days);

    vm.expectRevert(VertexCore.InvalidActionId.selector);
    mpCore.queueAction(1);
  }
}

contract ExecuteAction is VertexCoreTest {
  uint256 actionId;

  function setUp() public override {
    VertexCoreTest.setUp();

    actionId = _createAction();
    _approveAction(approverAdam, actionId);
    _approveAction(approverAlicia, actionId);

    vm.warp(block.timestamp + 6 days);

    assertEq(mpStrategy1.isActionPassed(actionId), true);
  }

  function test_ActionExecution() public {
    mpCore.queueAction(0);
    vm.warp(block.timestamp + 6 days);

    vm.expectEmit();
    emit ActionExecuted(0, address(this), mpStrategy1, adminAlice);
    bytes memory result = mpCore.executeAction(0);
    assertEq(result, "");
  }

  function test_RevertIfNotQueued() public {
    vm.expectRevert(VertexCore.OnlyQueuedActions.selector);
    mpCore.executeAction(actionId);

    // Check that it's in the Approved state
    assertEq(uint256(mpCore.getActionState(0)), uint256(3));
  }

  function testFuzz_RevertIf_InvalidActionId(uint256 invalidActionId) public {
    bound(invalidActionId, mpCore.actionsCount(), type(uint256).max);
    mpCore.queueAction(actionId);

    vm.warp(block.timestamp + 5 days);

    vm.expectRevert(VertexCore.InvalidActionId.selector);
    mpCore.executeAction(actionId + 1);
  }

  function testFuzz_RevertIfTimelockNotFinished(uint256 timeElapsed) public {
    // Using a reasonable upper limit for elapsedTime
    vm.assume(timeElapsed < 10_000 days);
    mpCore.queueAction(actionId);
    uint256 executionTime = mpCore.getAction(actionId).executionTime;

    vm.warp(block.timestamp + timeElapsed);

    if (executionTime > block.timestamp) {
      vm.expectRevert(VertexCore.TimelockNotFinished.selector);
      mpCore.executeAction(actionId);
    }
  }

  function test_RevertIfInsufficientMsgValue() public {
    vm.prank(actionCreatorAaron);
    actionId = mpCore.createAction(
      uint8(Roles.ActionCreator), mpStrategy1, address(mockProtocol), 1e18, RECEIVE_ETH_SELECTOR, abi.encode(true)
    );
    vm.warp(block.timestamp + 1);

    _approveAction(approverAdam, actionId);
    _approveAction(approverAlicia, actionId);

    vm.warp(block.timestamp + 6 days);

    mpCore.queueAction(actionId);

    vm.warp(block.timestamp + 5 days);

    vm.expectRevert(VertexCore.InsufficientMsgValue.selector);
    mpCore.executeAction(actionId);
  }

  function test_RevertIfFailedActionExecution() public {
    vm.prank(actionCreatorAaron);
    actionId = mpCore.createAction(
      uint8(Roles.ActionCreator),
      mpStrategy1,
      address(mockProtocol),
      0, // value
      FAIL_SELECTOR,
      abi.encode("")
    );
    vm.warp(block.timestamp + 1);

    _approveAction(approverAdam, actionId);
    _approveAction(approverAlicia, actionId);

    vm.warp(block.timestamp + 6 days);

    assertEq(mpStrategy1.isActionPassed(actionId), true);

    mpCore.queueAction(actionId);

    vm.warp(block.timestamp + 5 days);

    vm.expectRevert(VertexCore.FailedActionExecution.selector);
    mpCore.executeAction(actionId);
  }

  function test_HandlesReentrancy() public {
    address actionCreatorAustin = makeAddr("actionCreatorAustin");
    // forgefmt: disable-start
    RoleHolderData[] memory mpRoleHoldersNew = new RoleHolderData[](1);
    mpRoleHoldersNew[0] = RoleHolderData(uint8(Roles.TestRole2), actionCreatorAustin, DEFAULT_ROLE_QTY, DEFAULT_ROLE_EXPIRATION);
    // forgefmt: disable-end

    vm.startPrank(address(mpCore));
    mpPolicy.setRoleHolders(mpRoleHoldersNew);
    vm.stopPrank();

    vm.prank(actionCreatorAustin);
    actionId = mpCore.createAction(
      uint8(Roles.TestRole2),
      mpStrategy1,
      address(mpCore),
      0, // value
      EXECUTE_ACTION_SELECTOR,
      abi.encode(actionId)
    );

    vm.warp(block.timestamp + 1);

    _approveAction(approverAdam, actionId);
    _approveAction(approverAlicia, actionId);

    vm.warp(block.timestamp + 6 days);

    mpCore.queueAction(actionId);

    vm.warp(block.timestamp + 5 days);

    vm.expectRevert(VertexCore.FailedActionExecution.selector);
    mpCore.executeAction(actionId);
  }

  function test_RevertsIfExternalCallIsUnsuccessful() public {
    // TODO
    // expect the call to revert with FailedActionExecution
  }
}

contract CastApproval is VertexCoreTest {
  uint256 actionId;

  function test_SuccessfulApproval() public {
    // TODO
    // This is a happy path test.
    // Assert changes to Action storage.
    // Assert changes to Approval storage.
    // Assert event emission.
    actionId = _createAction();
    _approveAction(approverAdam, actionId);
    assertEq(mpCore.getAction(0).totalApprovals, 1);
    assertEq(mpCore.approvals(0, approverAdam), true);
  }

  function test_SuccessfulApprovalWithReason(string calldata reason) public {
    actionId = _createAction();
    vm.expectEmit();
    emit PolicyholderApproved(actionId, approverAdam, 1, reason);
    vm.prank(approverAdam);
    mpCore.castApproval(actionId, uint8(Roles.Approver), reason);
  }

  function test_RevertIfActionNotActive() public {
    actionId = _createAction();
    _approveAction(approverAdam, actionId);
    _approveAction(approverAlicia, actionId);

    vm.warp(block.timestamp + 6 days);

    mpCore.queueAction(actionId);

    vm.expectRevert(VertexCore.ActionNotActive.selector);
    mpCore.castApproval(actionId, uint8(Roles.Approver));
  }

  function test_RevertIfDuplicateApproval() public {
    actionId = _createAction();
    _approveAction(approverAdam, actionId);

    vm.expectRevert(VertexCore.DuplicateApproval.selector);
    vm.prank(approverAdam);
    mpCore.castApproval(actionId, uint8(Roles.Approver));
  }

  function test_RevertIfInvalidPolicyholder() public {
    actionId = _createAction();
    address notPolicyholder = 0x9D3de545F58C696946b4Cf2c884fcF4f7914cB53;
    vm.prank(notPolicyholder);

    vm.expectRevert(VertexCore.InvalidPolicyholder.selector);
    mpCore.castApproval(actionId, uint8(Roles.Approver));

    vm.prank(approverAdam);
    mpCore.castApproval(actionId, uint8(Roles.Approver));
  }
}

contract CastApprovalBySig is VertexCoreTest {
  function test_SuccessfulApprovalBySignature() public {
    // TODO
    // This is a happy path test.
    // Assert changes to Action storage.
    // Assert changes to Approval storage.
    // Assert event emission.
  }

  function test_RevertsIfInvalidPolicyholder() public {
    // TODO
    // https://github.com/llama-community/vertex-v1/issues/62
  }
}

contract CastDisapproval is VertexCoreTest {
  uint256 actionId;

  function _createApproveAndQueueAction() internal returns (uint256 _actionId) {
    _actionId = _createAction();
    _approveAction(approverAdam, _actionId);
    _approveAction(approverAlicia, _actionId);

    vm.warp(block.timestamp + 6 days);

    assertEq(mpStrategy1.isActionPassed(_actionId), true);
    _queueAction(_actionId);
  }

  function test_SuccessfulDisapproval() public {
    // TODO
    // This is a happy path test.
    // Assert changes to Action storage.
    // Assert changes to Disapproval storage.
    // Assert event emission.
  }

  function test_SuccessfulDisapprovalWithReason(string calldata reason) public {
    actionId = _createApproveAndQueueAction();
    vm.expectEmit();
    emit PolicyholderDisapproved(actionId, disapproverDrake, 1, reason);
    vm.prank(disapproverDrake);
    mpCore.castDisapproval(actionId, uint8(Roles.Disapprover), reason);
  }

  function test_RevertIfActionNotQueued() public {
    actionId = _createAction();

    vm.expectRevert(VertexCore.ActionNotQueued.selector);
    mpCore.castDisapproval(actionId, uint8(Roles.Disapprover));
  }

  function test_RevertIfDuplicateDisapproval() public {
    actionId = _createApproveAndQueueAction();

    _disapproveAction(disapproverDrake, actionId);

    vm.expectRevert(VertexCore.DuplicateDisapproval.selector);
    vm.prank(disapproverDrake);
    mpCore.castDisapproval(actionId, uint8(Roles.Disapprover));
  }

  function test_RevertIfInvalidPolicyholder() public {
    actionId = _createApproveAndQueueAction();
    address notPolicyholder = 0x9D3de545F58C696946b4Cf2c884fcF4f7914cB53;
    vm.prank(notPolicyholder);

    vm.expectRevert(VertexCore.InvalidPolicyholder.selector);
    mpCore.castDisapproval(actionId, uint8(Roles.Disapprover));

    vm.prank(disapproverDrake);
    mpCore.castDisapproval(actionId, uint8(Roles.Disapprover));
  }
}

contract CastDisapprovalBySig is VertexCoreTest {
  function test_SuccessfulDisapprovalBySignature() public {
    // TODO
    // This is a happy path test.
    // Sign a message and have one account cast a disapproval on behalf of another.
    // Assert changes to Action storage.
    // Assert changes to Disapproval storage.
    // Assert event emission.
  }

  function test_RevertsIfCallerIsNotPolicyHolder() public {
    // TODO
    // https://github.com/llama-community/vertex-v1/issues/62
  }
}

contract CreateAndAuthorizeStrategies is VertexCoreTest {
  // TODO convert this to a fuzz test using random approvalPeriods, queuingDuration, etc
  function test_CreateNewStrategies() public {
    Strategy[] memory newStrategies = new Strategy[](3);
    VertexStrategy[] memory strategyAddresses = new VertexStrategy[](3);

    // TODO one option might be to create a new function to generate random
    // strategies that just takes a salt generated by the fuzzer, e.g.
    // _createStrategy(salt), that function could then return the input args
    // it used to instantiate the Strategy so that you can assert against
    // them below.
    newStrategies[0] = Strategy({
      approvalPeriod: 4 days,
      queuingPeriod: 14 days,
      expirationPeriod: 3 days,
      isFixedLengthApprovalPeriod: false,
      minApprovalPct: 0,
      minDisapprovalPct: 2000,
      approvalRole: uint8(Roles.Approver),
      disapprovalRole: uint8(Roles.Disapprover),
      forceApprovalRoles: new uint8[](0),
      forceDisapprovalRoles: new uint8[](0)
    });

    newStrategies[1] = Strategy({
      approvalPeriod: 5 days,
      queuingPeriod: 14 days,
      expirationPeriod: 3 days,
      isFixedLengthApprovalPeriod: false,
      minApprovalPct: 0,
      minDisapprovalPct: 2000,
      approvalRole: uint8(Roles.Approver),
      disapprovalRole: uint8(Roles.Disapprover),
      forceApprovalRoles: new uint8[](0),
      forceDisapprovalRoles: new uint8[](0)
    });

    newStrategies[2] = Strategy({
      approvalPeriod: 6 days,
      queuingPeriod: 14 days,
      expirationPeriod: 3 days,
      isFixedLengthApprovalPeriod: false,
      minApprovalPct: 0,
      minDisapprovalPct: 2000,
      approvalRole: uint8(Roles.Approver),
      disapprovalRole: uint8(Roles.Disapprover),
      forceApprovalRoles: new uint8[](0),
      forceDisapprovalRoles: new uint8[](0)
    });

    for (uint256 i; i < newStrategies.length; i++) {
      strategyAddresses[i] =
        lens.computeVertexStrategyAddress(address(strategyLogic), newStrategies[i], address(mpCore));
    }

    vm.startPrank(address(mpCore));

    vm.expectEmit();
    emit StrategyAuthorized(strategyAddresses[0], address(strategyLogic), newStrategies[0]);
    emit StrategyAuthorized(strategyAddresses[1], address(strategyLogic), newStrategies[1]);
    emit StrategyAuthorized(strategyAddresses[2], address(strategyLogic), newStrategies[2]);

    mpCore.createAndAuthorizeStrategies(address(strategyLogic), newStrategies);

    assertEq(mpCore.authorizedStrategies(strategyAddresses[0]), true);
    assertEq(mpCore.authorizedStrategies(strategyAddresses[1]), true);
    assertEq(mpCore.authorizedStrategies(strategyAddresses[2]), true);
  }

  function test_CreateNewStrategiesWithAdditionalStrategyLogic() public {
    address additionalStrategyLogic = _deployAndAuthorizeAdditionalStrategyLogic();

    Strategy[] memory newStrategies = new Strategy[](3);
    VertexStrategy[] memory strategyAddresses = new VertexStrategy[](3);

    newStrategies[0] = Strategy({
      approvalPeriod: 4 days,
      queuingPeriod: 14 days,
      expirationPeriod: 3 days,
      isFixedLengthApprovalPeriod: false,
      minApprovalPct: 0,
      minDisapprovalPct: 2000,
      approvalRole: uint8(Roles.Approver),
      disapprovalRole: uint8(Roles.Disapprover),
      forceApprovalRoles: new uint8[](0),
      forceDisapprovalRoles: new uint8[](0)
    });

    newStrategies[1] = Strategy({
      approvalPeriod: 5 days,
      queuingPeriod: 14 days,
      expirationPeriod: 3 days,
      isFixedLengthApprovalPeriod: false,
      minApprovalPct: 0,
      minDisapprovalPct: 2000,
      approvalRole: uint8(Roles.Approver),
      disapprovalRole: uint8(Roles.Disapprover),
      forceApprovalRoles: new uint8[](0),
      forceDisapprovalRoles: new uint8[](0)
    });

    newStrategies[2] = Strategy({
      approvalPeriod: 6 days,
      queuingPeriod: 14 days,
      expirationPeriod: 3 days,
      isFixedLengthApprovalPeriod: false,
      minApprovalPct: 0,
      minDisapprovalPct: 2000,
      approvalRole: uint8(Roles.Approver),
      disapprovalRole: uint8(Roles.Disapprover),
      forceApprovalRoles: new uint8[](0),
      forceDisapprovalRoles: new uint8[](0)
    });

    for (uint256 i; i < newStrategies.length; i++) {
      strategyAddresses[i] =
        lens.computeVertexStrategyAddress(additionalStrategyLogic, newStrategies[i], address(mpCore));
    }

    vm.startPrank(address(mpCore));

    vm.expectEmit();
    emit StrategyAuthorized(strategyAddresses[0], additionalStrategyLogic, newStrategies[0]);
    emit StrategyAuthorized(strategyAddresses[1], additionalStrategyLogic, newStrategies[1]);
    emit StrategyAuthorized(strategyAddresses[2], additionalStrategyLogic, newStrategies[2]);

    mpCore.createAndAuthorizeStrategies(additionalStrategyLogic, newStrategies);

    assertEq(mpCore.authorizedStrategies(strategyAddresses[0]), true);
    assertEq(mpCore.authorizedStrategies(strategyAddresses[1]), true);
    assertEq(mpCore.authorizedStrategies(strategyAddresses[2]), true);
  }

  function test_RevertIf_StrategyLogicNotAuthorized() public {
    Strategy[] memory newStrategies = new Strategy[](1);

    newStrategies[0] = Strategy({
      approvalPeriod: 4 days,
      queuingPeriod: 14 days,
      expirationPeriod: 3 days,
      isFixedLengthApprovalPeriod: false,
      minApprovalPct: 0,
      minDisapprovalPct: 2000,
      approvalRole: uint8(Roles.Approver),
      disapprovalRole: uint8(Roles.Disapprover),
      forceApprovalRoles: new uint8[](0),
      forceDisapprovalRoles: new uint8[](0)
    });

    vm.startPrank(address(mpCore));

    vm.expectRevert(VertexCore.UnauthorizedStrategyLogic.selector);
    mpCore.createAndAuthorizeStrategies(randomLogicAddress, newStrategies);
  }

  function test_UniquenessOfInput() public {
    // TODO
    // What happens if duplicate strategies are in the input array?
  }

  function test_Idempotency() public {
    // TODO
    // What happens if it is called twice with the same input?
  }

  function test_CanBeCalledByASuccessfulAction() public {
    // TODO
    // Submit an action to call this function and authorize a new Strategy.
    // Approve and queue the action.
    // Execute the action.
    // Ensure that the strategy is now authorized.
  }
}

contract UnauthorizeStrategies is VertexCoreTest {
  function test_UnauthorizeStrategies() public {
    vm.startPrank(address(mpCore));
    assertEq(mpCore.authorizedStrategies(mpStrategy1), true);
    assertEq(mpCore.authorizedStrategies(mpStrategy2), true);

    vm.expectEmit();
    emit StrategyUnauthorized(mpStrategy1);
    emit StrategyUnauthorized(mpStrategy2);

    VertexStrategy[] memory strategies = new VertexStrategy[](2);
    strategies[0] = mpStrategy1;
    strategies[1] = mpStrategy2;

    mpCore.unauthorizeStrategies(strategies);

    assertEq(mpCore.authorizedStrategies(mpStrategy1), false);
    assertEq(mpCore.authorizedStrategies(mpStrategy2), false);

    // TODO assert that calling createAction on a freshly unauthorized
    // strategy will revert with InvalidStrategy.
  }

  // TODO decide what should happen to actions attached to strategies that
  // have been unauthorized and test that behavior (if any).
}

contract CreateAndAuthorizeAccounts is VertexCoreTest {
  function test_CreateNewAccounts() public {
    string[] memory newAccounts = Solarray.strings("VertexAccount2", "VertexAccount3", "VertexAccount4");
    VertexAccount[] memory accountAddresses = new VertexAccount[](3);

    for (uint256 i; i < newAccounts.length; i++) {
      accountAddresses[i] = lens.computeVertexAccountAddress(address(accountLogic), newAccounts[i], address(mpCore));
    }

    vm.expectEmit();
    emit AccountAuthorized(accountAddresses[0], address(accountLogic), newAccounts[0]);
    emit AccountAuthorized(accountAddresses[1], address(accountLogic), newAccounts[1]);
    emit AccountAuthorized(accountAddresses[2], address(accountLogic), newAccounts[2]);

    vm.prank(address(mpCore));
    mpCore.createAndAuthorizeAccounts(address(accountLogic), newAccounts);
  }

  function test_RevertIfReinitialized() public {
    string[] memory newAccounts = Solarray.strings("VertexAccount2", "VertexAccount3", "VertexAccount4");
    VertexAccount[] memory accountAddresses = new VertexAccount[](3);

    for (uint256 i; i < newAccounts.length; i++) {
      accountAddresses[i] = lens.computeVertexAccountAddress(address(accountLogic), newAccounts[i], address(mpCore));
    }

    vm.startPrank(address(mpCore));
    mpCore.createAndAuthorizeAccounts(address(accountLogic), newAccounts);

    vm.expectRevert(bytes("Initializable: contract is already initialized"));
    accountAddresses[0].initialize(newAccounts[0]);

    vm.expectRevert(bytes("Initializable: contract is already initialized"));
    accountAddresses[1].initialize(newAccounts[1]);

    vm.expectRevert(bytes("Initializable: contract is already initialized"));
    accountAddresses[2].initialize(newAccounts[2]);
  }

  function test_CreateNewAccountsWithAdditionalAccountLogic() public {
    address additionalAccountLogic = _deployAndAuthorizeAdditionalAccountLogic();

    string[] memory newAccounts = Solarray.strings("VertexAccount2", "VertexAccount3", "VertexAccount4");
    VertexAccount[] memory accountAddresses = new VertexAccount[](3);

    for (uint256 i; i < newAccounts.length; i++) {
      accountAddresses[i] = lens.computeVertexAccountAddress(additionalAccountLogic, newAccounts[i], address(mpCore));
    }

    vm.expectEmit();
    emit AccountAuthorized(accountAddresses[0], additionalAccountLogic, newAccounts[0]);
    emit AccountAuthorized(accountAddresses[1], additionalAccountLogic, newAccounts[1]);
    emit AccountAuthorized(accountAddresses[2], additionalAccountLogic, newAccounts[2]);

    vm.prank(address(mpCore));
    mpCore.createAndAuthorizeAccounts(additionalAccountLogic, newAccounts);
  }

  function test_RevertIf_AccountLogicNotAuthorized() public {
    string[] memory newAccounts = Solarray.strings("VertexAccount2", "VertexAccount3", "VertexAccount4");

    vm.expectRevert(VertexCore.UnauthorizedAccountLogic.selector);
    vm.prank(address(mpCore));
    mpCore.createAndAuthorizeAccounts(randomLogicAddress, newAccounts);
  }

  function test_UniquenessOfInput() public {
    // TODO
    // What happens if duplicate account names are in the input array?
  }

  function test_Idempotency() public {
    // TODO
    // What happens if it is called twice with the same inputs?
  }

  function test_CanBeCalledByASuccessfulAction() public {
    // TODO
    // Submit an action to call this function and authorize a new Account.
    // Approve and queue the action.
    // Execute the action.
    // Ensure that the account is now authorized.
  }
}

contract GetActionState is VertexCoreTest {
  function testFuzz_RevertsOnInvalidAction(uint256 invalidActionId) public {
    vm.expectRevert(VertexCore.InvalidActionId.selector);
    mpCore.getActionState(invalidActionId);
  }

  function test_CanceledActionsHaveStateCanceled() public {
    uint256 actionId = _createAction();
    vm.prank(adminAlice);
    mpCore.cancelAction(actionId);

    uint256 currentState = uint256(mpCore.getActionState(0));
    uint256 canceledState = uint256(ActionState.Canceled);
    assertEq(currentState, canceledState);
  }

  function test_UnpassedActionsPriorToApprovalEndBlockHaveStateActive() public {
    // TODO
    // create an action such that action.strategy.isFixedLengthApprovalPeriod == false
    // confirm its state begins at Active
  }
  function test_ApprovedActionsWithFixedLengthHaveStateActive() public {
    // TODO
    // create an action such that action.strategy.isFixedLengthApprovalPeriod == true
    // have enough accounts approve it before the end of the approvalEndBlock so that it will succeed
    // confirm its state is still Active, not Approved
  }
  function test_PassedActionsPriorToApprovalEndBlockHaveStateApproved() public {
    // TODO
    // create an action such that action.strategy.isFixedLengthApprovalPeriod == false
    // confirm its state begins at Active
  }
  function testFuzz_ApprovedActionsHaveStateApproved(uint256 _blocksSinceCreation) public {
    // TODO
    // create an action such that action.strategy.isFixedLengthApprovalPeriod == false
    // have enough accounts approve it so that it will pass
    // bound(_blocksSinceCreation, 0, approvalPeriod * 2);
    // vm.roll(_blocksSinceCreation)
    // if _blocksSinceCreation => approvalPeriod --> expect Approved
    // if _blocksSinceCreation < approvalPeriod --> expect Active
  }

  function test_QueuedActionsHaveStateQueued() public {
    _createAction();

    _approveAction(approverAdam);
    _approveAction(approverAlicia);

    vm.warp(block.timestamp + 6 days);

    assertEq(mpStrategy1.isActionPassed(0), true);
    _queueAction();

    uint256 currentState = uint256(mpCore.getActionState(0));
    uint256 queuedState = uint256(ActionState.Queued);
    assertEq(currentState, queuedState);
  }

  function test_ExecutedActionsHaveStateExecuted() public {
    _createAction();

    _approveAction(approverAdam);
    _approveAction(approverAlicia);

    vm.warp(block.timestamp + 6 days);

    assertEq(mpStrategy1.isActionPassed(0), true);
    _queueAction();

    _disapproveAction(disapproverDave);

    vm.warp(block.timestamp + 5 days);

    _executeAction();

    uint256 currentState = uint256(mpCore.getActionState(0));
    uint256 executedState = uint256(ActionState.Executed);
    assertEq(currentState, executedState);
  }

  function test_RejectedActionsHaveStateFailed() public {
    _createAction();
    vm.warp(block.timestamp + 12 days);

    uint256 currentState = uint256(mpCore.getActionState(0));
    uint256 failedState = uint256(ActionState.Failed);
    assertEq(currentState, failedState);
  }
}

contract Integration is VertexCoreTest {
  function test_CompleteActionFlow() public {
    _executeCompleteActionFlow();
  }

  function testFuzz_NewVertexInstancesCanBeDeployed() public {
    // TODO
    // Test that the root/llama VertexCore can deploy new client VertexCore
    // instances by creating an action to call VertexFactory.deploy.
  }

  function testFuzz_ETHSendFromAccountViaActionApproval(uint256 _ethAmount) public {
    // TODO test that funds can be moved from VertexAccounts via actions
    // submitted and approved through VertexCore
  }

  function testFuzz_ERC20SendFromAccountViaActionApproval(uint256 _tokenAmount, IERC20 _token) public {
    // TODO test that funds can be moved from VertexAccounts via actions
    // submitted and approved through VertexCore
  }

  function testFuzz_ERC20ApprovalFromAccountViaActionApproval(uint256 _tokenAmount, IERC20 _token) public {
    // TODO test that funds can be approved + transferred from VertexAccounts via actions
    // submitted and approved through VertexCore
  }
}<|MERGE_RESOLUTION|>--- conflicted
+++ resolved
@@ -85,13 +85,8 @@
 
   function _queueAction(uint256 _actionId) public {
     uint256 executionTime = block.timestamp + mpStrategy1.queuingPeriod();
-<<<<<<< HEAD
-    vm.expectEmit(true, true, true, true);
+    vm.expectEmit();
     emit ActionQueued(_actionId, address(this), mpStrategy1, actionCreatorAaron, executionTime);
-=======
-    vm.expectEmit();
-    emit ActionQueued(_actionId, address(this), mpStrategy1, adminAlice, executionTime);
->>>>>>> cb97de16
     mpCore.queueAction(_actionId);
   }
 
@@ -101,13 +96,8 @@
   }
 
   function _executeAction() public {
-<<<<<<< HEAD
     vm.expectEmit(true, true, true, true);
-    emit ActionExecuted(0, address(this), mpStrategy1, actionCreatorAaron);
-=======
-    vm.expectEmit();
     emit ActionExecuted(0, address(this), mpStrategy1, adminAlice);
->>>>>>> cb97de16
     mpCore.executeAction(0);
 
     Action memory action = mpCore.getAction(0);
@@ -401,20 +391,12 @@
 
 contract CreateAction is VertexCoreTest {
   function test_CreatesAnAction() public {
-<<<<<<< HEAD
-    vm.expectEmit(true, true, true, true);
+    vm.expectEmit();
     emit ActionCreated(0, actionCreatorAaron, mpStrategy1, address(mockProtocol), 0, PAUSE_SELECTOR, abi.encode(true));
     vm.prank(actionCreatorAaron);
     uint256 _actionId = mpCore.createAction(
       uint8(Roles.ActionCreator), mpStrategy1, address(mockProtocol), 0, PAUSE_SELECTOR, abi.encode(true)
     );
-=======
-    vm.expectEmit();
-    emit ActionCreated(0, adminAlice, mpStrategy1, address(mockProtocol), 0, PAUSE_SELECTOR, abi.encode(true));
-    vm.prank(adminAlice);
-    uint256 _actionId =
-      mpCore.createAction(uint8(Roles.Admin), mpStrategy1, address(mockProtocol), 0, PAUSE_SELECTOR, abi.encode(true));
->>>>>>> cb97de16
 
     Action memory action = mpCore.getAction(_actionId);
     uint256 approvalEndTime = block.timestamp + action.strategy.approvalPeriod();
@@ -525,13 +507,8 @@
   }
 
   function test_CreatorCancelFlow() public {
-<<<<<<< HEAD
-    vm.startPrank(actionCreatorAaron);
+    vm.startPrank(adminAlice);
     vm.expectEmit(true, true, true, true);
-=======
-    vm.startPrank(adminAlice);
-    vm.expectEmit();
->>>>>>> cb97de16
     emit ActionCanceled(0);
     mpCore.cancelAction(0);
     vm.stopPrank();
@@ -547,15 +524,9 @@
     mpCore.cancelAction(0);
   }
 
-<<<<<<< HEAD
-  // TODO fuzz over action IDs, bound(actionsCount, type(uint).max)
-  function test_RevertIfInvalidActionId() public {
-    vm.startPrank(actionCreatorAaron);
-=======
   function testFuzz_RevertIf_InvalidActionId(uint256 invalidActionId) public {
     bound(invalidActionId, mpCore.actionsCount(), type(uint256).max);
-    vm.startPrank(adminAlice);
->>>>>>> cb97de16
+    vm.startPrank(actionCreatorAaron);
     vm.expectRevert(VertexCore.InvalidActionId.selector);
     mpCore.cancelAction(1);
     vm.stopPrank();
