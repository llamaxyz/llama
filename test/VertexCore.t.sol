--- conflicted
+++ resolved
@@ -36,19 +36,11 @@
   event ActionQueued(
     uint256 id, address indexed caller, IVertexStrategy indexed strategy, address indexed creator, uint256 executionTime
   );
-<<<<<<< HEAD
   event ActionExecuted(uint256 id, address indexed caller, IVertexStrategy indexed strategy, address indexed creator);
-  event ApprovalCast(uint256 id, address indexed policyholder, uint256 weight, string reason);
-  event DisapprovalCast(uint256 id, address indexed policyholder, uint256 weight, string reason);
+  event ApprovalCast(uint256 id, address indexed policyholder, uint256 quantity, string reason);
+  event DisapprovalCast(uint256 id, address indexed policyholder, uint256 quantity, string reason);
   event StrategyAuthorized(IVertexStrategy indexed strategy, address indexed strategyLogic, bytes initializationData);
   event StrategyUnauthorized(IVertexStrategy indexed strategy);
-=======
-  event ActionExecuted(uint256 id, address indexed caller, VertexStrategy indexed strategy, address indexed creator);
-  event ApprovalCast(uint256 id, address indexed policyholder, uint256 quantity, string reason);
-  event DisapprovalCast(uint256 id, address indexed policyholder, uint256 quantity, string reason);
-  event StrategyAuthorized(VertexStrategy indexed strategy, address indexed strategyLogic, Strategy strategyData);
-  event StrategyUnauthorized(VertexStrategy indexed strategy);
->>>>>>> d7e2019b
   event AccountAuthorized(VertexAccount indexed account, address indexed accountLogic, string name);
 
   function setUp() public virtual override {
