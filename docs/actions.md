# Actions

Actions are proposed, executable transactions that can be initiated by policyholders.

They can define any arbitrary operation, such as transferring funds, updating a registry, changing protocol parameters, or activating an emergency pause. Actions are how your Llama instance interacts with external contracts.

Actions are composed of the following parameters:
- **Target Contract:** Contract to be called by the Llama executor.
- **Strategy:** Contract that determines the rules the action must follow.
- **Calldata:** Function selector and its parameters.
- **Role:** Role used to create the action.
- **Value:** Amount of Ether (in wei) sent with the call.
- **Description:** Markdown text explaining the purpose of the action.

## Key Concepts

- [`LlamaCore`](https://github.com/llamaxyz/llama/blob/main/src/LlamaCore.sol): Manages the action process from creation to execution.
  - Actions: Proposals made by policyholders to execute onchain transactions.
  - Strategies: A contract that holds all of the logic to determine the rules and state of an action. For example, strategies determine whether or not an action is approved/disapproved, canceled, or able to be executed. They also determine details around who is allowed to cast approvals/disapprovals.
<<<<<<< HEAD
  - Guards: Guards enable custom safety checks and logic to run at action creation, pre-execution, and post-execution. Guards can also be used to add arbitrary logic such as spending limits or calldata permissioning.
  - Scripts: Contracts that are delegate called from the Executor instead of called. Scripts can be used to batch calls together for extended functionality.
- [Policy](https://github.com/llamaxyz/llama/blob/main/src/LlamaPolicy.sol): An ERC721 contract where each token is non-transferable, functions as the respective policy for a given policyholder, and has roles assigned to `create`, `approve` and `disapprove` actions.
=======
  - Guards: Guards enable custom safety checks and logic to run at action creation, and pre and post action execution. Guards can also be used to add arbitrary logic such as spending limits or calldata permissioning.
  - Scripts: Contracts that are delegatecalled from the Executor instead of called. Scripts can be used to batch calls together for extended functionality.
- [`LlamaPolicy`](https://github.com/llamaxyz/llama/blob/main/src/LlamaPolicy.sol): An ERC721 contract where each token is non-transferable, and defines the roles permissions held by the policyholder. Roles can be permissioned to `create`, `approve` and `disapprove` actions.
>>>>>>> 7546765c
  - Policies: Non-transferable NFTs encoded with roles and permission IDs for an individual Llama instance.
  - Roles: A signifier that is used to permission action creation, approval, and disapproval. Any role can be given to one or more policyholders.
  - Permission IDs: A unique identifier that can be assigned to roles to enable action creation. Permission IDs are represented as a hash of the target contract, function selector, and strategy contract. Actions cannot be created unless a policyholder holds a role with the correct permission.
- [`LlamaExecutor`](https://github.com/llamaxyz/llama/blob/main/src/LlamaExecutor.sol): The single exit point of a Llama instance. All actions that are executed will be sent from the Llama executor. This is the address that should be the `owner` or other privileged role in a system controlled by the llama instance
- Llama Instance: The unique `LlamaCore, `LlamaPolicy`, and `LlamaExecutor` addresses for a deployment

## Action State

![Action State Diagram](https://github.com/llamaxyz/llama/blob/main/diagrams/llama-action-state-machine.png)

At any time an action is in one of seven states, represented by the following enum:

```solidity
enum ActionState {
  Active,
  Canceled,
  Failed,
  Approved,
  Queued,
  Expired,
  Executed
}
```

Lets dive into each state and what they mean.

- **Active:** The default state after an action has been created. This is when policyholders can approve the action. If the action is not approved by the end of the approval period, the action will enter the `Failed` state.
- **Canceled:** The action creator has the opportunity to cancel the action at any time during the action lifecycle. Once an action has been canceled, it cannot be executed. Reached by successfully calling `cancelAction`.
- **Failed:** An action reaches the failed state if it does not reach the approval quorum by the end of the approval period, or if the action gets disapproved during the queuing period. Once an action has reached the failed state, it cannot be executed.
- **Approved:** The action has been approved and is ready to be queued.
- **Queued:** The action is in the `Queued` state during the queueing period, which is when policyholders can disapprove the action. If the action is disapproved it will fail, otherwise it can be executed after the queuing period ends. Reached by successfully calling `queueAction`.
- **Expired:** The queuing period has elapsed, but the action was not executed. This occurs when a strategy's `isActionExpired` method returns true.
- **Executed:** This state signifies that the action has been executed successfully. Reached by successfully calling `executeAction`.

We can call the `getActionState` method on `LlamaCore` to get the current state of a given action.

## Permissioning Action Creation

Permission IDs are the atomic unit for action creation access control and are managed through the `LlamaPolicy` contract.
Permission IDs can be assigned to roles, roles are assigned to policies, and externally-owned accounts and smart contracts (users) hold policies.
Policies can have zero or many roles, and roles can have zero or many permission IDs.
When creating an action, LlamaCore performs a validation check is done to make sure that the policyholder has a role with the correct permission.
Additional checks may be run by the strategy or a guard.

Permission IDs are calculated by taking the `keccak256` hash of the ABI-encoded `PermissionData` struct, which looks like this:

```solidity
struct PermissionData {
  address target; // Contract being called by an action.
  bytes4 selector; // Selector of the function being called by an action.
  ILlamaStrategy strategy; // Strategy used to govern the action.
}
```

When creating an action, the permission required to create said action can be calculated on the fly, since the action creator must pass in the `target`, `selector` & `strategy`.
`LlamaCore` calculates the permission ID at action creation.
It uses this to check the `canCreateAction` mapping on the `LlamaPolicy` contract to verify that the action creation role has the corresponding permission.

To grant or revoke the ability to create actions with a given Permission ID from a role, we use the `setRolePermission` function on the `LlamaPolicy` contract.

To authorize and unauthorize strategies, we use the `authorizeStrategy` function on the `LlamaCore` contract by passing a `bool` to determine if the strategy should be authorized or unauthorized

## Approvals and Disapprovals

The ability to cast approvals and disapprovals will typically be controlled by roles defined in a `ILlamaStrategy` contract and are set explicitly on the strategy contract at deployment.
Each strategy can have exactly one approval role and one disapproval role.
Policyholders with the correct approval/disapproval roles are able to cast their approvals/disapprovals on the action, which determines whether or not the action passes or fails.
Policyholders without the correct approval/disapproval role are not able to cast.

**Note**: The strategy behavior defined in this section is true for the existing strategy implementation but does not have to be true for future implementations.

### Force Approval/Disapproval Roles

Strategies have a concept of force approval/disapproval roles in addition to the normal approval/disapproval roles.
A strategy can have many force approval/disapproval roles, unlike the normal approval/disapproval roles which are limited to one.
Like the name suggests, if a policyholder with a force role casts their approval/disapproval the strategy will immediately reach the respective quorum.

## Scripts

Scripts are the term used to refer to target contracts that are called via `DELEGATECALL` instead of a normal `CALL`.
The main use-case for scripts is to batch multiple calls together into one action.
In particular, scripts should be used to batch calls that are regularly made in tandem with one another to perform maintenance or other recurring tasks.

`DELEGATECALL` is dangerous to use by default, so scripts must be authorized before use.
To authorize a script, a policyholder must create an action that calls the `setScriptAuthorization` function on `LlamaCore`.
Scripts may also be unauthorized using the same function.

## Guards

Guards are optional hooks that can run at action creation, pre-action execution, and post-action execution.
They can be set on any target address and function selector pair.
The main use case for guards is to extend the Llama permission system.
Guards can effectively permission calldata, such as implementing a spending limit per transaction in the `validatePreActionExecution` function, or verifying the final state of a DeFi transaction is as expected in `validatePostActionExecution`.

Guards have one limitation in that they cannot be used to guard calls to the core or policy contract, since a malfunctioning guard could brick your Llama instance if it were able to guard a core function such as `setRolePermission` or `setGuard` itself.

Llama recommends using guards to implement adhoc and protocol specific safety checks.<|MERGE_RESOLUTION|>--- conflicted
+++ resolved
@@ -17,15 +17,9 @@
 - [`LlamaCore`](https://github.com/llamaxyz/llama/blob/main/src/LlamaCore.sol): Manages the action process from creation to execution.
   - Actions: Proposals made by policyholders to execute onchain transactions.
   - Strategies: A contract that holds all of the logic to determine the rules and state of an action. For example, strategies determine whether or not an action is approved/disapproved, canceled, or able to be executed. They also determine details around who is allowed to cast approvals/disapprovals.
-<<<<<<< HEAD
   - Guards: Guards enable custom safety checks and logic to run at action creation, pre-execution, and post-execution. Guards can also be used to add arbitrary logic such as spending limits or calldata permissioning.
-  - Scripts: Contracts that are delegate called from the Executor instead of called. Scripts can be used to batch calls together for extended functionality.
-- [Policy](https://github.com/llamaxyz/llama/blob/main/src/LlamaPolicy.sol): An ERC721 contract where each token is non-transferable, functions as the respective policy for a given policyholder, and has roles assigned to `create`, `approve` and `disapprove` actions.
-=======
-  - Guards: Guards enable custom safety checks and logic to run at action creation, and pre and post action execution. Guards can also be used to add arbitrary logic such as spending limits or calldata permissioning.
   - Scripts: Contracts that are delegatecalled from the Executor instead of called. Scripts can be used to batch calls together for extended functionality.
 - [`LlamaPolicy`](https://github.com/llamaxyz/llama/blob/main/src/LlamaPolicy.sol): An ERC721 contract where each token is non-transferable, and defines the roles permissions held by the policyholder. Roles can be permissioned to `create`, `approve` and `disapprove` actions.
->>>>>>> 7546765c
   - Policies: Non-transferable NFTs encoded with roles and permission IDs for an individual Llama instance.
   - Roles: A signifier that is used to permission action creation, approval, and disapproval. Any role can be given to one or more policyholders.
   - Permission IDs: A unique identifier that can be assigned to roles to enable action creation. Permission IDs are represented as a hash of the target contract, function selector, and strategy contract. Actions cannot be created unless a policyholder holds a role with the correct permission.
