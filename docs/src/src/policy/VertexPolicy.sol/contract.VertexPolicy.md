--- conflicted
+++ resolved
@@ -1,113 +1,103 @@
 # VertexPolicy
-<<<<<<< HEAD
-[Git Source](https://github.com/llama-community/vertex-v1/blob/1f84b899cb64edff9bc5bc06a6870e26d69dd1a0/src/policy/VertexPolicy.sol)
-=======
+
 [Git Source](https://github.com/llama-community/vertex-v1/blob/693b03f6823cb240f992102042b3702c0c97cf44/src/policy/VertexPolicy.sol)
->>>>>>> 7c76c62e
 
 **Inherits:**
 ERC721
 
+## Functions
 
-## Functions
 ### batchUpdatePermissions
 
 burns and then mints tokens with the same policy IDs to the same addressed with a new set of permissions for each
 
-
 ```solidity
 function batchUpdatePermissions(uint256[] memory policyIds, bytes8[][] memory permissions) public virtual;
 ```
+
 **Parameters**
 
-|Name|Type|Description|
-|----|----|-----------|
-|`policyIds`|`uint256[]`|the policy token id being altered|
-|`permissions`|`bytes8[][]`|the new permissions array to be set|
-
+| Name          | Type         | Description                         |
+| ------------- | ------------ | ----------------------------------- |
+| `policyIds`   | `uint256[]`  | the policy token id being altered   |
+| `permissions` | `bytes8[][]` | the new permissions array to be set |
 
 ### batchGrantPermissions
 
 mints multiple policy token with the given permissions
 
-
 ```solidity
 function batchGrantPermissions(address[] memory to, bytes8[][] memory userPermissions) public virtual;
 ```
+
 **Parameters**
 
-|Name|Type|Description|
-|----|----|-----------|
-|`to`|`address[]`|the addresses to mint the policy token to|
-|`userPermissions`|`bytes8[][]`|the permissions to be granted to the policy token|
-
+| Name              | Type         | Description                                       |
+| ----------------- | ------------ | ------------------------------------------------- |
+| `to`              | `address[]`  | the addresses to mint the policy token to         |
+| `userPermissions` | `bytes8[][]` | the permissions to be granted to the policy token |
 
 ### batchRevokePermissions
 
 revokes all permissions from multiple policy tokens
 
-
 ```solidity
 function batchRevokePermissions(uint256[] calldata policyIds) public virtual;
 ```
+
 **Parameters**
 
-|Name|Type|Description|
-|----|----|-----------|
-|`policyIds`|`uint256[]`|the ids of the policy tokens to revoke permissions from|
-
+| Name        | Type        | Description                                             |
+| ----------- | ----------- | ------------------------------------------------------- |
+| `policyIds` | `uint256[]` | the ids of the policy tokens to revoke permissions from |
 
 ### holderHasPermissionAt
 
 Check if a holder has a permissionSignature at a specific block number
 
-
 ```solidity
 function holderHasPermissionAt(address policyholder, bytes8 permissionSignature, uint256 blockNumber) external view virtual returns (bool);
 ```
+
 **Parameters**
 
-|Name|Type|Description|
-|----|----|-----------|
-|`policyholder`|`address`|the address of the policy holder|
-|`permissionSignature`|`bytes8`|the signature of the permission|
-|`blockNumber`|`uint256`|the block number to query|
-
+| Name                  | Type      | Description                      |
+| --------------------- | --------- | -------------------------------- |
+| `policyholder`        | `address` | the address of the policy holder |
+| `permissionSignature` | `bytes8`  | the signature of the permission  |
+| `blockNumber`         | `uint256` | the block number to query        |
 
 ### setBaseURI
 
 sets the base URI for the contract
 
-
 ```solidity
 function setBaseURI(string memory _baseURI) public virtual;
 ```
+
 **Parameters**
 
-|Name|Type|Description|
-|----|----|-----------|
-|`_baseURI`|`string`|the base URI string to set|
-
+| Name       | Type     | Description                |
+| ---------- | -------- | -------------------------- |
+| `_baseURI` | `string` | the base URI string to set |
 
 ### getSupplyByPermissions
 
 Total number of policy NFTs at that have at least 1 of these permissions at specific block number
 
-
 ```solidity
 function getSupplyByPermissions(bytes8[] memory permissions) external view virtual returns (uint256);
 ```
+
 **Parameters**
 
-|Name|Type|Description|
-|----|----|-----------|
-|`permissions`|`bytes8[]`|the permissions we are querying for|
-
+| Name          | Type       | Description                         |
+| ------------- | ---------- | ----------------------------------- |
+| `permissions` | `bytes8[]` | the permissions we are querying for |
 
 ### totalSupply
 
-*returns the total token supply of the contract*
-
+_returns the total token supply of the contract_
 
 ```solidity
 function totalSupply() public view virtual returns (uint256);
@@ -115,36 +105,35 @@
 
 ### getPermissionSignatures
 
-*returns the permission signatures of a token*
-
+_returns the permission signatures of a token_
 
 ```solidity
 function getPermissionSignatures(uint256 policyId) public view virtual returns (bytes8[] memory);
 ```
+
 **Parameters**
 
-|Name|Type|Description|
-|----|----|-----------|
-|`policyId`|`uint256`|the id of the token|
-
+| Name       | Type      | Description         |
+| ---------- | --------- | ------------------- |
+| `policyId` | `uint256` | the id of the token |
 
 ### hasPermission
 
-*checks if a token has a permission*
-
+_checks if a token has a permission_
 
 ```solidity
 function hasPermission(uint256 policyId, bytes8 permissionSignature) public view virtual returns (bool);
 ```
+
 **Parameters**
 
-|Name|Type|Description|
-|----|----|-----------|
-|`policyId`|`uint256`|the id of the token|
-|`permissionSignature`|`bytes8`|the signature of the permission|
-
+| Name                  | Type      | Description                     |
+| --------------------- | --------- | ------------------------------- |
+| `policyId`            | `uint256` | the id of the token             |
+| `permissionSignature` | `bytes8`  | the signature of the permission |
 
 ## Events
+
 ### PermissionsAdded
 
 ```solidity
@@ -158,6 +147,7 @@
 ```
 
 ## Errors
+
 ### SoulboundToken
 
 ```solidity
@@ -180,4 +170,4 @@
 
 ```solidity
 error OnlyOnePolicyPerHolder();
-```
+```