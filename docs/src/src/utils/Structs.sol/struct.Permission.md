--- conflicted
+++ resolved
@@ -1,15 +1,11 @@
 # Permission
-<<<<<<< HEAD
-[Git Source](https://github.com/llama-community/vertex-v1/blob/1f84b899cb64edff9bc5bc06a6870e26d69dd1a0/src/utils/Structs.sol)
-=======
+
 [Git Source](https://github.com/llama-community/vertex-v1/blob/693b03f6823cb240f992102042b3702c0c97cf44/src/utils/Structs.sol)
->>>>>>> 7c76c62e
-
 
 ```solidity
 struct Permission {
-    address target;
-    bytes4 selector;
-    VertexStrategy strategy;
+  address target;
+  bytes4 selector;
+  VertexStrategy strategy;
 }
-```
+```