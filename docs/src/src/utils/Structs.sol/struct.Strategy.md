--- conflicted
+++ resolved
@@ -1,20 +1,16 @@
 # Strategy
-<<<<<<< HEAD
-[Git Source](https://github.com/llama-community/vertex-v1/blob/1f84b899cb64edff9bc5bc06a6870e26d69dd1a0/src/utils/Structs.sol)
-=======
+
 [Git Source](https://github.com/llama-community/vertex-v1/blob/693b03f6823cb240f992102042b3702c0c97cf44/src/utils/Structs.sol)
->>>>>>> 7c76c62e
-
 
 ```solidity
 struct Strategy {
-    uint256 approvalPeriod;
-    uint256 queuingDuration;
-    uint256 expirationDelay;
-    uint256 minApprovalPct;
-    uint256 minDisapprovalPct;
-    WeightByPermission[] approvalWeightByPermission;
-    WeightByPermission[] disapprovalWeightByPermission;
-    bool isFixedLengthApprovalPeriod;
+  uint256 approvalPeriod;
+  uint256 queuingDuration;
+  uint256 expirationDelay;
+  uint256 minApprovalPct;
+  uint256 minDisapprovalPct;
+  WeightByPermission[] approvalWeightByPermission;
+  WeightByPermission[] disapprovalWeightByPermission;
+  bool isFixedLengthApprovalPeriod;
 }
-```
+```