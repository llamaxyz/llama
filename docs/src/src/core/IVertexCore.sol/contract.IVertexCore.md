# IVertexCore
<<<<<<< HEAD
[Git Source](https://github.com/llama-community/vertex-v1/blob/cc88cdb8bad11e53bd46d72467d70a467b8b1b95/src/core/IVertexCore.sol)
=======
[Git Source](https://github.com/llama-community/vertex-v1/blob/7b69542e87e2655dea74dab5779f3939de9641f7/src/core/IVertexCore.sol)
>>>>>>> a1f7f91c


## Functions
### createAction

Creates an action. The creator needs to hold a policy with the permissionSignature of the provided strategy, target, selector.


```solidity
function createAction(VertexStrategy strategy, address target, uint256 value, bytes4 selector, bytes calldata data) external returns (uint256);
```
**Parameters**

|Name|Type|Description|
|----|----|-----------|
|`strategy`|`VertexStrategy`|The VertexStrategy contract that will determine how the action is executed.|
|`target`|`address`|The contract called when the action is executed.|
|`value`|`uint256`|The value in wei to be sent when the action is executed.|
|`selector`|`bytes4`|The function selector that will be called when the action is executed.|
|`data`|`bytes`|The encoded arguments to be passed to the function that is called when the action is executed.|

**Returns**

|Name|Type|Description|
|----|----|-----------|
|`<none>`|`uint256`|actionId of the newly created action.|


### cancelAction

Cancels an action. Can be called anytime by the creator or if action is disapproved.


```solidity
function cancelAction(uint256 actionId) external;
```
**Parameters**

|Name|Type|Description|
|----|----|-----------|
|`actionId`|`uint256`|Id of the action to cancel.|


### queueAction

Queue an action by actionId if it's in Approved state.


```solidity
function queueAction(uint256 actionId) external;
```
**Parameters**

|Name|Type|Description|
|----|----|-----------|
|`actionId`|`uint256`|Id of the action to queue.|


### executeAction

Execute an action by actionId if it's in Queued state and executionTime has passed.


```solidity
function executeAction(uint256 actionId) external payable returns (bytes memory);
```
**Parameters**

|Name|Type|Description|
|----|----|-----------|
|`actionId`|`uint256`|Id of the action to execute.|

**Returns**

|Name|Type|Description|
|----|----|-----------|
|`<none>`|`bytes`|The result returned from the call to the target contract.|


### submitApproval

How policyholders add or remove their support of the approval of an action.


```solidity
function submitApproval(uint256 actionId, bool support) external;
```
**Parameters**

|Name|Type|Description|
|----|----|-----------|
|`actionId`|`uint256`|The id of the action.|
|`support`|`bool`|A boolean value that indicates whether the policyholder is adding or removing their support of the approval.|


### submitApprovalBySignature

How policyholders add or remove their support of the approval of an action via an offchain selector.


```solidity
function submitApprovalBySignature(uint256 actionId, bool support, uint8 v, bytes32 r, bytes32 s) external;
```
**Parameters**

|Name|Type|Description|
|----|----|-----------|
|`actionId`|`uint256`|The id of the action.|
|`support`|`bool`|A boolean value that indicates whether the policyholder is adding or removing their support of the approval.|
|`v`|`uint8`|v part of the policyholder selector|
|`r`|`bytes32`|r part of the policyholder selector|
|`s`|`bytes32`|s part of the policyholder selector|


### submitDisapproval

How policyholders add or remove their support of the disapproval of an action.


```solidity
function submitDisapproval(uint256 actionId, bool support) external;
```
**Parameters**

|Name|Type|Description|
|----|----|-----------|
|`actionId`|`uint256`|The id of the action.|
|`support`|`bool`|A boolean value that indicates whether the policyholder is adding or removing their support of the disapproval.|


### submitDisapprovalBySignature

How policyholders add or remove their support of the disapproval of an action via an offchain selector.


```solidity
function submitDisapprovalBySignature(uint256 actionId, bool support, uint8 v, bytes32 r, bytes32 s) external;
```
**Parameters**

|Name|Type|Description|
|----|----|-----------|
|`actionId`|`uint256`|The id of the action.|
|`support`|`bool`|A boolean value that indicates whether the policyholder is adding or removing their support of the disapproval.|
|`v`|`uint8`|v part of the policyholder selector|
|`r`|`bytes32`|r part of the policyholder selector|
|`s`|`bytes32`|s part of the policyholder selector|


### createAndAuthorizeStrategies

Deploy new strategies and add them to the mapping of authorized strategies.


```solidity
function createAndAuthorizeStrategies(Strategy[] memory strategies) external;
```
**Parameters**

|Name|Type|Description|
|----|----|-----------|
|`strategies`|`Strategy[]`|list of new Strategys to be authorized.|


### unauthorizeStrategies

Remove strategies from the mapping of authorized strategies.


```solidity
function unauthorizeStrategies(VertexStrategy[] memory strategies) external;
```
**Parameters**

|Name|Type|Description|
|----|----|-----------|
|`strategies`|`VertexStrategy[]`|list of Strategys to be removed from the mapping of authorized strategies.|


### getAction

Get an Action struct by actionId.


```solidity
function getAction(uint256 actionId) external view returns (Action memory);
```
**Parameters**

|Name|Type|Description|
|----|----|-----------|
|`actionId`|`uint256`|id of the action.|

**Returns**

|Name|Type|Description|
|----|----|-----------|
|`<none>`|`Action`|The Action struct.|


### getActionState

Get the current ActionState of an action by its actionId.


```solidity
function getActionState(uint256 actionId) external view returns (ActionState);
```
**Parameters**

|Name|Type|Description|
|----|----|-----------|
|`actionId`|`uint256`|id of the action.|

**Returns**

|Name|Type|Description|
|----|----|-----------|
|`<none>`|`ActionState`|The current ActionState of the action.|


### isActionExpired

Get whether an action has expired and can no longer be executed.


```solidity
function isActionExpired(uint256 actionId) external view returns (bool);
```
**Parameters**

|Name|Type|Description|
|----|----|-----------|
|`actionId`|`uint256`|id of the action.|

**Returns**

|Name|Type|Description|
|----|----|-----------|
|`<none>`|`bool`|Boolean value that is true if the action has expired.|


## Events
### ActionCreated

```solidity
event ActionCreated(uint256 id, address indexed creator, VertexStrategy indexed strategy, address target, uint256 value, bytes4 selector, bytes data);
```

### ActionCanceled

```solidity
event ActionCanceled(uint256 id);
```

### ActionQueued

```solidity
event ActionQueued(uint256 id, address indexed caller, VertexStrategy indexed strategy, address indexed creator, uint256 executionTime);
```

### ActionExecuted

```solidity
event ActionExecuted(uint256 id, address indexed caller, VertexStrategy indexed strategy, address indexed creator);
```

### PolicyholderApproved

```solidity
event PolicyholderApproved(uint256 id, address indexed policyholder, bool support, uint256 weight);
```

### PolicyholderDisapproved

```solidity
event PolicyholderDisapproved(uint256 id, address indexed policyholder, bool support, uint256 weight);
```

### StrategiesAuthorized

```solidity
event StrategiesAuthorized(Strategy[] strategies);
```

### StrategiesUnauthorized

```solidity
event StrategiesUnauthorized(VertexStrategy[] strategies);
```

## Enums
### ActionState

```solidity
enum ActionState {
    Active,
    Canceled,
    Failed,
    Approved,
    Queued,
    Expired,
    Executed
}
```
<|MERGE_RESOLUTION|>--- conflicted
+++ resolved
@@ -1,252 +1,237 @@
 # IVertexCore
-<<<<<<< HEAD
-[Git Source](https://github.com/llama-community/vertex-v1/blob/cc88cdb8bad11e53bd46d72467d70a467b8b1b95/src/core/IVertexCore.sol)
-=======
+
 [Git Source](https://github.com/llama-community/vertex-v1/blob/7b69542e87e2655dea74dab5779f3939de9641f7/src/core/IVertexCore.sol)
->>>>>>> a1f7f91c
-
 
 ## Functions
+
 ### createAction
 
 Creates an action. The creator needs to hold a policy with the permissionSignature of the provided strategy, target, selector.
 
-
 ```solidity
 function createAction(VertexStrategy strategy, address target, uint256 value, bytes4 selector, bytes calldata data) external returns (uint256);
 ```
-**Parameters**
-
-|Name|Type|Description|
-|----|----|-----------|
-|`strategy`|`VertexStrategy`|The VertexStrategy contract that will determine how the action is executed.|
-|`target`|`address`|The contract called when the action is executed.|
-|`value`|`uint256`|The value in wei to be sent when the action is executed.|
-|`selector`|`bytes4`|The function selector that will be called when the action is executed.|
-|`data`|`bytes`|The encoded arguments to be passed to the function that is called when the action is executed.|
-
-**Returns**
-
-|Name|Type|Description|
-|----|----|-----------|
-|`<none>`|`uint256`|actionId of the newly created action.|
-
+
+**Parameters**
+
+| Name       | Type             | Description                                                                                    |
+| ---------- | ---------------- | ---------------------------------------------------------------------------------------------- |
+| `strategy` | `VertexStrategy` | The VertexStrategy contract that will determine how the action is executed.                    |
+| `target`   | `address`        | The contract called when the action is executed.                                               |
+| `value`    | `uint256`        | The value in wei to be sent when the action is executed.                                       |
+| `selector` | `bytes4`         | The function selector that will be called when the action is executed.                         |
+| `data`     | `bytes`          | The encoded arguments to be passed to the function that is called when the action is executed. |
+
+**Returns**
+
+| Name     | Type      | Description                           |
+| -------- | --------- | ------------------------------------- |
+| `<none>` | `uint256` | actionId of the newly created action. |
 
 ### cancelAction
 
 Cancels an action. Can be called anytime by the creator or if action is disapproved.
 
-
 ```solidity
 function cancelAction(uint256 actionId) external;
 ```
-**Parameters**
-
-|Name|Type|Description|
-|----|----|-----------|
-|`actionId`|`uint256`|Id of the action to cancel.|
-
+
+**Parameters**
+
+| Name       | Type      | Description                 |
+| ---------- | --------- | --------------------------- |
+| `actionId` | `uint256` | Id of the action to cancel. |
 
 ### queueAction
 
 Queue an action by actionId if it's in Approved state.
 
-
 ```solidity
 function queueAction(uint256 actionId) external;
 ```
-**Parameters**
-
-|Name|Type|Description|
-|----|----|-----------|
-|`actionId`|`uint256`|Id of the action to queue.|
-
+
+**Parameters**
+
+| Name       | Type      | Description                |
+| ---------- | --------- | -------------------------- |
+| `actionId` | `uint256` | Id of the action to queue. |
 
 ### executeAction
 
 Execute an action by actionId if it's in Queued state and executionTime has passed.
 
-
 ```solidity
 function executeAction(uint256 actionId) external payable returns (bytes memory);
 ```
-**Parameters**
-
-|Name|Type|Description|
-|----|----|-----------|
-|`actionId`|`uint256`|Id of the action to execute.|
-
-**Returns**
-
-|Name|Type|Description|
-|----|----|-----------|
-|`<none>`|`bytes`|The result returned from the call to the target contract.|
-
+
+**Parameters**
+
+| Name       | Type      | Description                  |
+| ---------- | --------- | ---------------------------- |
+| `actionId` | `uint256` | Id of the action to execute. |
+
+**Returns**
+
+| Name     | Type    | Description                                               |
+| -------- | ------- | --------------------------------------------------------- |
+| `<none>` | `bytes` | The result returned from the call to the target contract. |
 
 ### submitApproval
 
 How policyholders add or remove their support of the approval of an action.
 
-
 ```solidity
 function submitApproval(uint256 actionId, bool support) external;
 ```
-**Parameters**
-
-|Name|Type|Description|
-|----|----|-----------|
-|`actionId`|`uint256`|The id of the action.|
-|`support`|`bool`|A boolean value that indicates whether the policyholder is adding or removing their support of the approval.|
-
+
+**Parameters**
+
+| Name       | Type      | Description                                                                                                  |
+| ---------- | --------- | ------------------------------------------------------------------------------------------------------------ |
+| `actionId` | `uint256` | The id of the action.                                                                                        |
+| `support`  | `bool`    | A boolean value that indicates whether the policyholder is adding or removing their support of the approval. |
 
 ### submitApprovalBySignature
 
 How policyholders add or remove their support of the approval of an action via an offchain selector.
 
-
 ```solidity
 function submitApprovalBySignature(uint256 actionId, bool support, uint8 v, bytes32 r, bytes32 s) external;
 ```
-**Parameters**
-
-|Name|Type|Description|
-|----|----|-----------|
-|`actionId`|`uint256`|The id of the action.|
-|`support`|`bool`|A boolean value that indicates whether the policyholder is adding or removing their support of the approval.|
-|`v`|`uint8`|v part of the policyholder selector|
-|`r`|`bytes32`|r part of the policyholder selector|
-|`s`|`bytes32`|s part of the policyholder selector|
-
+
+**Parameters**
+
+| Name       | Type      | Description                                                                                                  |
+| ---------- | --------- | ------------------------------------------------------------------------------------------------------------ |
+| `actionId` | `uint256` | The id of the action.                                                                                        |
+| `support`  | `bool`    | A boolean value that indicates whether the policyholder is adding or removing their support of the approval. |
+| `v`        | `uint8`   | v part of the policyholder selector                                                                          |
+| `r`        | `bytes32` | r part of the policyholder selector                                                                          |
+| `s`        | `bytes32` | s part of the policyholder selector                                                                          |
 
 ### submitDisapproval
 
 How policyholders add or remove their support of the disapproval of an action.
 
-
 ```solidity
 function submitDisapproval(uint256 actionId, bool support) external;
 ```
-**Parameters**
-
-|Name|Type|Description|
-|----|----|-----------|
-|`actionId`|`uint256`|The id of the action.|
-|`support`|`bool`|A boolean value that indicates whether the policyholder is adding or removing their support of the disapproval.|
-
+
+**Parameters**
+
+| Name       | Type      | Description                                                                                                     |
+| ---------- | --------- | --------------------------------------------------------------------------------------------------------------- |
+| `actionId` | `uint256` | The id of the action.                                                                                           |
+| `support`  | `bool`    | A boolean value that indicates whether the policyholder is adding or removing their support of the disapproval. |
 
 ### submitDisapprovalBySignature
 
 How policyholders add or remove their support of the disapproval of an action via an offchain selector.
 
-
 ```solidity
 function submitDisapprovalBySignature(uint256 actionId, bool support, uint8 v, bytes32 r, bytes32 s) external;
 ```
-**Parameters**
-
-|Name|Type|Description|
-|----|----|-----------|
-|`actionId`|`uint256`|The id of the action.|
-|`support`|`bool`|A boolean value that indicates whether the policyholder is adding or removing their support of the disapproval.|
-|`v`|`uint8`|v part of the policyholder selector|
-|`r`|`bytes32`|r part of the policyholder selector|
-|`s`|`bytes32`|s part of the policyholder selector|
-
+
+**Parameters**
+
+| Name       | Type      | Description                                                                                                     |
+| ---------- | --------- | --------------------------------------------------------------------------------------------------------------- |
+| `actionId` | `uint256` | The id of the action.                                                                                           |
+| `support`  | `bool`    | A boolean value that indicates whether the policyholder is adding or removing their support of the disapproval. |
+| `v`        | `uint8`   | v part of the policyholder selector                                                                             |
+| `r`        | `bytes32` | r part of the policyholder selector                                                                             |
+| `s`        | `bytes32` | s part of the policyholder selector                                                                             |
 
 ### createAndAuthorizeStrategies
 
 Deploy new strategies and add them to the mapping of authorized strategies.
 
-
 ```solidity
 function createAndAuthorizeStrategies(Strategy[] memory strategies) external;
 ```
-**Parameters**
-
-|Name|Type|Description|
-|----|----|-----------|
-|`strategies`|`Strategy[]`|list of new Strategys to be authorized.|
-
+
+**Parameters**
+
+| Name         | Type         | Description                             |
+| ------------ | ------------ | --------------------------------------- |
+| `strategies` | `Strategy[]` | list of new Strategys to be authorized. |
 
 ### unauthorizeStrategies
 
 Remove strategies from the mapping of authorized strategies.
 
-
 ```solidity
 function unauthorizeStrategies(VertexStrategy[] memory strategies) external;
 ```
-**Parameters**
-
-|Name|Type|Description|
-|----|----|-----------|
-|`strategies`|`VertexStrategy[]`|list of Strategys to be removed from the mapping of authorized strategies.|
-
+
+**Parameters**
+
+| Name         | Type               | Description                                                                |
+| ------------ | ------------------ | -------------------------------------------------------------------------- |
+| `strategies` | `VertexStrategy[]` | list of Strategys to be removed from the mapping of authorized strategies. |
 
 ### getAction
 
 Get an Action struct by actionId.
 
-
 ```solidity
 function getAction(uint256 actionId) external view returns (Action memory);
 ```
-**Parameters**
-
-|Name|Type|Description|
-|----|----|-----------|
-|`actionId`|`uint256`|id of the action.|
-
-**Returns**
-
-|Name|Type|Description|
-|----|----|-----------|
-|`<none>`|`Action`|The Action struct.|
-
+
+**Parameters**
+
+| Name       | Type      | Description       |
+| ---------- | --------- | ----------------- |
+| `actionId` | `uint256` | id of the action. |
+
+**Returns**
+
+| Name     | Type     | Description        |
+| -------- | -------- | ------------------ |
+| `<none>` | `Action` | The Action struct. |
 
 ### getActionState
 
 Get the current ActionState of an action by its actionId.
 
-
 ```solidity
 function getActionState(uint256 actionId) external view returns (ActionState);
 ```
-**Parameters**
-
-|Name|Type|Description|
-|----|----|-----------|
-|`actionId`|`uint256`|id of the action.|
-
-**Returns**
-
-|Name|Type|Description|
-|----|----|-----------|
-|`<none>`|`ActionState`|The current ActionState of the action.|
-
+
+**Parameters**
+
+| Name       | Type      | Description       |
+| ---------- | --------- | ----------------- |
+| `actionId` | `uint256` | id of the action. |
+
+**Returns**
+
+| Name     | Type          | Description                            |
+| -------- | ------------- | -------------------------------------- |
+| `<none>` | `ActionState` | The current ActionState of the action. |
 
 ### isActionExpired
 
 Get whether an action has expired and can no longer be executed.
 
-
 ```solidity
 function isActionExpired(uint256 actionId) external view returns (bool);
 ```
-**Parameters**
-
-|Name|Type|Description|
-|----|----|-----------|
-|`actionId`|`uint256`|id of the action.|
-
-**Returns**
-
-|Name|Type|Description|
-|----|----|-----------|
-|`<none>`|`bool`|Boolean value that is true if the action has expired.|
-
+
+**Parameters**
+
+| Name       | Type      | Description       |
+| ---------- | --------- | ----------------- |
+| `actionId` | `uint256` | id of the action. |
+
+**Returns**
+
+| Name     | Type   | Description                                           |
+| -------- | ------ | ----------------------------------------------------- |
+| `<none>` | `bool` | Boolean value that is true if the action has expired. |
 
 ## Events
+
 ### ActionCreated
 
 ```solidity
@@ -296,16 +281,17 @@
 ```
 
 ## Enums
+
 ### ActionState
 
 ```solidity
 enum ActionState {
-    Active,
-    Canceled,
-    Failed,
-    Approved,
-    Queued,
-    Expired,
-    Executed
+  Active,
+  Canceled,
+  Failed,
+  Approved,
+  Queued,
+  Expired,
+  Executed
 }
-```
+```