--- conflicted
+++ resolved
@@ -75,11 +75,7 @@
         uses: zgosalvez/github-actions-report-lcov@v2
         with:
           coverage-files: ./lcov.info
-<<<<<<< HEAD
           minimum-coverage: 90 # Set coverage threshold.
-=======
-          minimum-coverage: 80 # Set coverage threshold.
->>>>>>> 403fcfec
 
   lint:
     runs-on: ubuntu-latest
