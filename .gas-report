| src/account/VertexAccount.sol:VertexAccount contract |                 |       |        |       |         |
|------------------------------------------------------|-----------------|-------|--------|-------|---------|
| Deployment Cost                                      | Deployment Size |       |        |       |         |
| 1977433                                              | 10105           |       |        |       |         |
| Function Name                                        | min             | avg   | median | max   | # calls |
| approveERC20                                         | 2730            | 24807 | 27790  | 46790 | 15      |
| approveERC721                                        | 2621            | 19013 | 27210  | 27210 | 3       |
| approveOperatorERC1155                               | 2701            | 17918 | 19258  | 30458 | 4       |
| approveOperatorERC721                                | 2745            | 17833 | 19129  | 30329 | 4       |
| batchApproveERC20                                    | 3261            | 22269 | 3328   | 79162 | 4       |
| batchApproveERC721                                   | 3284            | 15665 | 3351   | 52675 | 4       |
| batchApproveOperatorERC1155                          | 3216            | 17424 | 3283   | 59914 | 4       |
| batchApproveOperatorERC721                           | 3304            | 17494 | 3371   | 59932 | 4       |
| batchTransferERC20                                   | 3305            | 5557  | 3379   | 14066 | 5       |
| batchTransferERC721                                  | 3262            | 8277  | 3336   | 27837 | 5       |
| batchTransferMultipleERC1155                         | 3736            | 7621  | 3844   | 22529 | 5       |
| batchTransferSingleERC1155                           | 3419            | 6008  | 3454   | 11152 | 3       |
| execute                                              | 2825            | 4456  | 3605   | 7792  | 4       |
| initialize                                           | 1357            | 68466 | 69425  | 69425 | 351     |
| onERC1155Received                                    | 1110            | 1110  | 1110   | 1110  | 10      |
| onERC721Received                                     | 1122            | 1122  | 1122   | 1122  | 1       |
| receive                                              | 55              | 55    | 55     | 55    | 2       |
| transfer                                             | 2520            | 4869  | 2555   | 9534  | 3       |
| transferERC1155                                      | 2969            | 4393  | 3004   | 7206  | 3       |
| transferERC20                                        | 2708            | 4221  | 2743   | 7212  | 3       |
| transferERC721                                       | 2620            | 5676  | 2655   | 11754 | 3       |


| src/core/VertexCore.sol:VertexCore contract |                 |         |         |         |         |
|---------------------------------------------|-----------------|---------|---------|---------|---------|
| Deployment Cost                             | Deployment Size |         |         |         |         |
| 3682284                                     | 18619           |         |         |         |         |
| Function Name                               | min             | avg     | median  | max     | # calls |
| actionsCount                                | 384             | 384     | 384     | 384     | 1       |
| authorizedStrategies                        | 659             | 1547    | 659     | 2659    | 9       |
| cancelAction                                | 1781            | 14813   | 14282   | 38781   | 10      |
| createAction                                | 2991            | 191470  | 216211  | 240011  | 33      |
| createAndAuthorizeAccounts                  | 349538          | 349538  | 349538  | 349538  | 2       |
| createAndAuthorizeStrategies                | 2606508         | 2606508 | 2606508 | 2606508 | 1       |
| executeAction                               | 454             | 20042   | 13174   | 37727   | 7       |
| getAction                                   | 3950            | 7925    | 3950    | 21950   | 54      |
<<<<<<< HEAD
| initialize                                  | 2037448         | 2064664 | 2037448 | 2240245 | 170     |
| name                                        | 3277            | 3277    | 3277    | 3277    | 1       |
| policy                                      | 350             | 357     | 350     | 2350    | 270     |
| queueAction                                 | 521             | 52696   | 55095   | 83595   | 13      |
| submitApproval                              | 2802            | 43215   | 42597   | 70547   | 42      |
| submitDisapproval                           | 2584            | 44180   | 60290   | 62290   | 9       |
=======
| initialize                                  | 1935            | 2052601 | 2037448 | 2240245 | 171     |
| name                                        | 1277            | 1943    | 1277    | 3277    | 3       |
| policy                                      | 350             | 357     | 350     | 2350    | 271     |
| queueAction                                 | 521             | 52637   | 55028   | 83528   | 13      |
| submitApproval                              | 2802            | 43192   | 42575   | 70525   | 42      |
| submitDisapproval                           | 2584            | 44190   | 60313   | 62313   | 9       |
>>>>>>> 05b72b59
| unauthorizeStrategies                       | 8069            | 8069    | 8069    | 8069    | 1       |


| src/factory/VertexFactory.sol:VertexFactory contract |                 |         |         |         |         |
|------------------------------------------------------|-----------------|---------|---------|---------|---------|
| Deployment Cost                                      | Deployment Size |         |         |         |         |
| 8417107                                              | 39498           |         |         |         |         |
| Function Name                                        | min             | avg     | median  | max     | # calls |
| deploy                                               | 9548            | 4250419 | 4780778 | 4780778 | 9       |
| rootVertex                                           | 183             | 183     | 183     | 183     | 163     |
| vertexAccountLogic                                   | 205             | 205     | 205     | 205     | 1       |
| vertexCoreLogic                                      | 249             | 249     | 249     | 249     | 1       |
| vertexCount                                          | 361             | 1694    | 2361    | 2361    | 3       |


| src/mock/scripts/TestScript.sol:TestScript contract |                 |     |        |     |         |
|-----------------------------------------------------|-----------------|-----|--------|-----|---------|
| Deployment Cost                                     | Deployment Size |     |        |     |         |
| 15669                                               | 107             |     |        |     |         |
| Function Name                                       | min             | avg | median | max | # calls |
| fallback                                            | 70              | 70  | 70     | 70  | 1       |


| src/policy/VertexPolicyNFT.sol:VertexPolicyNFT contract |                 |        |        |        |         |
|---------------------------------------------------------|-----------------|--------|--------|--------|---------|
| Deployment Cost                                         | Deployment Size |        |        |        |         |
| 2412018                                                 | 15515           |        |        |        |         |
| Function Name                                           | min             | avg    | median | max    | # calls |
| balanceOf                                               | 673             | 1693   | 2673   | 2673   | 49      |
| batchGrantPolicies                                      | 3638            | 635167 | 877563 | 970471 | 154     |
| batchRevokePolicies                                     | 3037            | 39469  | 59005  | 70605  | 5       |
| batchUpdatePermissions                                  | 13808           | 60453  | 34228  | 159548 | 4       |
| getSupplyByPermissions                                  | 1488            | 2821   | 1488   | 5488   | 3       |
| hasPermission                                           | 1512            | 3964   | 1520   | 7520   | 37      |
| hashPermission                                          | 924             | 924    | 924    | 924    | 373     |
| hashPermissions                                         | 1774            | 1774   | 1774   | 1774   | 58      |
| holderHasPermissionAt                                   | 1647            | 2398   | 2431   | 3086   | 4       |
| ownerOf                                                 | 557             | 557    | 557    | 557    | 1       |
<<<<<<< HEAD
| setBaseURI                                              | 47452           | 47452  | 47452  | 47452  | 1       |
| setVertex                                               | 22669           | 22669  | 22669  | 22669  | 227     |
| tokenToPermissionExpirationTimestamp                    | 731             | 1531   | 731    | 2731   | 5       |
| tokenURI                                                | 5631            | 5631   | 5631   | 5631   | 1       |
=======
| setBaseURI                                              | 91782           | 91782  | 91782  | 91782  | 1       |
| setVertex                                               | 22669           | 22669  | 22669  | 22669  | 228     |
| tokenToPermissionExpirationTimestamp                    | 731             | 1531   | 731    | 2731   | 5       |
| tokenURI                                                | 6117            | 6117   | 6117   | 6117   | 1       |
>>>>>>> 05b72b59
| totalSupply                                             | 349             | 755    | 349    | 2349   | 59      |
| transferFrom                                            | 570             | 570    | 570    | 570    | 1       |


| src/strategy/VertexStrategy.sol:VertexStrategy contract |                 |       |        |       |         |
|---------------------------------------------------------|-----------------|-------|--------|-------|---------|
| Deployment Cost                                         | Deployment Size |       |        |       |         |
| 804747                                                  | 5774            |       |        |       |         |
| Function Name                                           | min             | avg   | median | max   | # calls |
| DEFAULT_OPERATOR                                        | 302             | 302   | 302    | 302   | 56      |
| approvalPeriod                                          | 218             | 218   | 218    | 218   | 79      |
| approvalWeightByPermission                              | 554             | 1339  | 554    | 2554  | 28      |
| disapprovalWeightByPermission                           | 553             | 1338  | 553    | 2553  | 28      |
| expirationPeriod                                        | 218             | 218   | 218    | 218   | 17      |
| getApprovalWeightAt                                     | 1825            | 4525  | 3825   | 10325 | 40      |
| getDisapprovalWeightAt                                  | 1840            | 4125  | 3840   | 5840  | 7       |
| isActionCancelationValid                                | 6797            | 12797 | 6797   | 24797 | 3       |
| isActionPassed                                          | 6840            | 10818 | 6999   | 24840 | 48      |
| isFixedLengthApprovalPeriod                             | 235             | 235   | 235    | 235   | 45      |
| minDisapprovalPct                                       | 307             | 307   | 307    | 307   | 7       |
| queuingPeriod                                           | 217             | 217   | 217    | 217   | 17      |




Failing tests:
Encountered 7 failing tests in tests/VertexFactory.t.sol:Deploy
[31m[FAIL. Reason: EvmError: Revert][0m test_DeploysPolicy() (gas: 4899256)
[31m[FAIL. Reason: EvmError: Revert][0m test_DeploysVertexCore() (gas: 4899256)
[31m[FAIL. Reason: Log != expected log][0m test_EmitsVertexCreatedEvent() (gas: 4886561)
[31m[FAIL. Reason: EvmError: Revert][0m test_InitializesVertexCore() (gas: 4886752)
[31m[FAIL. Reason: EvmError: Revert][0m test_ReturnsAddressOfTheNewVertexCoreContract() (gas: 4899063)
[31m[FAIL. Reason: EvmError: Revert][0m test_SetsPolicyAddressOnVertexCore() (gas: 4886831)
[31m[FAIL. Reason: EvmError: Revert][0m test_SetsVertexCoreAddressOnThePolicy() (gas: 4886810)

Encountered a total of [31m7[0m failing tests, [32m246[0m tests succeeded<|MERGE_RESOLUTION|>--- conflicted
+++ resolved
@@ -39,21 +39,12 @@
 | createAndAuthorizeStrategies                | 2606508         | 2606508 | 2606508 | 2606508 | 1       |
 | executeAction                               | 454             | 20042   | 13174   | 37727   | 7       |
 | getAction                                   | 3950            | 7925    | 3950    | 21950   | 54      |
-<<<<<<< HEAD
 | initialize                                  | 2037448         | 2064664 | 2037448 | 2240245 | 170     |
 | name                                        | 3277            | 3277    | 3277    | 3277    | 1       |
 | policy                                      | 350             | 357     | 350     | 2350    | 270     |
 | queueAction                                 | 521             | 52696   | 55095   | 83595   | 13      |
 | submitApproval                              | 2802            | 43215   | 42597   | 70547   | 42      |
 | submitDisapproval                           | 2584            | 44180   | 60290   | 62290   | 9       |
-=======
-| initialize                                  | 1935            | 2052601 | 2037448 | 2240245 | 171     |
-| name                                        | 1277            | 1943    | 1277    | 3277    | 3       |
-| policy                                      | 350             | 357     | 350     | 2350    | 271     |
-| queueAction                                 | 521             | 52637   | 55028   | 83528   | 13      |
-| submitApproval                              | 2802            | 43192   | 42575   | 70525   | 42      |
-| submitDisapproval                           | 2584            | 44190   | 60313   | 62313   | 9       |
->>>>>>> 05b72b59
 | unauthorizeStrategies                       | 8069            | 8069    | 8069    | 8069    | 1       |
 
 
@@ -92,17 +83,10 @@
 | hashPermissions                                         | 1774            | 1774   | 1774   | 1774   | 58      |
 | holderHasPermissionAt                                   | 1647            | 2398   | 2431   | 3086   | 4       |
 | ownerOf                                                 | 557             | 557    | 557    | 557    | 1       |
-<<<<<<< HEAD
 | setBaseURI                                              | 47452           | 47452  | 47452  | 47452  | 1       |
 | setVertex                                               | 22669           | 22669  | 22669  | 22669  | 227     |
 | tokenToPermissionExpirationTimestamp                    | 731             | 1531   | 731    | 2731   | 5       |
 | tokenURI                                                | 5631            | 5631   | 5631   | 5631   | 1       |
-=======
-| setBaseURI                                              | 91782           | 91782  | 91782  | 91782  | 1       |
-| setVertex                                               | 22669           | 22669  | 22669  | 22669  | 228     |
-| tokenToPermissionExpirationTimestamp                    | 731             | 1531   | 731    | 2731   | 5       |
-| tokenURI                                                | 6117            | 6117   | 6117   | 6117   | 1       |
->>>>>>> 05b72b59
 | totalSupply                                             | 349             | 755    | 349    | 2349   | 59      |
 | transferFrom                                            | 570             | 570    | 570    | 570    | 1       |
 
@@ -123,19 +107,4 @@
 | isActionPassed                                          | 6840            | 10818 | 6999   | 24840 | 48      |
 | isFixedLengthApprovalPeriod                             | 235             | 235   | 235    | 235   | 45      |
 | minDisapprovalPct                                       | 307             | 307   | 307    | 307   | 7       |
-| queuingPeriod                                           | 217             | 217   | 217    | 217   | 17      |
-
-
-
-
-Failing tests:
-Encountered 7 failing tests in tests/VertexFactory.t.sol:Deploy
-[31m[FAIL. Reason: EvmError: Revert][0m test_DeploysPolicy() (gas: 4899256)
-[31m[FAIL. Reason: EvmError: Revert][0m test_DeploysVertexCore() (gas: 4899256)
-[31m[FAIL. Reason: Log != expected log][0m test_EmitsVertexCreatedEvent() (gas: 4886561)
-[31m[FAIL. Reason: EvmError: Revert][0m test_InitializesVertexCore() (gas: 4886752)
-[31m[FAIL. Reason: EvmError: Revert][0m test_ReturnsAddressOfTheNewVertexCoreContract() (gas: 4899063)
-[31m[FAIL. Reason: EvmError: Revert][0m test_SetsPolicyAddressOnVertexCore() (gas: 4886831)
-[31m[FAIL. Reason: EvmError: Revert][0m test_SetsVertexCoreAddressOnThePolicy() (gas: 4886810)
-
-Encountered a total of [31m7[0m failing tests, [32m246[0m tests succeeded+| queuingPeriod                                           | 217             | 217   | 217    | 217   | 17      |