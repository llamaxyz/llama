--- conflicted
+++ resolved
@@ -1,5 +1,5 @@
 | src/account/VertexAccount.sol:VertexAccount contract |                 |       |        |       |         |
-|------------------------------------------------------|-----------------|-------|--------|-------|---------|
+| ---------------------------------------------------- | --------------- | ----- | ------ | ----- | ------- |
 | Deployment Cost                                      | Deployment Size |       |        |       |         |
 | 1268266                                              | 6563            |       |        |       |         |
 | Function Name                                        | min             | avg   | median | max   | # calls |
@@ -18,13 +18,11 @@
 | transferERC20                                        | 2664            | 4177  | 2699   | 7168  | 3       |
 | transferERC721                                       | 2620            | 5676  | 2655   | 11754 | 3       |
 
-
 | src/core/VertexCore.sol:VertexCore contract |                 |         |         |         |         |
-|---------------------------------------------|-----------------|---------|---------|---------|---------|
+| ------------------------------------------- | --------------- | ------- | ------- | ------- | ------- |
 | Deployment Cost                             | Deployment Size |         |         |         |         |
 | 3896566                                     | 19689           |         |         |         |         |
 | Function Name                               | min             | avg     | median  | max     | # calls |
-<<<<<<< HEAD
 | actionsCount                                | 428             | 428     | 428     | 428     | 19      |
 | authorizedStrategies                        | 571             | 1142    | 571     | 2571    | 7       |
 | cancelAction                                | 497             | 13729   | 15720   | 30933   | 10      |
@@ -39,93 +37,49 @@
 | queueAction                                 | 543             | 53610   | 61419   | 66054   | 13      |
 | submitApproval                              | 3031            | 41286   | 43213   | 56163   | 34      |
 | submitDisapproval                           | 2647            | 48621   | 67151   | 67151   | 11      |
-=======
-| actionsCount                                | 406             | 406     | 406     | 406     | 19      |
-| authorizedAccounts                          | 659             | 1459    | 659     | 2659    | 5       |
-| authorizedStrategies                        | 593             | 1164    | 593     | 2593    | 7       |
-| cancelAction                                | 475             | 13671   | 15651   | 30817   | 10      |
-| createAction                                | 2991            | 199360  | 240437  | 243022  | 27      |
-| createAndAuthorizeAccounts                  | 1731079         | 1731079 | 1731079 | 1731079 | 1       |
-| createAndAuthorizeStrategies                | 2863236         | 2863236 | 2863236 | 2863236 | 1       |
-| executeAction                               | 477             | 21091   | 17767   | 37495   | 6       |
-| getAction                                   | 3928            | 4989    | 3928    | 9928    | 117     |
-| initialize                                  | 1849            | 3131269 | 3110090 | 3313949 | 65      |
-| name                                        | 1277            | 1943    | 1277    | 3277    | 3       |
-| policy                                      | 361             | 375     | 361     | 2361    | 139     |
-| queueAction                                 | 455             | 53476   | 61281   | 65916   | 13      |
-| submitApproval                              | 3028            | 41281   | 43210   | 56160   | 34      |
-| submitDisapproval                           | 2622            | 48552   | 67076   | 67076   | 11      |
->>>>>>> 3a268b00
 | unauthorizeStrategies                       | 11269           | 11269   | 11269   | 11269   | 1       |
 
-
 | src/factory/VertexFactory.sol:VertexFactory contract |                 |         |         |         |         |
-|------------------------------------------------------|-----------------|---------|---------|---------|---------|
+| ---------------------------------------------------- | --------------- | ------- | ------- | ------- | ------- |
 | Deployment Cost                                      | Deployment Size |         |         |         |         |
-<<<<<<< HEAD
 | 9410099                                              | 44577           |         |         |         |         |
 | Function Name                                        | min             | avg     | median  | max     | # calls |
 | deploy                                               | 9832            | 3411034 | 5111635 | 5111635 | 3       |
 | initialVertex                                        | 205             | 205     | 205     | 205     | 76      |
 
-
 | src/mock/scripts/TestScript.sol:TestScript contract |                 |     |        |     |         |
-|-----------------------------------------------------|-----------------|-----|--------|-----|---------|
+| --------------------------------------------------- | --------------- | --- | ------ | --- | ------- |
 | Deployment Cost                                     | Deployment Size |     |        |     |         |
 | 15669                                               | 107             |     |        |     |         |
 | Function Name                                       | min             | avg | median | max | # calls |
 | fallback                                            | 70              | 70  | 70     | 70  | 1       |
-=======
-| 10297655                                             | 44459           |         |         |         |         |
-| Function Name                                        | min             | avg     | median  | max     | # calls |
-| deploy                                               | 9854            | 5343702 | 6010683 | 6010683 | 9       |
-| rootVertex                                           | 183             | 183     | 183     | 183     | 57      |
-| vertexCoreLogic                                      | 227             | 227     | 227     | 227     | 1       |
-| vertexCount                                          | 339             | 1672    | 2339    | 2339    | 3       |
->>>>>>> 3a268b00
-
 
 | src/policy/VertexPolicyNFT.sol:VertexPolicyNFT contract |                 |        |         |         |         |
-|---------------------------------------------------------|-----------------|--------|---------|---------|---------|
+| ------------------------------------------------------- | --------------- | ------ | ------- | ------- | ------- |
 | Deployment Cost                                         | Deployment Size |        |         |         |         |
 | 2566798                                                 | 17800           |        |         |         |         |
 | Function Name                                           | min             | avg    | median  | max     | # calls |
 | balanceOf                                               | 651             | 2139   | 2651    | 2651    | 43      |
-<<<<<<< HEAD
 | batchGrantPermissions                                   | 3683            | 703387 | 1095282 | 1095282 | 63      |
-=======
-| baseURI                                                 | 2989            | 2989   | 2989    | 2989    | 1       |
-| batchGrantPermissions                                   | 3683            | 756803 | 1093884 | 1095282 | 73      |
->>>>>>> 3a268b00
 | batchRevokePermissions                                  | 2789            | 35701  | 47640   | 60120   | 6       |
 | batchUpdatePermissions                                  | 3293            | 63709  | 87512   | 108077  | 5       |
 | checkExpiration                                         | 2895            | 3020   | 2895    | 6284    | 27      |
 | getSupplyByPermissions                                  | 2929            | 6972   | 5058    | 12929   | 3       |
-<<<<<<< HEAD
 | hasPermission                                           | 1913            | 6400   | 6721    | 8751    | 31      |
 | hashPermission                                          | 1083            | 1083   | 1083    | 1083    | 131     |
-=======
-| hasPermission                                           | 1913            | 6398   | 6721    | 8713    | 31      |
-| hashPermission                                          | 1083            | 1083   | 1083    | 1083    | 161     |
->>>>>>> 3a268b00
 | hashPermissions                                         | 1922            | 1922   | 1922    | 1922    | 20      |
 | holderHasPermissionAt                                   | 1540            | 3829   | 2498    | 10171   | 10      |
 | ownerOf                                                 | 622             | 622    | 622     | 622     | 1       |
 | setBaseURI                                              | 2710            | 13938  | 13938   | 25167   | 2       |
-<<<<<<< HEAD
 | setVertex                                               | 22647           | 22647  | 22647   | 22647   | 97      |
-=======
-| setVertex                                               | 22647           | 22647  | 22647   | 22647   | 83      |
->>>>>>> 3a268b00
 | tokenToPermissionExpirationTimestamp                    | 687             | 1487   | 687     | 2687    | 5       |
 | tokenURI                                                | 5384            | 5384   | 5384    | 5384    | 1       |
 | totalSupply                                             | 349             | 1327   | 349     | 2349    | 47      |
 | transferFrom                                            | 570             | 570    | 570     | 570     | 1       |
 | vertex                                                  | 382             | 382    | 382     | 382     | 2       |
 
-
 | src/strategy/VertexStrategy.sol:VertexStrategy contract |                 |       |        |       |         |
-|---------------------------------------------------------|-----------------|-------|--------|-------|---------|
+| ------------------------------------------------------- | --------------- | ----- | ------ | ----- | ------- |
 | Deployment Cost                                         | Deployment Size |       |        |       |         |
 | 986356                                                  | 6588            |       |        |       |         |
 | Function Name                                           | min             | avg   | median | max   | # calls |
@@ -140,6 +94,4 @@
 | isActionPassed                                          | 13186           | 13439 | 13186  | 17821 | 44      |
 | isFixedLengthApprovalPeriod                             | 246             | 246   | 246    | 246   | 37      |
 | minDisapprovalPct                                       | 307             | 307   | 307    | 307   | 10      |
-| queuingDuration                                         | 240             | 240   | 240    | 240   | 18      |
-
-
+| queuingDuration                                         | 240             | 240   | 240    | 240   | 18      |