| src/account/VertexAccount.sol:VertexAccount contract |                 |       |        |       |         |
| ---------------------------------------------------- | --------------- | ----- | ------ | ----- | ------- |
| Deployment Cost                                      | Deployment Size |       |        |       |         |
| 1977433                                              | 10105           |       |        |       |         |
| Function Name                                        | min             | avg   | median | max   | # calls |
| approveERC20                                         | 2730            | 24807 | 27790  | 46790 | 15      |
| approveERC721                                        | 2621            | 19013 | 27210  | 27210 | 3       |
| approveOperatorERC1155                               | 2701            | 17918 | 19258  | 30458 | 4       |
| approveOperatorERC721                                | 2745            | 17833 | 19129  | 30329 | 4       |
| batchApproveERC20                                    | 3261            | 22269 | 3328   | 79162 | 4       |
| batchApproveERC721                                   | 3284            | 15665 | 3351   | 52675 | 4       |
| batchApproveOperatorERC1155                          | 3216            | 17424 | 3283   | 59914 | 4       |
| batchApproveOperatorERC721                           | 3304            | 17494 | 3371   | 59932 | 4       |
| batchTransferERC20                                   | 3305            | 5557  | 3379   | 14066 | 5       |
| batchTransferERC721                                  | 3262            | 8277  | 3336   | 27837 | 5       |
| batchTransferMultipleERC1155                         | 3736            | 7621  | 3844   | 22529 | 5       |
| batchTransferSingleERC1155                           | 3419            | 6008  | 3454   | 11152 | 3       |
| execute                                              | 2825            | 4456  | 3605   | 7792  | 4       |
| initialize                                           | 1357            | 68466 | 69425  | 69425 | 351     |
| onERC1155Received                                    | 1110            | 1110  | 1110   | 1110  | 10      |
| onERC721Received                                     | 1122            | 1122  | 1122   | 1122  | 1       |
| receive                                              | 55              | 55    | 55     | 55    | 2       |
| transfer                                             | 2520            | 4869  | 2555   | 9534  | 3       |
| transferERC1155                                      | 2969            | 4393  | 3004   | 7206  | 3       |
| transferERC20                                        | 2708            | 4221  | 2743   | 7212  | 3       |
| transferERC721                                       | 2620            | 5676  | 2655   | 11754 | 3       |

| src/core/VertexCore.sol:VertexCore contract |                 |         |         |         |         |
| ------------------------------------------- | --------------- | ------- | ------- | ------- | ------- |
| Deployment Cost                             | Deployment Size |         |         |         |         |
| 3682284                                     | 18619           |         |         |         |         |
| Function Name                               | min             | avg     | median  | max     | # calls |
| actionsCount                                | 384             | 384     | 384     | 384     | 1       |
| authorizedStrategies                        | 659             | 1547    | 659     | 2659    | 9       |
| cancelAction                                | 1781            | 14813   | 14282   | 38781   | 10      |
| createAction                                | 2991            | 191470  | 216211  | 240011  | 33      |
| createAndAuthorizeAccounts                  | 349538          | 349538  | 349538  | 349538  | 2       |
| createAndAuthorizeStrategies                | 2606508         | 2606508 | 2606508 | 2606508 | 1       |
| executeAction                               | 454             | 20042   | 13174   | 37727   | 7       |
| getAction                                   | 3950            | 7925    | 3950    | 21950   | 54      |
| initialize                                  | 2037448         | 2064664 | 2037448 | 2240245 | 170     |
| name                                        | 3277            | 3277    | 3277    | 3277    | 1       |
| policy                                      | 350             | 357     | 350     | 2350    | 270     |
| queueAction                                 | 521             | 52637   | 55028   | 83528   | 13      |
| submitApproval                              | 2802            | 43192   | 42575   | 70525   | 42      |
| submitDisapproval                           | 2584            | 44190   | 60313   | 62313   | 9       |
| unauthorizeStrategies                       | 8069            | 8069    | 8069    | 8069    | 1       |

| src/factory/VertexFactory.sol:VertexFactory contract |                 |         |         |         |         |
| ---------------------------------------------------- | --------------- | ------- | ------- | ------- | ------- |
| Deployment Cost                                      | Deployment Size |         |         |         |         |
<<<<<<< HEAD
| 8434340                                              | 39584           |         |         |         |         |
| Function Name                                        | min             | avg     | median  | max     | # calls |
| deploy                                               | 9548            | 4258095 | 4789414 | 4789414 | 9       |
=======
| 8417107                                              | 39498           |         |         |         |         |
| Function Name                                        | min             | avg     | median  | max     | # calls |
| deploy                                               | 9548            | 4250419 | 4780778 | 4780778 | 9       |
>>>>>>> cdf397c4
| rootVertex                                           | 183             | 183     | 183     | 183     | 163     |
| vertexAccountLogic                                   | 205             | 205     | 205     | 205     | 1       |
| vertexCoreLogic                                      | 249             | 249     | 249     | 249     | 1       |
| vertexCount                                          | 361             | 1694    | 2361    | 2361    | 3       |

| src/mock/scripts/TestScript.sol:TestScript contract |                 |     |        |     |         |
| --------------------------------------------------- | --------------- | --- | ------ | --- | ------- |
| Deployment Cost                                     | Deployment Size |     |        |     |         |
| 15669                                               | 107             |     |        |     |         |
| Function Name                                       | min             | avg | median | max | # calls |
| fallback                                            | 70              | 70  | 70     | 70  | 1       |

| src/policy/VertexPolicyNFT.sol:VertexPolicyNFT contract |                 |        |        |        |         |
| ------------------------------------------------------- | --------------- | ------ | ------ | ------ | ------- |
| Deployment Cost                                         | Deployment Size |        |        |        |         |
<<<<<<< HEAD
| 2420625                                                 | 15558           |        |        |        |         |
=======
| 2412018                                                 | 15515           |        |        |        |         |
>>>>>>> cdf397c4
| Function Name                                           | min             | avg    | median | max    | # calls |
| balanceOf                                               | 673             | 1693   | 2673   | 2673   | 49      |
| batchGrantPolicies                                      | 3638            | 635167 | 877563 | 970471 | 154     |
| batchRevokePolicies                                     | 3037            | 39469  | 59005  | 70605  | 5       |
<<<<<<< HEAD
| batchUpdatePermissions                                  | 13948           | 60593  | 34368  | 159688 | 4       |
=======
| batchUpdatePermissions                                  | 13808           | 60453  | 34228  | 159548 | 4       |
>>>>>>> cdf397c4
| getSupplyByPermissions                                  | 1488            | 2821   | 1488   | 5488   | 3       |
| hasPermission                                           | 1512            | 3964   | 1520   | 7520   | 37      |
| hashPermission                                          | 924             | 924    | 924    | 924    | 373     |
| hashPermissions                                         | 1774            | 1774   | 1774   | 1774   | 58      |
| holderHasPermissionAt                                   | 1647            | 2398   | 2431   | 3086   | 4       |
| ownerOf                                                 | 557             | 557    | 557    | 557    | 1       |
| setBaseURI                                              | 47452           | 47452  | 47452  | 47452  | 1       |
| setVertex                                               | 22669           | 22669  | 22669  | 22669  | 227     |
| tokenToPermissionExpirationTimestamp                    | 731             | 1531   | 731    | 2731   | 5       |
| tokenURI                                                | 5631            | 5631   | 5631   | 5631   | 1       |
| totalSupply                                             | 349             | 755    | 349    | 2349   | 59      |
| transferFrom                                            | 570             | 570    | 570    | 570    | 1       |
<<<<<<< HEAD
=======

>>>>>>> cdf397c4

| src/strategy/VertexStrategy.sol:VertexStrategy contract |                 |       |        |       |         |
| ------------------------------------------------------- | --------------- | ----- | ------ | ----- | ------- |
| Deployment Cost                                         | Deployment Size |       |        |       |         |
| 804747                                                  | 5774            |       |        |       |         |
| Function Name                                           | min             | avg   | median | max   | # calls |
| DEFAULT_OPERATOR                                        | 302             | 302   | 302    | 302   | 56      |
| approvalPeriod                                          | 218             | 218   | 218    | 218   | 79      |
| approvalWeightByPermission                              | 554             | 1339  | 554    | 2554  | 28      |
| disapprovalWeightByPermission                           | 553             | 1338  | 553    | 2553  | 28      |
| expirationPeriod                                        | 218             | 218   | 218    | 218   | 17      |
| getApprovalWeightAt                                     | 1825            | 4525  | 3825   | 10325 | 40      |
| getDisapprovalWeightAt                                  | 1840            | 4125  | 3840   | 5840  | 7       |
| isActionCancelationValid                                | 6797            | 12797 | 6797   | 24797 | 3       |
| isActionPassed                                          | 6840            | 10818 | 6999   | 24840 | 48      |
| isFixedLengthApprovalPeriod                             | 235             | 235   | 235    | 235   | 45      |
| minDisapprovalPct                                       | 307             | 307   | 307    | 307   | 7       |
| queuingPeriod                                           | 217             | 217   | 217    | 217   | 17      |

Failing tests:
Encountered 7 failing tests in tests/VertexFactory.t.sol:Deploy
[31m[FAIL. Reason: EvmError: Revert][0m test_DeploysPolicy() (gas: 4907892)
[31m[FAIL. Reason: EvmError: Revert][0m test_DeploysVertexCore() (gas: 4907892)
[31m[FAIL. Reason: Log != expected log][0m test_EmitsVertexCreatedEvent() (gas: 4895197)
[31m[FAIL. Reason: EvmError: Revert][0m test_InitializesVertexCore() (gas: 4895388)
[31m[FAIL. Reason: EvmError: Revert][0m test_ReturnsAddressOfTheNewVertexCoreContract() (gas: 4907699)
[31m[FAIL. Reason: EvmError: Revert][0m test_SetsPolicyAddressOnVertexCore() (gas: 4895467)
[31m[FAIL. Reason: EvmError: Revert][0m test_SetsVertexCoreAddressOnThePolicy() (gas: 4895446)

<<<<<<< HEAD
=======


Failing tests:
Encountered 7 failing tests in tests/VertexFactory.t.sol:Deploy
[31m[FAIL. Reason: EvmError: Revert][0m test_DeploysPolicy() (gas: 4899256)
[31m[FAIL. Reason: EvmError: Revert][0m test_DeploysVertexCore() (gas: 4899256)
[31m[FAIL. Reason: Log != expected log][0m test_EmitsVertexCreatedEvent() (gas: 4886561)
[31m[FAIL. Reason: EvmError: Revert][0m test_InitializesVertexCore() (gas: 4886841)
[31m[FAIL. Reason: EvmError: Revert][0m test_ReturnsAddressOfTheNewVertexCoreContract() (gas: 4899063)
[31m[FAIL. Reason: EvmError: Revert][0m test_SetsPolicyAddressOnVertexCore() (gas: 4886809)
[31m[FAIL. Reason: EvmError: Revert][0m test_SetsVertexCoreAddressOnThePolicy() (gas: 4886810)

>>>>>>> cdf397c4
Encountered a total of [31m7[0m failing tests, [32m246[0m tests succeeded<|MERGE_RESOLUTION|>--- conflicted
+++ resolved
@@ -49,15 +49,9 @@
 | src/factory/VertexFactory.sol:VertexFactory contract |                 |         |         |         |         |
 | ---------------------------------------------------- | --------------- | ------- | ------- | ------- | ------- |
 | Deployment Cost                                      | Deployment Size |         |         |         |         |
-<<<<<<< HEAD
-| 8434340                                              | 39584           |         |         |         |         |
-| Function Name                                        | min             | avg     | median  | max     | # calls |
-| deploy                                               | 9548            | 4258095 | 4789414 | 4789414 | 9       |
-=======
 | 8417107                                              | 39498           |         |         |         |         |
 | Function Name                                        | min             | avg     | median  | max     | # calls |
 | deploy                                               | 9548            | 4250419 | 4780778 | 4780778 | 9       |
->>>>>>> cdf397c4
 | rootVertex                                           | 183             | 183     | 183     | 183     | 163     |
 | vertexAccountLogic                                   | 205             | 205     | 205     | 205     | 1       |
 | vertexCoreLogic                                      | 249             | 249     | 249     | 249     | 1       |
@@ -73,20 +67,12 @@
 | src/policy/VertexPolicyNFT.sol:VertexPolicyNFT contract |                 |        |        |        |         |
 | ------------------------------------------------------- | --------------- | ------ | ------ | ------ | ------- |
 | Deployment Cost                                         | Deployment Size |        |        |        |         |
-<<<<<<< HEAD
-| 2420625                                                 | 15558           |        |        |        |         |
-=======
 | 2412018                                                 | 15515           |        |        |        |         |
->>>>>>> cdf397c4
 | Function Name                                           | min             | avg    | median | max    | # calls |
 | balanceOf                                               | 673             | 1693   | 2673   | 2673   | 49      |
 | batchGrantPolicies                                      | 3638            | 635167 | 877563 | 970471 | 154     |
 | batchRevokePolicies                                     | 3037            | 39469  | 59005  | 70605  | 5       |
-<<<<<<< HEAD
-| batchUpdatePermissions                                  | 13948           | 60593  | 34368  | 159688 | 4       |
-=======
 | batchUpdatePermissions                                  | 13808           | 60453  | 34228  | 159548 | 4       |
->>>>>>> cdf397c4
 | getSupplyByPermissions                                  | 1488            | 2821   | 1488   | 5488   | 3       |
 | hasPermission                                           | 1512            | 3964   | 1520   | 7520   | 37      |
 | hashPermission                                          | 924             | 924    | 924    | 924    | 373     |
@@ -99,10 +85,6 @@
 | tokenURI                                                | 5631            | 5631   | 5631   | 5631   | 1       |
 | totalSupply                                             | 349             | 755    | 349    | 2349   | 59      |
 | transferFrom                                            | 570             | 570    | 570    | 570    | 1       |
-<<<<<<< HEAD
-=======
-
->>>>>>> cdf397c4
 
 | src/strategy/VertexStrategy.sol:VertexStrategy contract |                 |       |        |       |         |
 | ------------------------------------------------------- | --------------- | ----- | ------ | ----- | ------- |
@@ -124,20 +106,6 @@
 
 Failing tests:
 Encountered 7 failing tests in tests/VertexFactory.t.sol:Deploy
-[31m[FAIL. Reason: EvmError: Revert][0m test_DeploysPolicy() (gas: 4907892)
-[31m[FAIL. Reason: EvmError: Revert][0m test_DeploysVertexCore() (gas: 4907892)
-[31m[FAIL. Reason: Log != expected log][0m test_EmitsVertexCreatedEvent() (gas: 4895197)
-[31m[FAIL. Reason: EvmError: Revert][0m test_InitializesVertexCore() (gas: 4895388)
-[31m[FAIL. Reason: EvmError: Revert][0m test_ReturnsAddressOfTheNewVertexCoreContract() (gas: 4907699)
-[31m[FAIL. Reason: EvmError: Revert][0m test_SetsPolicyAddressOnVertexCore() (gas: 4895467)
-[31m[FAIL. Reason: EvmError: Revert][0m test_SetsVertexCoreAddressOnThePolicy() (gas: 4895446)
-
-<<<<<<< HEAD
-=======
-
-
-Failing tests:
-Encountered 7 failing tests in tests/VertexFactory.t.sol:Deploy
 [31m[FAIL. Reason: EvmError: Revert][0m test_DeploysPolicy() (gas: 4899256)
 [31m[FAIL. Reason: EvmError: Revert][0m test_DeploysVertexCore() (gas: 4899256)
 [31m[FAIL. Reason: Log != expected log][0m test_EmitsVertexCreatedEvent() (gas: 4886561)
@@ -146,5 +114,4 @@
 [31m[FAIL. Reason: EvmError: Revert][0m test_SetsPolicyAddressOnVertexCore() (gas: 4886809)
 [31m[FAIL. Reason: EvmError: Revert][0m test_SetsVertexCoreAddressOnThePolicy() (gas: 4886810)
 
->>>>>>> cdf397c4
 Encountered a total of [31m7[0m failing tests, [32m246[0m tests succeeded