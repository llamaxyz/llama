| src/account/VertexAccount.sol:VertexAccount contract |                 |       |        |       |         |
|------------------------------------------------------|-----------------|-------|--------|-------|---------|
| Deployment Cost                                      | Deployment Size |       |        |       |         |
| 517992                                               | 3363            |       |        |       |         |
| Function Name                                        | min             | avg   | median | max   | # calls |
| approveERC20                                         | 541             | 24929 | 29623  | 44623 | 3       |
| receive                                              | 55              | 55    | 55     | 55    | 2       |
| transfer                                             | 464             | 2813  | 499    | 7478  | 3       |
| transferERC20                                        | 519             | 2177  | 554    | 5460  | 3       |


| src/core/VertexCore.sol:VertexCore contract |                 |         |         |         |         |
|---------------------------------------------|-----------------|---------|---------|---------|---------|
| Deployment Cost                             | Deployment Size |         |         |         |         |
<<<<<<< HEAD
| 4710260                                     | 23752           |         |         |         |         |
=======
| 4677616                                     | 23589           |         |         |         |         |
>>>>>>> 09301f92
| Function Name                               | min             | avg     | median  | max     | # calls |
| actionsCount                                | 406             | 406     | 406     | 406     | 19      |
| authorizedAccounts                          | 659             | 1459    | 659     | 2659    | 5       |
| authorizedStrategies                        | 593             | 1164    | 593     | 2593    | 7       |
| cancelAction                                | 475             | 13671   | 15651   | 30817   | 10      |
<<<<<<< HEAD
| createAction                                | 3003            | 199406  | 240499  | 243008  | 27      |
| createAndAuthorizeAccounts                  | 1731177         | 1731177 | 1731177 | 1731177 | 1       |
| createAndAuthorizeStrategies                | 2639403         | 2639403 | 2639403 | 2639403 | 1       |
| executeAction                               | 477             | 21091   | 17767   | 37495   | 6       |
| getAction                                   | 3928            | 4989    | 3928    | 9928    | 117     |
| initialize                                  | 9330            | 2861694 | 2961379 | 3164889 | 49      |
=======
| createAction                                | 3003            | 199407  | 240499  | 243008  | 27      |
| createAndAuthorizeAccounts                  | 1755828         | 1755828 | 1755828 | 1755828 | 1       |
| createAndAuthorizeStrategies                | 2661781         | 2661781 | 2661781 | 2661781 | 1       |
| executeAction                               | 477             | 21091   | 17767   | 37495   | 6       |
| getAction                                   | 3928            | 4989    | 3928    | 9928    | 117     |
| initialize                                  | 9330            | 2892539 | 2993537 | 3197048 | 49      |
>>>>>>> 09301f92
| name                                        | 3277            | 3277    | 3277    | 3277    | 1       |
| policy                                      | 361             | 379     | 361     | 2361    | 106     |
| queueAction                                 | 455             | 53476   | 61281   | 65916   | 13      |
| submitApproval                              | 3028            | 38475   | 40159   | 53109   | 34      |
| submitDisapproval                           | 2622            | 47534   | 66031   | 66031   | 11      |
| unauthorizeStrategies                       | 11288           | 11288   | 11288   | 11288   | 1       |


| src/factory/VertexFactory.sol:VertexFactory contract |                 |         |         |         |         |
|------------------------------------------------------|-----------------|---------|---------|---------|---------|
| Deployment Cost                                      | Deployment Size |         |         |         |         |
<<<<<<< HEAD
| 10143101                                             | 44393           |         |         |         |         |
| Function Name                                        | min             | avg     | median  | max     | # calls |
| deploy                                               | 9832            | 3910969 | 5861538 | 5861538 | 3       |
=======
| 10198207                                             | 44501           |         |         |         |         |
| Function Name                                        | min             | avg     | median  | max     | # calls |
| deploy                                               | 9832            | 3937705 | 5901642 | 5901642 | 3       |
>>>>>>> 09301f92
| initialVertex                                        | 205             | 205     | 205     | 205     | 45      |


| src/policy/VertexPolicyNFT.sol:VertexPolicyNFT contract |                 |        |         |         |         |
|---------------------------------------------------------|-----------------|--------|---------|---------|---------|
| Deployment Cost                                         | Deployment Size |        |         |         |         |
| 2566798                                                 | 17800           |        |         |         |         |
| Function Name                                           | min             | avg    | median  | max     | # calls |
| balanceOf                                               | 651             | 651    | 651     | 651     | 2       |
| batchGrantPermissions                                   | 3683            | 696367 | 1093884 | 1095282 | 62      |
| batchRevokePermissions                                  | 2789            | 35701  | 47640   | 60120   | 6       |
| batchUpdatePermissions                                  | 3293            | 63709  | 87512   | 108077  | 5       |
| checkExpiration                                         | 2895            | 3020   | 2895    | 6284    | 27      |
| getSupplyByPermissions                                  | 2929            | 6972   | 5058    | 12929   | 3       |
| hasPermission                                           | 1913            | 6419   | 6759    | 8751    | 31      |
| hashPermission                                          | 1083            | 1083   | 1083    | 1083    | 128     |
| hashPermissions                                         | 1922            | 1922   | 1922    | 1922    | 20      |
| holderHasPermissionAt                                   | 1540            | 3829   | 2498    | 10171   | 10      |
| ownerOf                                                 | 622             | 622    | 622     | 622     | 1       |
| setBaseURI                                              | 2710            | 13938  | 13938   | 25167   | 2       |
| setVertex                                               | 22647           | 22647  | 22647   | 22647   | 66      |
| tokenToPermissionExpirationTimestamp                    | 687             | 1487   | 687     | 2687    | 5       |
| tokenURI                                                | 5384            | 5384   | 5384    | 5384    | 1       |
| totalSupply                                             | 349             | 1327   | 349     | 2349    | 47      |
| transferFrom                                            | 570             | 570    | 570     | 570     | 1       |


| src/strategy/VertexStrategy.sol:VertexStrategy contract |                 |       |        |       |         |
|---------------------------------------------------------|-----------------|-------|--------|-------|---------|
| Deployment Cost                                         | Deployment Size |       |        |       |         |
| 911648                                                  | 6201            |       |        |       |         |
| Function Name                                           | min             | avg   | median | max   | # calls |
| DEFAULT_OPERATOR                                        | 302             | 302   | 302    | 302   | 44      |
| approvalPeriod                                          | 218             | 218   | 218    | 218   | 90      |
| approvalWeightByPermission                              | 2593            | 2593  | 2593   | 2593  | 22      |
| disapprovalWeightByPermission                           | 2592            | 2592  | 2592   | 2592  | 22      |
| expirationDelay                                         | 262             | 262   | 262    | 262   | 18      |
| getApprovalWeightAt                                     | 788             | 1850  | 2788   | 2788  | 32      |
| getDisapprovalWeightAt                                  | 702             | 2035  | 2702   | 2702  | 9       |
| isActionCanceletionValid                                | 13141           | 13141 | 13141  | 13141 | 3       |
| isActionPassed                                          | 13142           | 13395 | 13142  | 17777 | 44      |
| isFixedLengthApprovalPeriod                             | 246             | 246   | 246    | 246   | 37      |
| minDisapprovalPct                                       | 307             | 307   | 307    | 307   | 10      |
| queuingDuration                                         | 240             | 240   | 240    | 240   | 18      |


<|MERGE_RESOLUTION|>--- conflicted
+++ resolved
@@ -1,5 +1,5 @@
 | src/account/VertexAccount.sol:VertexAccount contract |                 |       |        |       |         |
-|------------------------------------------------------|-----------------|-------|--------|-------|---------|
+| ---------------------------------------------------- | --------------- | ----- | ------ | ----- | ------- |
 | Deployment Cost                                      | Deployment Size |       |        |       |         |
 | 517992                                               | 3363            |       |        |       |         |
 | Function Name                                        | min             | avg   | median | max   | # calls |
@@ -8,35 +8,21 @@
 | transfer                                             | 464             | 2813  | 499    | 7478  | 3       |
 | transferERC20                                        | 519             | 2177  | 554    | 5460  | 3       |
 
-
 | src/core/VertexCore.sol:VertexCore contract |                 |         |         |         |         |
-|---------------------------------------------|-----------------|---------|---------|---------|---------|
+| ------------------------------------------- | --------------- | ------- | ------- | ------- | ------- |
 | Deployment Cost                             | Deployment Size |         |         |         |         |
-<<<<<<< HEAD
-| 4710260                                     | 23752           |         |         |         |         |
-=======
 | 4677616                                     | 23589           |         |         |         |         |
->>>>>>> 09301f92
 | Function Name                               | min             | avg     | median  | max     | # calls |
 | actionsCount                                | 406             | 406     | 406     | 406     | 19      |
 | authorizedAccounts                          | 659             | 1459    | 659     | 2659    | 5       |
 | authorizedStrategies                        | 593             | 1164    | 593     | 2593    | 7       |
 | cancelAction                                | 475             | 13671   | 15651   | 30817   | 10      |
-<<<<<<< HEAD
-| createAction                                | 3003            | 199406  | 240499  | 243008  | 27      |
-| createAndAuthorizeAccounts                  | 1731177         | 1731177 | 1731177 | 1731177 | 1       |
-| createAndAuthorizeStrategies                | 2639403         | 2639403 | 2639403 | 2639403 | 1       |
-| executeAction                               | 477             | 21091   | 17767   | 37495   | 6       |
-| getAction                                   | 3928            | 4989    | 3928    | 9928    | 117     |
-| initialize                                  | 9330            | 2861694 | 2961379 | 3164889 | 49      |
-=======
 | createAction                                | 3003            | 199407  | 240499  | 243008  | 27      |
 | createAndAuthorizeAccounts                  | 1755828         | 1755828 | 1755828 | 1755828 | 1       |
 | createAndAuthorizeStrategies                | 2661781         | 2661781 | 2661781 | 2661781 | 1       |
 | executeAction                               | 477             | 21091   | 17767   | 37495   | 6       |
 | getAction                                   | 3928            | 4989    | 3928    | 9928    | 117     |
 | initialize                                  | 9330            | 2892539 | 2993537 | 3197048 | 49      |
->>>>>>> 09301f92
 | name                                        | 3277            | 3277    | 3277    | 3277    | 1       |
 | policy                                      | 361             | 379     | 361     | 2361    | 106     |
 | queueAction                                 | 455             | 53476   | 61281   | 65916   | 13      |
@@ -44,24 +30,16 @@
 | submitDisapproval                           | 2622            | 47534   | 66031   | 66031   | 11      |
 | unauthorizeStrategies                       | 11288           | 11288   | 11288   | 11288   | 1       |
 
-
 | src/factory/VertexFactory.sol:VertexFactory contract |                 |         |         |         |         |
-|------------------------------------------------------|-----------------|---------|---------|---------|---------|
+| ---------------------------------------------------- | --------------- | ------- | ------- | ------- | ------- |
 | Deployment Cost                                      | Deployment Size |         |         |         |         |
-<<<<<<< HEAD
-| 10143101                                             | 44393           |         |         |         |         |
-| Function Name                                        | min             | avg     | median  | max     | # calls |
-| deploy                                               | 9832            | 3910969 | 5861538 | 5861538 | 3       |
-=======
 | 10198207                                             | 44501           |         |         |         |         |
 | Function Name                                        | min             | avg     | median  | max     | # calls |
 | deploy                                               | 9832            | 3937705 | 5901642 | 5901642 | 3       |
->>>>>>> 09301f92
 | initialVertex                                        | 205             | 205     | 205     | 205     | 45      |
 
-
 | src/policy/VertexPolicyNFT.sol:VertexPolicyNFT contract |                 |        |         |         |         |
-|---------------------------------------------------------|-----------------|--------|---------|---------|---------|
+| ------------------------------------------------------- | --------------- | ------ | ------- | ------- | ------- |
 | Deployment Cost                                         | Deployment Size |        |         |         |         |
 | 2566798                                                 | 17800           |        |         |         |         |
 | Function Name                                           | min             | avg    | median  | max     | # calls |
@@ -83,9 +61,8 @@
 | totalSupply                                             | 349             | 1327   | 349     | 2349    | 47      |
 | transferFrom                                            | 570             | 570    | 570     | 570     | 1       |
 
-
 | src/strategy/VertexStrategy.sol:VertexStrategy contract |                 |       |        |       |         |
-|---------------------------------------------------------|-----------------|-------|--------|-------|---------|
+| ------------------------------------------------------- | --------------- | ----- | ------ | ----- | ------- |
 | Deployment Cost                                         | Deployment Size |       |        |       |         |
 | 911648                                                  | 6201            |       |        |       |         |
 | Function Name                                           | min             | avg   | median | max   | # calls |
@@ -100,6 +77,4 @@
 | isActionPassed                                          | 13142           | 13395 | 13142  | 17777 | 44      |
 | isFixedLengthApprovalPeriod                             | 246             | 246   | 246    | 246   | 37      |
 | minDisapprovalPct                                       | 307             | 307   | 307    | 307   | 10      |
-| queuingDuration                                         | 240             | 240   | 240    | 240   | 18      |
-
-
+| queuingDuration                                         | 240             | 240   | 240    | 240   | 18      |