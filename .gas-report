--- conflicted
+++ resolved
@@ -22,21 +22,12 @@
 | src/core/VertexCore.sol:VertexCore contract |                 |         |         |         |         |
 |---------------------------------------------|-----------------|---------|---------|---------|---------|
 | Deployment Cost                             | Deployment Size |         |         |         |         |
-<<<<<<< HEAD
-| 3869933                                     | 19556           |         |         |         |         |
-| Function Name                               | min             | avg     | median  | max     | # calls |
-| actionsCount                                | 428             | 428     | 428     | 428     | 1       |
-| authorizedStrategies                        | 571             | 1459    | 571     | 2571    | 9       |
-| cancelAction                                | 1803            | 19676   | 18422   | 45138   | 10      |
-| createAction                                | 3013            | 192589  | 216845  | 237845  | 33      |
-=======
 | 3819666                                     | 19305           |         |         |         |         |
 | Function Name                               | min             | avg     | median  | max     | # calls |
 | actionsCount                                | 428             | 428     | 428     | 428     | 1       |
 | authorizedStrategies                        | 571             | 1459    | 571     | 2571    | 9       |
 | cancelAction                                | 1781            | 14836   | 14342   | 38781   | 10      |
 | createAction                                | 3013            | 195407  | 219383  | 240383  | 33      |
->>>>>>> 3f150c46
 | createAndAuthorizeAccounts                  | 349626          | 349626  | 349626  | 349626  | 2       |
 | createAndAuthorizeStrategies                | 2641692         | 2641692 | 2641692 | 2641692 | 1       |
 | executeAction                               | 432             | 21530   | 22763   | 37727   | 6       |
@@ -44,30 +35,18 @@
 | initialize                                  | 1936            | 2079706 | 2060914 | 2267271 | 141     |
 | name                                        | 1277            | 1943    | 1277    | 3277    | 3       |
 | policy                                      | 350             | 357     | 350     | 2350    | 277     |
-<<<<<<< HEAD
-| queueAction                                 | 543             | 58302   | 61474   | 89974   | 13      |
-| submitApproval                              | 3064            | 43522   | 43290   | 71240   | 42      |
-| submitDisapproval                           | 2680            | 48992   | 67161   | 69161   | 11      |
-=======
 | queueAction                                 | 543             | 52410   | 55117   | 83617   | 13      |
 | submitApproval                              | 3020            | 43290   | 43206   | 71156   | 42      |
 | submitDisapproval                           | 2636            | 43349   | 60827   | 62827   | 11      |
->>>>>>> 3f150c46
 | unauthorizeStrategies                       | 8069            | 8069    | 8069    | 8069    | 1       |
 
 
 | src/factory/VertexFactory.sol:VertexFactory contract |                 |         |         |         |         |
 |------------------------------------------------------|-----------------|---------|---------|---------|---------|
 | Deployment Cost                                      | Deployment Size |         |         |         |         |
-<<<<<<< HEAD
-| 8786432                                              | 40502           |         |         |         |         |
-| Function Name                                        | min             | avg     | median  | max     | # calls |
-| deploy                                               | 9854            | 4493014 | 5053660 | 5053660 | 9       |
-=======
 | 9059998                                              | 44132           |         |         |         |         |
 | Function Name                                        | min             | avg     | median  | max     | # calls |
 | deploy                                               | 9854            | 4413355 | 4964043 | 4964043 | 9       |
->>>>>>> 3f150c46
 | rootVertex                                           | 183             | 183     | 183     | 183     | 133     |
 | vertexAccountLogic                                   | 227             | 227     | 227     | 227     | 1       |
 | vertexCoreLogic                                      | 249             | 249     | 249     | 249     | 1       |
@@ -82,31 +61,6 @@
 | fallback                                            | 70              | 70  | 70     | 70  | 1       |
 
 
-<<<<<<< HEAD
-| src/policy/VertexPolicyNFT.sol:VertexPolicyNFT contract |                 |        |        |        |         |
-|---------------------------------------------------------|-----------------|--------|--------|--------|---------|
-| Deployment Cost                                         | Deployment Size |        |        |        |         |
-| 2509930                                                 | 15985           |        |        |        |         |
-| Function Name                                           | min             | avg    | median | max    | # calls |
-| balanceOf                                               | 673             | 1692   | 2673   | 2673   | 51      |
-| baseURI                                                 | 3011            | 3011   | 3011   | 3011   | 1       |
-| batchGrantPermissions                                   | 3638            | 713088 | 878457 | 878457 | 119     |
-| batchRevokePermissions                                  | 3016            | 42410  | 58043  | 70643  | 6       |
-| batchUpdatePermissions                                  | 3592            | 51354  | 35962  | 162137 | 5       |
-| getSupplyByPermissions                                  | 1488            | 2821   | 1488   | 5488   | 3       |
-| hasPermission                                           | 1728            | 4342   | 1736   | 7736   | 37      |
-| hashPermission                                          | 924             | 924    | 924    | 924    | 305     |
-| hashPermissions                                         | 1774            | 1774   | 1774   | 1774   | 20      |
-| holderHasPermissionAt                                   | 1669            | 3173   | 2651   | 8651   | 10      |
-| ownerOf                                                 | 557             | 557    | 557    | 557    | 1       |
-| setBaseURI                                              | 2754            | 13982  | 13982  | 25211  | 2       |
-| setVertex                                               | 22669           | 22669  | 22669  | 22669  | 159     |
-| tokenToPermissionExpirationTimestamp                    | 731             | 1531   | 731    | 2731   | 5       |
-| tokenURI                                                | 5406            | 5406   | 5406   | 5406   | 1       |
-| totalSupply                                             | 371             | 811    | 371    | 2371   | 59      |
-| transferFrom                                            | 504             | 504    | 504    | 504    | 1       |
-| vertex                                                  | 426             | 426    | 426    | 426    | 2       |
-=======
 | src/policy/VertexPolicyNFT.sol:VertexPolicyNFT contract |                 |        |         |         |         |
 |---------------------------------------------------------|-----------------|--------|---------|---------|---------|
 | Deployment Cost                                         | Deployment Size |        |         |         |         |
@@ -131,7 +85,6 @@
 | totalSupply                                             | 349             | 789    | 349     | 2349    | 59      |
 | transferFrom                                            | 570             | 570    | 570     | 570     | 1       |
 | vertex                                                  | 382             | 382    | 382     | 382     | 2       |
->>>>>>> 3f150c46
 
 
 | src/strategy/VertexStrategy.sol:VertexStrategy contract |                 |       |        |       |         |
@@ -142,16 +95,6 @@
 | DEFAULT_OPERATOR                                        | 302             | 302   | 302    | 302   | 56      |
 | approvalPeriod                                          | 218             | 218   | 218    | 218   | 80      |
 | approvalWeightByPermission                              | 615             | 1472  | 615    | 2615  | 28      |
-<<<<<<< HEAD
-| disapprovalWeightByPermission                           | 614             | 1471  | 614    | 2614  | 28      |
-| expirationDelay                                         | 284             | 284   | 284    | 284   | 18      |
-| getApprovalWeightAt                                     | 1883            | 4633  | 3883   | 10383 | 40      |
-| getDisapprovalWeightAt                                  | 1791            | 3791  | 3791   | 5791  | 9       |
-| isActionCancelationValid                                | 13110           | 19110 | 13110  | 31110 | 3       |
-| isActionPassed                                          | 13197           | 17031 | 13197  | 31197 | 49      |
-| isFixedLengthApprovalPeriod                             | 257             | 257   | 257    | 257   | 45      |
-| minDisapprovalPct                                       | 218             | 218   | 218    | 218   | 10      |
-=======
 | disapprovalWeightByPermission                           | 592             | 1449  | 592    | 2592  | 28      |
 | expirationDelay                                         | 262             | 262   | 262    | 262   | 18      |
 | getApprovalWeightAt                                     | 1843            | 4593  | 3843   | 10343 | 40      |
@@ -160,7 +103,6 @@
 | isActionPassed                                          | 6862            | 10677 | 6862   | 24862 | 49      |
 | isFixedLengthApprovalPeriod                             | 235             | 235   | 235    | 235   | 45      |
 | minDisapprovalPct                                       | 307             | 307   | 307    | 307   | 10      |
->>>>>>> 3f150c46
 | queuingDuration                                         | 262             | 262   | 262    | 262   | 18      |
 
 
