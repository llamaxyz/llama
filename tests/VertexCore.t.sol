// SPDX-License-Identifier: MIT
pragma solidity ^0.8.17;

import {Test} from "forge-std/Test.sol";
import {VertexCore} from "src/core/VertexCore.sol";
import {IVertexCore} from "src/core/IVertexCore.sol";
import {ProtocolXYZ} from "src/mock/ProtocolXYZ.sol";
import {VertexStrategy} from "src/strategy/VertexStrategy.sol";
import {VertexPolicyNFT} from "src/policy/VertexPolicyNFT.sol";
import {Action, Strategy, Permission, WeightByPermission} from "src/utils/Structs.sol";

contract VertexCoreTest is Test {
    // Vertex system
    VertexCore public vertex;
    VertexStrategy public strategy;
    VertexStrategy public strategy2;
    VertexPolicyNFT public policy;

    // Mock protocol
    ProtocolXYZ public protocol;
    bytes4 public constant pauseSelector = 0x02329a29;

    // Testing agents
    address public constant actionCreator = address(0x1337);
    uint256 public constant actionCreatorTokenID = uint256(uint160(address(0x1337)));
    address public constant policyholder1 = address(0x1338);
    uint256 public constant policyholder1TokenID = uint256(uint160(address(0x1338)));
    address public constant policyholder2 = address(0x1339);
    uint256 public constant policyholder2TokenID = uint256(uint160(address(0x1339)));
    address public constant policyholder3 = address(0x1340);
    uint256 public constant policyholder3TokenID = uint256(uint160(address(0x1340)));
    address public constant policyholder4 = address(0x1341);
    uint256 public constant policyholder34TokenID = uint256(uint160(address(0x1341)));
    bytes4 public constant pauseSelector = 0x02329a29;

    Permission public permission;
    Permission[] public permissions;
    Permission[][] public permissionsArray;
    bytes8[] public permissionSignature;
    bytes8[][] public permissionSignatures;
    address[] public addresses;
    uint256[] public tokenIds;

    address[] public initialPolicies;
    bytes8[][] public initialPermissions;

    // Vertex parameters
    Permission public permission;
    string[] public roles;
    Permission[] public permissions;
    Permission[][] public permissionsArray;
    bytes8[] public permissionSignature;
    bytes8[][] public permissionSignatures;
    bytes32[] public roleHashes;

    // Strategy config
    uint256 public constant approvalPeriod = 14400; // 2 days in blocks
    uint256 public constant queuingDuration = 4 days;
    uint256 public constant expirationDelay = 8 days;
    bool public constant isFixedLengthApprovalPeriod = true;
    uint256 public constant minApprovalPct = 40_00;
    uint256 public constant minDisapprovalPct = 20_00;

    // Events
    event ActionCreated(uint256 id, address indexed creator, VertexStrategy indexed strategy, address target, uint256 value, bytes4 selector, bytes data);
    event ActionCanceled(uint256 id);
    event ActionQueued(uint256 id, address indexed caller, VertexStrategy indexed strategy, address indexed creator, uint256 executionTime);
    event ActionExecuted(uint256 id, address indexed caller, VertexStrategy indexed strategy, address indexed creator);
    event PolicyholderApproved(uint256 id, address indexed policyholder, bool support, uint256 weight);
    event PolicyholderDisapproved(uint256 id, address indexed policyholder, bool support, uint256 weight);
    event StrategiesAuthorized(Strategy[] strategies);
    event StrategiesUnauthorized(VertexStrategy[] strategies);

    function hashRole(string memory role) internal pure returns (bytes32) {
        return keccak256(abi.encodePacked(role));
    }

    function setUp() public {
        // Setup strategy parameters
        WeightByPermission[] memory approvalWeightByPermission = new WeightByPermission[](0);
        WeightByPermission[] memory disapprovalWeightByPermission = new WeightByPermission[](0);
        Strategy[] memory initialStrategies = new Strategy[](2);
        initialStrategies[0] = Strategy({
            approvalPeriod: approvalPeriod,
            queuingDuration: queuingDuration,
            expirationDelay: expirationDelay,
            isFixedLengthApprovalPeriod: isFixedLengthApprovalPeriod,
            minApprovalPct: minApprovalPct,
            minDisapprovalPct: minDisapprovalPct,
            approvalWeightByPermission: approvalWeightByPermission,
            disapprovalWeightByPermission: disapprovalWeightByPermission
        });

        initialStrategies[1] = Strategy({
            approvalPeriod: approvalPeriod,
            queuingDuration: 0,
            expirationDelay: 1 days,
            isFixedLengthApprovalPeriod: false,
            minApprovalPct: 80_00,
            minDisapprovalPct: 10001,
            approvalWeightByPermission: approvalWeightByPermission,
            disapprovalWeightByPermission: disapprovalWeightByPermission
        });
<<<<<<< HEAD
        vertex = new VertexCore("ProtocolXYZ", "VXP", initialStrategies, initialPolicies, initialPermissions);
        protocol = new ProtocolXYZ(address(vertex));
        // Use create2 to get strategy's address
=======

        // Deploy vertex and mock protocol
        vertex = new VertexCore("ProtocolXYZ", "VXP", initialStrategies);
        protocol = new ProtocolXYZ(address(vertex));

        // Use create2 to get vertex strategy's address
>>>>>>> bb326989
        bytes32 strategySalt = bytes32(keccak256(abi.encode(initialStrategies[0])));
        bytes memory bytecode = type(VertexStrategy).creationCode;
        bytes32 hash = keccak256(
            abi.encodePacked(
                bytes1(0xff),
                address(vertex),
                strategySalt,
                keccak256(abi.encodePacked(bytecode, abi.encode(initialStrategies[0], vertex.policy(), address(vertex))))
            )
        );
        strategy = VertexStrategy(address(uint160(uint256(hash))));

<<<<<<< HEAD
        // // Use create2 to get policy's address
        // bytes32 policySalt = bytes32(keccak256(abi.encode("ProtocolXYZ", "VXP")));
        // bytes memory policyBytecode = type(VertexPolicyNFT).creationCode;
        // bytes32 policyHash = keccak256(
        //     abi.encodePacked(
        //         bytes1(0xff),
        //         address(vertex),
        //         policySalt,
        //         keccak256(abi.encodePacked(policyBytecode, abi.encode("ProtocolXYZ", "VXP", IVertexCore(address(vertex)))))
        //     )
        // );
        // policy = VertexPolicyNFT(address(uint160(uint256(policyHash))));
        policy = vertex.policy();
=======
        // Use create2 to get vertex strategy 2's address
        bytes32 strategy2Salt = bytes32(keccak256(abi.encode(initialStrategies[1])));
        bytes memory bytecode2 = type(VertexStrategy).creationCode;
        bytes32 hash2 = keccak256(
            abi.encodePacked(
                bytes1(0xff),
                address(vertex),
                strategy2Salt,
                keccak256(abi.encodePacked(bytecode2, abi.encode(initialStrategies[1], vertex.policy(), address(vertex))))
            )
        );
        strategy2 = VertexStrategy(address(uint160(uint256(hash2))));

        // Use create2 to get vertex policy's address
        bytes32 policySalt = bytes32(keccak256(abi.encode("ProtocolXYZ", "VXP")));
        bytes memory policyBytecode = type(VertexPolicyNFT).creationCode;
        bytes32 policyHash = keccak256(
            abi.encodePacked(
                bytes1(0xff),
                address(vertex),
                policySalt,
                keccak256(abi.encodePacked(policyBytecode, abi.encode("ProtocolXYZ", "VXP", IVertexCore(address(vertex)))))
            )
        );
        policy = VertexPolicyNFT(address(uint160(uint256(policyHash))));

        // Assign permissions to policyholders
        vm.startPrank(address(vertex));
        permission = Permission({target: address(protocol), selector: pauseSelector, strategy: strategy});
        permissions.push(permission);
        permissionsArray.push(permissions);
        permissionSignature.push(policy.hashPermission(permission));
        permissionSignatures.push(permissionSignature);
        roles.push("admin");
        roleHashes.push(hashRole(roles[0]));
        policy.addRoles(roles, permissionsArray);
        bytes32[] memory _roles = new bytes32[](0);
        policy.mint(actionCreator, _roles);
        policy.mint(policyholder1, _roles);
        policy.mint(policyholder2, _roles);
        policy.mint(policyholder3, _roles);
        policy.mint(policyholder4, _roles);
        policy.assignRoles(0, roleHashes);

        vm.stopPrank();

>>>>>>> bb326989
        vm.label(actionCreator, "Action Creator");
    }

    function test_HappyActionFlow() public {
        _createPolicies();

        vm.startPrank(actionCreator);
        _createAction();
        vm.stopPrank();

        vm.startPrank(policyholder1);
        _approveAction(policyholder1);
        vm.stopPrank();

        vm.startPrank(policyholder2);
        _approveAction(policyholder2);
        vm.stopPrank();

        vm.warp(block.timestamp + 6 days);
        vm.roll(block.number + 43200);

        assertEq(strategy.isActionPassed(0), true);
        _queueAction();

        vm.startPrank(policyholder1);
        _disapproveAction(policyholder1);
        vm.stopPrank();

        vm.warp(block.timestamp + 5 days);
        vm.roll(block.number + 36000);

        _executeAction();
    }

    function test_InvalidCancelFlow() public {
        vm.startPrank(actionCreator);
        _createAction();
        vm.stopPrank();
        vm.expectRevert(VertexCore.ActionCannotBeCanceled.selector);
        vertex.cancelAction(0);
    }

    function test_CreatorCancelFlow() public {
        vm.startPrank(actionCreator);
        _createAction();
        vm.expectEmit(true, true, true, true);
        emit ActionCanceled(0);
        vertex.cancelAction(0);
        vm.stopPrank();
    }

    function test_DuplicateCancelFlow() public {
        vm.startPrank(actionCreator);
        _createAction();
        vm.expectEmit(true, true, true, true);
        emit ActionCanceled(0);
        vertex.cancelAction(0);
        vm.stopPrank();
    }

    function test_AlreadyCanceledCancelFlow() public {
        vm.startPrank(actionCreator);
        _createAction();
        vertex.cancelAction(0);
        vm.expectRevert(VertexCore.OnlyCancelBeforeExecuted.selector);
        vertex.cancelAction(0);
        vm.stopPrank();
    }

    function test_AlreadyExecutedCancelFlow() public {
        test_HappyActionFlow();

        vm.startPrank(actionCreator);
        vm.expectRevert(VertexCore.OnlyCancelBeforeExecuted.selector);
        vertex.cancelAction(0);
        vm.stopPrank();
    }

    function test_AlreadyExpiredCancelFlow() public {
        vm.startPrank(actionCreator);
        _createAction();
        vm.stopPrank();

        vm.startPrank(policyholder1);
        _approveAction(policyholder1);
        vm.stopPrank();

        vm.startPrank(policyholder2);
        _approveAction(policyholder2);
        vm.stopPrank();

        vm.warp(block.timestamp + 6 days);
        vm.roll(block.number + 43200);

        assertEq(strategy.isActionPassed(0), true);
        _queueAction();

        vm.startPrank(policyholder1);
        _disapproveAction(policyholder1);
        vm.stopPrank();

        vm.warp(block.timestamp + 15 days);
        vm.roll(block.number + 108000);

        vm.startPrank(actionCreator);
        vm.expectRevert(VertexCore.OnlyCancelBeforeExecuted.selector);
        vertex.cancelAction(0);
        vm.stopPrank();
    }

    function test_CancelationThroughDisapproval() public {
        vm.startPrank(actionCreator);
        _createAction();
        vm.stopPrank();

        vm.startPrank(policyholder1);
        _approveAction(policyholder1);
        vm.stopPrank();

        vm.startPrank(policyholder2);
        _approveAction(policyholder2);
        vm.stopPrank();

        vm.warp(block.timestamp + 6 days);
        vm.roll(block.number + 43200);

        assertEq(strategy.isActionPassed(0), true);
        _queueAction();

        vm.startPrank(policyholder1);
        _disapproveAction(policyholder1);
        vm.stopPrank();

        vm.startPrank(policyholder2);
        _disapproveAction(policyholder2);
        vm.stopPrank();

        vm.startPrank(policyholder3);
        _disapproveAction(policyholder3);
        vm.stopPrank();

        vm.expectEmit(true, true, true, true);
        emit ActionCanceled(0);
        vertex.cancelAction(0);
    }

    function test_CancelationFailsThroughDisapproval() public {
        vm.startPrank(actionCreator);
        _createAction();
        vm.stopPrank();

        vm.startPrank(policyholder1);
        _approveAction(policyholder1);
        vm.stopPrank();

        vm.startPrank(policyholder2);
        _approveAction(policyholder2);
        vm.stopPrank();

        vm.warp(block.timestamp + 6 days);
        vm.roll(block.number + 43200);

        assertEq(strategy.isActionPassed(0), true);
        _queueAction();

        vm.expectRevert(VertexCore.ActionCannotBeCanceled.selector);
        vertex.cancelAction(0);
    }

    function test_InvalidStrategy() public {
        vm.prank(actionCreator);
        vm.expectRevert(VertexCore.InvalidStrategy.selector);
        vertex.createAction(0, VertexStrategy(address(0xdead)), address(protocol), 0, pauseSelector, abi.encode(true));
    }

    function test_InvalidPolicyholder() public {
        vm.prank(actionCreator);
        vm.expectRevert(VertexCore.InvalidPolicyholder.selector);
        vertex.createAction(1, strategy, address(protocol), 0, pauseSelector, abi.encode(true));
    }

    function test_NoStrategyPermission() public {
        vm.prank(actionCreator);
        vm.expectRevert(VertexCore.PolicyholderDoesNotHavePermission.selector);
        vertex.createAction(0, strategy2, address(protocol), 0, pauseSelector, abi.encode(true));
    }

    function test_NoTargetPermission() public {
        address fakeTarget = address(0xdead);
        vm.prank(actionCreator);
        vm.expectRevert(VertexCore.PolicyholderDoesNotHavePermission.selector);
        vertex.createAction(0, strategy, fakeTarget, 0, pauseSelector, abi.encode(true));
    }

    function test_NoSelectorPermission() public {
        bytes4 fakeSelector = 0x02222222;
        vm.prank(actionCreator);
        vm.expectRevert(VertexCore.PolicyholderDoesNotHavePermission.selector);
        vertex.createAction(0, strategy, address(protocol), 0, fakeSelector, abi.encode(true));
    }

    /*///////////////////////////////////////////////////////////////
                        Action setup helpers
    //////////////////////////////////////////////////////////////*/

    function _createAction() public {
        vm.expectEmit(true, true, true, true);
        emit ActionCreated(0, actionCreator, strategy, address(protocol), 0, pauseSelector, abi.encode(true));
<<<<<<< HEAD
        vertex.createAction(actionCreatorTokenID, strategy, address(protocol), 0, pauseSelector, abi.encode(true));
=======
        vertex.createAction(0, strategy, address(protocol), 0, pauseSelector, abi.encode(true));
>>>>>>> bb326989

        Action memory action = vertex.getAction(0);
        uint256 approvalEndTime = block.number + action.strategy.approvalPeriod();

        assertEq(vertex.actionsCount(), 1);
        assertEq(action.createdBlockNumber, block.number);
        assertEq(approvalEndTime, block.number + 14400);
        assertEq(action.approvalPolicySupply, 5);
        assertEq(action.disapprovalPolicySupply, 5);
    }

    function _createPolicies() public {
        vm.startPrank(address(vertex));
        permission = Permission({target: address(protocol), selector: pauseSelector, strategy: strategy});
        permissions.push(permission);
        permissionSignature.push(hashPermission(permission));
        for (uint256 i; i < 5; i++) {
            permissionSignatures.push(permissionSignature);
        }
        addresses.push(actionCreator);
        addresses.push(policyholder1);
        addresses.push(policyholder2);
        addresses.push(policyholder3);
        addresses.push(policyholder4);
        policy.batchGrantPermissions(addresses, permissionSignatures);

        vm.stopPrank();
    }

    function _approveAction(address policyholder) public {
        vm.expectEmit(true, true, true, true);
        emit PolicyholderApproved(0, policyholder, true, 1);
        vertex.submitApproval(0, true);
    }

    function _disapproveAction(address policyholder) public {
        vm.expectEmit(true, true, true, true);
        emit PolicyholderDisapproved(0, policyholder, true, 1);
        vertex.submitDisapproval(0, true);
    }

    function _queueAction() public {
        uint256 executionTime = block.timestamp + strategy.queuingDuration();
        vm.expectEmit(true, true, true, true);
        emit ActionQueued(0, address(this), strategy, actionCreator, executionTime);
        vertex.queueAction(0);
    }

    function _executeAction() public {
        vm.expectEmit(true, true, true, true);
        emit ActionExecuted(0, address(this), strategy, actionCreator);
        vertex.executeAction(0);

        Action memory action = vertex.getAction(0);
        assertEq(action.executed, true);
    }

    function hashPermission(Permission memory permission) public pure returns (bytes8) {
        return bytes8(keccak256(abi.encodePacked(permission.target, permission.selector, permission.strategy)));
    }

    function hashPermissions(Permission[] calldata _permissions) public pure returns (bytes8[] memory) {
        uint256 length = _permissions.length;
        bytes8[] memory output = new bytes8[](length);
        unchecked {
            for (uint256 i; i < length; ++i) {
                output[i] = hashPermission(_permissions[i]);
            }
        }
        return output;
    }
}<|MERGE_RESOLUTION|>--- conflicted
+++ resolved
@@ -7,7 +7,7 @@
 import {ProtocolXYZ} from "src/mock/ProtocolXYZ.sol";
 import {VertexStrategy} from "src/strategy/VertexStrategy.sol";
 import {VertexPolicyNFT} from "src/policy/VertexPolicyNFT.sol";
-import {Action, Strategy, Permission, WeightByPermission} from "src/utils/Structs.sol";
+import {Action, Strategy, Permission, Permission, WeightByPermission} from "src/utils/Structs.sol";
 
 contract VertexCoreTest is Test {
     // Vertex system
@@ -18,7 +18,6 @@
 
     // Mock protocol
     ProtocolXYZ public protocol;
-    bytes4 public constant pauseSelector = 0x02329a29;
 
     // Testing agents
     address public constant actionCreator = address(0x1337);
@@ -43,16 +42,6 @@
 
     address[] public initialPolicies;
     bytes8[][] public initialPermissions;
-
-    // Vertex parameters
-    Permission public permission;
-    string[] public roles;
-    Permission[] public permissions;
-    Permission[][] public permissionsArray;
-    bytes8[] public permissionSignature;
-    bytes8[][] public permissionSignatures;
-    bytes32[] public roleHashes;
-
     // Strategy config
     uint256 public constant approvalPeriod = 14400; // 2 days in blocks
     uint256 public constant queuingDuration = 4 days;
@@ -91,6 +80,8 @@
             disapprovalWeightByPermission: disapprovalWeightByPermission
         });
 
+        // Use create2 to get strategy's address
+
         initialStrategies[1] = Strategy({
             approvalPeriod: approvalPeriod,
             queuingDuration: 0,
@@ -101,18 +92,12 @@
             approvalWeightByPermission: approvalWeightByPermission,
             disapprovalWeightByPermission: disapprovalWeightByPermission
         });
-<<<<<<< HEAD
+
+        // Deploy vertex and mock protocol
         vertex = new VertexCore("ProtocolXYZ", "VXP", initialStrategies, initialPolicies, initialPermissions);
         protocol = new ProtocolXYZ(address(vertex));
-        // Use create2 to get strategy's address
-=======
-
-        // Deploy vertex and mock protocol
-        vertex = new VertexCore("ProtocolXYZ", "VXP", initialStrategies);
-        protocol = new ProtocolXYZ(address(vertex));
 
         // Use create2 to get vertex strategy's address
->>>>>>> bb326989
         bytes32 strategySalt = bytes32(keccak256(abi.encode(initialStrategies[0])));
         bytes memory bytecode = type(VertexStrategy).creationCode;
         bytes32 hash = keccak256(
@@ -124,75 +109,12 @@
             )
         );
         strategy = VertexStrategy(address(uint160(uint256(hash))));
-
-<<<<<<< HEAD
-        // // Use create2 to get policy's address
-        // bytes32 policySalt = bytes32(keccak256(abi.encode("ProtocolXYZ", "VXP")));
-        // bytes memory policyBytecode = type(VertexPolicyNFT).creationCode;
-        // bytes32 policyHash = keccak256(
-        //     abi.encodePacked(
-        //         bytes1(0xff),
-        //         address(vertex),
-        //         policySalt,
-        //         keccak256(abi.encodePacked(policyBytecode, abi.encode("ProtocolXYZ", "VXP", IVertexCore(address(vertex)))))
-        //     )
-        // );
-        // policy = VertexPolicyNFT(address(uint160(uint256(policyHash))));
         policy = vertex.policy();
-=======
-        // Use create2 to get vertex strategy 2's address
-        bytes32 strategy2Salt = bytes32(keccak256(abi.encode(initialStrategies[1])));
-        bytes memory bytecode2 = type(VertexStrategy).creationCode;
-        bytes32 hash2 = keccak256(
-            abi.encodePacked(
-                bytes1(0xff),
-                address(vertex),
-                strategy2Salt,
-                keccak256(abi.encodePacked(bytecode2, abi.encode(initialStrategies[1], vertex.policy(), address(vertex))))
-            )
-        );
-        strategy2 = VertexStrategy(address(uint160(uint256(hash2))));
-
-        // Use create2 to get vertex policy's address
-        bytes32 policySalt = bytes32(keccak256(abi.encode("ProtocolXYZ", "VXP")));
-        bytes memory policyBytecode = type(VertexPolicyNFT).creationCode;
-        bytes32 policyHash = keccak256(
-            abi.encodePacked(
-                bytes1(0xff),
-                address(vertex),
-                policySalt,
-                keccak256(abi.encodePacked(policyBytecode, abi.encode("ProtocolXYZ", "VXP", IVertexCore(address(vertex)))))
-            )
-        );
-        policy = VertexPolicyNFT(address(uint160(uint256(policyHash))));
-
-        // Assign permissions to policyholders
-        vm.startPrank(address(vertex));
-        permission = Permission({target: address(protocol), selector: pauseSelector, strategy: strategy});
-        permissions.push(permission);
-        permissionsArray.push(permissions);
-        permissionSignature.push(policy.hashPermission(permission));
-        permissionSignatures.push(permissionSignature);
-        roles.push("admin");
-        roleHashes.push(hashRole(roles[0]));
-        policy.addRoles(roles, permissionsArray);
-        bytes32[] memory _roles = new bytes32[](0);
-        policy.mint(actionCreator, _roles);
-        policy.mint(policyholder1, _roles);
-        policy.mint(policyholder2, _roles);
-        policy.mint(policyholder3, _roles);
-        policy.mint(policyholder4, _roles);
-        policy.assignRoles(0, roleHashes);
-
-        vm.stopPrank();
-
->>>>>>> bb326989
         vm.label(actionCreator, "Action Creator");
+        _createPolicies();
     }
 
     function test_HappyActionFlow() public {
-        _createPolicies();
-
         vm.startPrank(actionCreator);
         _createAction();
         vm.stopPrank();
@@ -359,33 +281,33 @@
     function test_InvalidStrategy() public {
         vm.prank(actionCreator);
         vm.expectRevert(VertexCore.InvalidStrategy.selector);
-        vertex.createAction(0, VertexStrategy(address(0xdead)), address(protocol), 0, pauseSelector, abi.encode(true));
+        vertex.createAction(actionCreatorTokenID, VertexStrategy(address(0xdead)), address(protocol), 0, pauseSelector, abi.encode(true));
     }
 
     function test_InvalidPolicyholder() public {
         vm.prank(actionCreator);
         vm.expectRevert(VertexCore.InvalidPolicyholder.selector);
-        vertex.createAction(1, strategy, address(protocol), 0, pauseSelector, abi.encode(true));
+        vertex.createAction(policyholder1TokenID, strategy, address(protocol), 0, pauseSelector, abi.encode(true));
     }
 
     function test_NoStrategyPermission() public {
         vm.prank(actionCreator);
-        vm.expectRevert(VertexCore.PolicyholderDoesNotHavePermission.selector);
-        vertex.createAction(0, strategy2, address(protocol), 0, pauseSelector, abi.encode(true));
+        vm.expectRevert(VertexCore.InvalidStrategy.selector);
+        vertex.createAction(actionCreatorTokenID, strategy2, address(protocol), 0, pauseSelector, abi.encode(true));
     }
 
     function test_NoTargetPermission() public {
         address fakeTarget = address(0xdead);
         vm.prank(actionCreator);
         vm.expectRevert(VertexCore.PolicyholderDoesNotHavePermission.selector);
-        vertex.createAction(0, strategy, fakeTarget, 0, pauseSelector, abi.encode(true));
+        vertex.createAction(actionCreatorTokenID, strategy, fakeTarget, 0, pauseSelector, abi.encode(true));
     }
 
     function test_NoSelectorPermission() public {
         bytes4 fakeSelector = 0x02222222;
         vm.prank(actionCreator);
         vm.expectRevert(VertexCore.PolicyholderDoesNotHavePermission.selector);
-        vertex.createAction(0, strategy, address(protocol), 0, fakeSelector, abi.encode(true));
+        vertex.createAction(actionCreatorTokenID, strategy, address(protocol), 0, fakeSelector, abi.encode(true));
     }
 
     /*///////////////////////////////////////////////////////////////
@@ -395,11 +317,7 @@
     function _createAction() public {
         vm.expectEmit(true, true, true, true);
         emit ActionCreated(0, actionCreator, strategy, address(protocol), 0, pauseSelector, abi.encode(true));
-<<<<<<< HEAD
         vertex.createAction(actionCreatorTokenID, strategy, address(protocol), 0, pauseSelector, abi.encode(true));
-=======
-        vertex.createAction(0, strategy, address(protocol), 0, pauseSelector, abi.encode(true));
->>>>>>> bb326989
 
         Action memory action = vertex.getAction(0);
         uint256 approvalEndTime = block.number + action.strategy.approvalPeriod();
