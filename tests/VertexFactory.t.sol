// SPDX-License-Identifier: MIT
pragma solidity ^0.8.17;

import {Test, console2} from "forge-std/Test.sol";
import {VertexCore} from "src/core/VertexCore.sol";
import {IVertexCore} from "src/core/IVertexCore.sol";
import {VertexFactory} from "src/factory/VertexFactory.sol";
import {ProtocolXYZ} from "src/mock/ProtocolXYZ.sol";
import {VertexStrategy} from "src/strategy/VertexStrategy.sol";
import {VertexPolicyNFT} from "src/policy/VertexPolicyNFT.sol";
import {VertexAccount} from "src/account/VertexAccount.sol";
import {Action, Strategy, PermissionData, WeightByPermission, BatchGrantData, PermissionChangeData} from "src/utils/Structs.sol";

contract VertexFactoryTest is Test {
    event VertexCreated(uint256 indexed id, string indexed name, address vertexCore, address vertexPolicyNFT);

    // Vertex system
    VertexCore public rootVertex;
    VertexCore public vertexCoreLogic;
    VertexAccount public vertexAccountLogic;
    VertexFactory public vertexFactory;
    VertexStrategy[] public strategies;
    VertexPolicyNFT public policy;

    // Mock protocol
    ProtocolXYZ public protocol;

    // Testing agents
    address public constant actionCreator = address(0x1337);
    address public constant policyholder1 = address(0x1338);
    address public constant policyholder2 = address(0x1339);
    address public constant policyholder3 = address(0x1340);
    address public constant policyholder4 = address(0x1341);
    bytes4 public constant pauseSelector = 0x02329a29;
    bytes4 public constant failSelector = 0xa9cc4718;

    PermissionData public permission;
    PermissionData[] public permissions;
    address[] public addresses;
    uint256[] public policyIds;

    // Strategy config
    uint256 public constant approvalPeriod = 2 days;
    uint256 public constant queuingPeriod = 4 days;
    uint256 public constant expirationPeriod = 8 days;
    bool public constant isFixedLengthApprovalPeriod = true;
    uint256 public constant minApprovalPct = 40_00;
    uint256 public constant minDisapprovalPct = 20_00;

    // Events
    event ActionCreated(uint256 id, address indexed creator, VertexStrategy indexed strategy, address target, uint256 value, bytes4 selector, bytes data);
    event ActionCanceled(uint256 id);
    event ActionQueued(uint256 id, address indexed caller, VertexStrategy indexed strategy, address indexed creator, uint256 executionTime);
    event ActionExecuted(uint256 id, address indexed caller, VertexStrategy indexed strategy, address indexed creator);
    event PolicyholderApproved(uint256 id, address indexed policyholder, uint256 weight);
    event PolicyholderDisapproved(uint256 id, address indexed policyholder, uint256 weight);
    event StrategiesAuthorized(Strategy[] strategies);
    event StrategiesUnauthorized(VertexStrategy[] strategies);

    function setUp() public {
        vertexCoreLogic = new VertexCore();
        vertexAccountLogic = new VertexAccount();

        // Setup strategy parameters
        Strategy[] memory initialStrategies = createInitialStrategies();

        BatchGrantData[] memory initialPolicies = buildInitialBatchGrantData();

        // Deploy vertex and mock protocol
        vertexFactory = new VertexFactory(
          vertexCoreLogic,
          vertexAccountLogic,
          "ProtocolXYZ",
          "VXP",
          initialStrategies,
          buildInitialAccounts(),
          initialPolicies
        );

        rootVertex = VertexCore(vertexFactory.rootVertex());
        protocol = new ProtocolXYZ(address(rootVertex));

        // Use create2 to get vertex strategy addresses
        for (uint256 i; i < initialStrategies.length; i++) {
            strategies.push(VertexStrategy(_computeStrategyAddress(initialStrategies[i])));
        }

        // Set vertex's policy
        policy = rootVertex.policy();

        // Create and assign policies
        // createPolicies();

        vm.label(actionCreator, "Action Creator");
    }

    function _computeStrategyAddress(Strategy memory _strategy) internal returns (address _address) {
        bytes32 hash = keccak256(
            abi.encodePacked(
                bytes1(0xff),
                address(rootVertex),
                keccak256(abi.encode(_strategy)), // strategy salt
                keccak256(
                    abi.encodePacked(
                        type(VertexStrategy).creationCode, // bytecode
                        abi.encode(_strategy, rootVertex.policy(), address(rootVertex))
                    )
                )
            )
        );
        _address = address(uint160(uint256(hash)));
    }

    struct TestHelperVars {
        PermissionData pausePermissionData;
        PermissionData failPermissionData;
        PermissionChangeData[] defaultPermissions;
        PermissionChangeData[] creatorPermissions;
    }

    function createPolicies() internal {
        vm.startPrank(address(rootVertex));

        TestHelperVars memory _vars;

        _vars.pausePermissionData = PermissionData({target: address(protocol), selector: pauseSelector, strategy: strategies[0]});
        _vars.failPermissionData = PermissionData({target: address(protocol), selector: failSelector, strategy: strategies[0]});
        permissions.push(_vars.pausePermissionData);

        _vars.creatorPermissions = new PermissionChangeData[](2);
        _vars.creatorPermissions[0] = PermissionChangeData({
            permissionId: policy.hashPermission(_vars.failPermissionData),
            expirationTimestamp: 0 // no expiration
        });
        _vars.creatorPermissions[1] = PermissionChangeData({
            permissionId: policy.hashPermission(_vars.pausePermissionData),
            expirationTimestamp: 0 // no expiration
        });

        _vars.defaultPermissions = new PermissionChangeData[](1);
        _vars.defaultPermissions[0] = PermissionChangeData({
            permissionId: policy.hashPermission(_vars.pausePermissionData),
            expirationTimestamp: 0 // no expiration
        });

        addresses.push(actionCreator);
        addresses.push(policyholder1);
        addresses.push(policyholder2);
        addresses.push(policyholder3);
        addresses.push(policyholder4);

        BatchGrantData[] memory initialPolicies = new BatchGrantData[](5);
        initialPolicies[0] = BatchGrantData(actionCreator, _vars.creatorPermissions);
        initialPolicies[1] = BatchGrantData(policyholder1, _vars.defaultPermissions);
        initialPolicies[2] = BatchGrantData(policyholder2, _vars.defaultPermissions);
        initialPolicies[3] = BatchGrantData(policyholder3, _vars.defaultPermissions);
        initialPolicies[4] = BatchGrantData(policyholder4, _vars.defaultPermissions);

        policy.batchGrantPolicies(initialPolicies);

        vm.stopPrank();
    }

    function createInitialStrategies() internal pure returns (Strategy[] memory _strategies) {
        WeightByPermission[] memory _permissionsWithWeights = new WeightByPermission[](2);
        _permissionsWithWeights[0] = WeightByPermission({permissionSignature: 0xa9cc4718a9cc4718, weight: uint256(2)});
        _permissionsWithWeights[1] = WeightByPermission({permissionSignature: 0xffffffffffffffff, weight: uint256(0)});

        _strategies = new Strategy[](2);

        _strategies[0] = Strategy({
            approvalPeriod: approvalPeriod,
            queuingPeriod: queuingPeriod,
            expirationPeriod: expirationPeriod,
            isFixedLengthApprovalPeriod: isFixedLengthApprovalPeriod,
            minApprovalPct: minApprovalPct,
            minDisapprovalPct: minDisapprovalPct,
            approvalWeightByPermission: _permissionsWithWeights,
            disapprovalWeightByPermission: _permissionsWithWeights
        });

        _strategies[1] = Strategy({
            approvalPeriod: approvalPeriod,
            queuingPeriod: 0,
            expirationPeriod: 1 days,
            isFixedLengthApprovalPeriod: false,
            minApprovalPct: 80_00,
            minDisapprovalPct: 10001,
            approvalWeightByPermission: _permissionsWithWeights,
            disapprovalWeightByPermission: _permissionsWithWeights
        });
    }

    function buildInitialAccounts() internal pure returns (string[] memory) {
        string[] memory initialAccounts = new string[](2);
        initialAccounts[0] = "VertexAccount0";
        initialAccounts[1] = "VertexAccount1";
        return initialAccounts;
    }

    function buildInitialBatchGrantData() internal returns (BatchGrantData[] memory initialBatchGrantData) {
        PermissionChangeData[] memory firstPermissions = new PermissionChangeData[](1);
        firstPermissions[0] = PermissionChangeData(0xa9cc4718a9cc4718, 0);

        PermissionChangeData[] memory secondPermissions = new PermissionChangeData[](1);
        secondPermissions[0] = PermissionChangeData(0xffffffffffffffff, 0);

        initialBatchGrantData = new BatchGrantData[](2);
        initialBatchGrantData[0] = BatchGrantData({user: actionCreator, permissionsToAdd: firstPermissions});
        initialBatchGrantData[1] = BatchGrantData({user: policyholder1, permissionsToAdd: secondPermissions});
    }
}

contract Constructor is VertexFactoryTest {
    function test_SetsVertexCoreLogicAddress() public {
        assertEq(address(vertexFactory.vertexCoreLogic()), address(vertexCoreLogic));
    }

    function test_SetsVertexAccountLogicAddress() public {
        assertEq(address(vertexFactory.vertexAccountLogic()), address(vertexAccountLogic));
    }

    function test_SetsRootVertexAddress() public {
        assertEq(address(vertexFactory.rootVertex()), address(rootVertex));
    }

    function test_DeploysRootVertexViaInternalDeployMethod() public {
        // The internal `_deploy` method is tested in the `Deploy` contract, so here we just check
        // one side effect of that method as a sanity check it was called. If it was called, the
        // vertex count should no longer be zero.
        assertEq(vertexFactory.vertexCount(), 1);
    }
}

contract Deploy is VertexFactoryTest {
    // These are the expected addresses of the contracts deployed by the `deployVertex` helper
    // method. The addresses are functions of the constructor parameters in the `deployVertex`
    // helper method, so if those parameters change, or we change the constructor signature, these
    // will need to be updated.
    address constant NEW_VERTEX = 0x5Fa39CD9DD20a3A77BA0CaD164bD5CF0d7bb3303;
<<<<<<< HEAD
    address constant NEW_POLICY = 0xE594b7EDb096469f65416607ca269E5FEBbC0a50;
=======
    address constant NEW_POLICY = 0x43dC4652D41415cC45B7036FaE8ea656fF72630a;
>>>>>>> 05e8fca0

    function deployVertex() internal returns (VertexCore) {
        Strategy[] memory initialStrategies = createInitialStrategies();
        string[] memory initialAccounts = buildInitialAccounts();
        vm.prank(address(rootVertex));
        return vertexFactory.deploy("NewProject", "NP", initialStrategies, initialAccounts, buildInitialBatchGrantData());
    }

    function test_RevertsIf_CalledByAccountThatIsNotRootVertex(address caller) public {
        vm.assume(caller != address(rootVertex));
        Strategy[] memory initialStrategies = createInitialStrategies();
        string[] memory initialAccounts = buildInitialAccounts();

        vm.prank(address(caller));
        vm.expectRevert(VertexFactory.OnlyVertex.selector);
        vertexFactory.deploy("ProtocolXYZ", "VXP", initialStrategies, initialAccounts, buildInitialBatchGrantData());
    }

    function test_IncrementsVertexCountByOne() public {
        uint256 initialVertexCount = vertexFactory.vertexCount();
        deployVertex();
        assertEq(vertexFactory.vertexCount(), initialVertexCount + 1);
    }

    function test_DeploysPolicy() public {
        assertEq(NEW_POLICY.code.length, 0);
        VertexCore _vertex = deployVertex();
        assertGt(NEW_POLICY.code.length, 0);
        VertexPolicyNFT(NEW_POLICY).baseURI(); // Sanity check that this doesn't revert.
    }

    function test_DeploysVertexCore() public {
        assertEq(NEW_VERTEX.code.length, 0);
        VertexCore _vertex = deployVertex();
        assertGt(NEW_VERTEX.code.length, 0);
        VertexCore(NEW_VERTEX).name(); // Sanity check that this doesn't revert.
    }

    function test_InitializesVertexCore() public {
        deployVertex();
        assertEq(VertexCore(NEW_VERTEX).name(), "NewProject");

        Strategy[] memory initialStrategies = createInitialStrategies();
        string[] memory initialAccounts = buildInitialAccounts();
        vm.expectRevert("Initializable: contract is already initialized");
        VertexCore(NEW_VERTEX).initialize("NewProject", VertexPolicyNFT(NEW_POLICY), vertexAccountLogic, initialStrategies, initialAccounts);
    }

    function test_SetsVertexCoreAddressOnThePolicy() public {
        deployVertex();
        assertEq(VertexPolicyNFT(NEW_POLICY).vertex(), NEW_VERTEX);
    }

    function test_SetsPolicyAddressOnVertexCore() public {
        deployVertex();
        assertEq(address(VertexCore(NEW_VERTEX).policy()), NEW_POLICY);
    }

    function test_EmitsVertexCreatedEvent() public {
        vm.expectEmit(true, true, true, true);
        emit VertexCreated(1, "NewProject", NEW_VERTEX, NEW_POLICY);
        deployVertex();
    }

    function test_ReturnsAddressOfTheNewVertexCoreContract() public {
        address newVertex = address(deployVertex());
        assertEq(newVertex, NEW_VERTEX);
        assertEq(newVertex, VertexPolicyNFT(NEW_POLICY).vertex());
    }
}

contract ComputeAddress is VertexFactoryTest {
    // TODO Add methods to the factory that, given the salt (or the fields used to derive the salt),
    // and constructor arguments if applicable, returns the address of the contract that would
    // deployed. Since the `deploy` method deploys two contracts, we need a method for each one.
    // One those methods exist we can fill in the tests for them here.

    function test_ComputesExpectedAddressForVertexCore() public {
        // TODO
    }

    function test_ComputesExpectedAddressForPolicy() public {
        // TODO
    }
}<|MERGE_RESOLUTION|>--- conflicted
+++ resolved
@@ -238,11 +238,7 @@
     // helper method, so if those parameters change, or we change the constructor signature, these
     // will need to be updated.
     address constant NEW_VERTEX = 0x5Fa39CD9DD20a3A77BA0CaD164bD5CF0d7bb3303;
-<<<<<<< HEAD
     address constant NEW_POLICY = 0xE594b7EDb096469f65416607ca269E5FEBbC0a50;
-=======
-    address constant NEW_POLICY = 0x43dC4652D41415cC45B7036FaE8ea656fF72630a;
->>>>>>> 05e8fca0
 
     function deployVertex() internal returns (VertexCore) {
         Strategy[] memory initialStrategies = createInitialStrategies();
