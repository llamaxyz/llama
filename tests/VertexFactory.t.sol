--- conflicted
+++ resolved
@@ -15,14 +15,9 @@
     event VertexCreated(uint256 indexed id, string indexed name, address vertexCore, address vertexPolicyNFT);
 
     // Vertex system
-<<<<<<< HEAD
-    VertexCore public vertex;
-    VertexCore public vertexCore;
-    VertexAccount public vertexAccountImplementation;
-=======
     VertexCore public rootVertex;
     VertexCore public vertexCoreLogic;
->>>>>>> 3a268b00
+    VertexAccount public vertexAccountLogic;
     VertexFactory public vertexFactory;
     VertexStrategy[] public strategies;
     VertexPolicyNFT public policy;
@@ -70,27 +65,17 @@
     function setUp() public {
         vm.createSelectFork(vm.rpcUrl("mainnet"));
 
-<<<<<<< HEAD
-        vertexCore = new VertexCore();
-        vertexAccountImplementation = new VertexAccount();
-=======
         vertexCoreLogic = new VertexCore();
->>>>>>> 3a268b00
+        vertexAccountLogic = new VertexAccount();
         // Setup strategy parameters
         Strategy[] memory initialStrategies = createInitialStrategies();
         string[] memory initialAccounts = createInitialAccounts();
 
         // Deploy vertex and mock protocol
         vertexFactory =
-<<<<<<< HEAD
-        new VertexFactory(vertexCore, vertexAccountImplementation, "ProtocolXYZ", "VXP", initialStrategies, initialAccounts, initialPolicies, initialPermissions, initialExpirationTimestamps);
-        vertex = VertexCore(vertexFactory.initialVertex());
-        protocol = new ProtocolXYZ(address(vertex));
-=======
-        new VertexFactory(vertexCoreLogic, "ProtocolXYZ", "VXP", initialStrategies, initialAccounts, initialPolicies, initialPermissions, initialExpirationTimestamps);
+        new VertexFactory(vertexCoreLogic, vertexAccountLogic, "ProtocolXYZ", "VXP", initialStrategies, initialAccounts, initialPolicies, initialPermissions, initialExpirationTimestamps);
         rootVertex = VertexCore(vertexFactory.rootVertex());
         protocol = new ProtocolXYZ(address(rootVertex));
->>>>>>> 3a268b00
 
         // Use create2 to get vertex strategy addresses
         for (uint256 i; i < initialStrategies.length; i++) {
@@ -115,47 +100,8 @@
         vm.label(actionCreator, "Action Creator");
     }
 
-<<<<<<< HEAD
-    function test_deploy_DeployIfInitialVertex() public {
-        Strategy[] memory initialStrategies = _createInitialStrategies();
-        string[] memory initialAccounts = _createInitialAccounts();
-        address deployedVertex = 0x5Fa39CD9DD20a3A77BA0CaD164bD5CF0d7bb3303;
-        address deployedPolicy = 0x8f2CEb22F71F5a88d04Ebd0122ab306aC789B6a0;
-        vm.startPrank(address(vertex));
-        vm.expectEmit(true, true, true, true);
-        emit VertexCreated(1, "NewProject", deployedVertex, deployedPolicy);
-        vertexFactory.deploy("NewProject", "NP", initialStrategies, initialAccounts, initialPolicies, initialPermissions, initialExpirationTimestamps);
-    }
-
-    function testFuzz_deploy_RevertIfNotInitialVertex(address notInitialVertex) public {
-        vm.assume(notInitialVertex != address(vertex));
-        Strategy[] memory initialStrategies = _createInitialStrategies();
-        string[] memory initialAccounts = _createInitialAccounts();
-        vm.prank(address(notInitialVertex));
-        vm.expectRevert(VertexFactory.OnlyVertex.selector);
-        vertexFactory.deploy("ProtocolXYZ", "VXP", initialStrategies, initialAccounts, initialPolicies, initialPermissions, initialExpirationTimestamps);
-    }
-
-    function test_deploy_RevertIfReinitialized() public {
-        Strategy[] memory initialStrategies = _createInitialStrategies();
-        string[] memory initialAccounts = _createInitialAccounts();
-        vm.prank(address(vertex));
-        VertexCore newVertex =
-            vertexFactory.deploy("NewProject", "NP", initialStrategies, initialAccounts, initialPolicies, initialPermissions, initialExpirationTimestamps);
-        VertexPolicyNFT _policy = newVertex.policy();
-        vm.expectRevert(bytes("Initializable: contract is already initialized"));
-        newVertex.initialize("NewProject", _policy, vertexAccountImplementation, initialStrategies, initialAccounts);
-
-        vm.expectRevert(bytes("Initializable: contract is already initialized"));
-        vertexCore.initialize("NewProject", _policy, vertexAccountImplementation, initialStrategies, initialAccounts);
-    }
-
-    function _createPolicies() public {
-        vm.startPrank(address(vertex));
-=======
     function createPolicies() internal {
         vm.startPrank(address(rootVertex));
->>>>>>> 3a268b00
         permission = PermissionData({target: address(protocol), selector: pauseSelector, strategy: strategies[0]});
         permissions.push(permission);
         permissionSignature.push(policy.hashPermission(permission));
@@ -228,6 +174,10 @@
         assertEq(address(vertexFactory.vertexCoreLogic()), address(vertexCoreLogic));
     }
 
+    function test_SetsVertexAccountLogicAddress() public {
+        assertEq(address(vertexFactory.vertexAccountLogic()), address(vertexAccountLogic));
+    }
+
     function test_SetsRootVertexAddress() public {
         assertEq(address(vertexFactory.rootVertex()), address(rootVertex));
     }
@@ -245,8 +195,8 @@
     // method. The addresses are functions of the constructor parameters in the `deployVertex`
     // helper method, so if those parameters change, or we change the constructor signature, these
     // will need to be updated.
-    address constant NEW_VERTEX = 0x76006C4471fb6aDd17728e9c9c8B67d5AF06cDA0;
-    address constant NEW_POLICY = 0x525F3daaB67189A2763B96A1518aaE34292a4f0b;
+    address constant NEW_VERTEX = 0x5Fa39CD9DD20a3A77BA0CaD164bD5CF0d7bb3303;
+    address constant NEW_POLICY = 0x8f2CEb22F71F5a88d04Ebd0122ab306aC789B6a0;
 
     function deployVertex() internal returns (VertexCore) {
         Strategy[] memory initialStrategies = createInitialStrategies();
@@ -292,7 +242,7 @@
         Strategy[] memory initialStrategies = createInitialStrategies();
         string[] memory initialAccounts = createInitialAccounts();
         vm.expectRevert("Initializable: contract is already initialized");
-        VertexCore(NEW_VERTEX).initialize("NewProject", VertexPolicyNFT(NEW_POLICY), initialStrategies, initialAccounts);
+        VertexCore(NEW_VERTEX).initialize("NewProject", VertexPolicyNFT(NEW_POLICY), vertexAccountLogic, initialStrategies, initialAccounts);
     }
 
     function test_SetsVertexCoreAddressOnThePolicy() public {
