--- conflicted
+++ resolved
@@ -2,13 +2,9 @@
 pragma solidity ^0.8.17;
 
 import {Test} from "lib/forge-std/src/Test.sol";
+import {IVertexCore} from "src/core/IVertexCore.sol";
 import {VertexPolicyNFT} from "src/policy/VertexPolicyNFT.sol";
-<<<<<<< HEAD
-import {IVertexCore} from "src/core/IVertexCore.sol";
-import {Permission} from "src/utils/Structs.sol";
-=======
 import {Permission} from "src/policy/VertexPolicy.sol";
->>>>>>> 33328f6b
 import {console} from "lib/forge-std/src/console.sol";
 
 contract VertexPolicyNFTTest is Test {
@@ -33,20 +29,6 @@
     error SoulboundToken();
 
     function hashPermission(Permission memory permission) internal pure returns (bytes8) {
-<<<<<<< HEAD
-        return bytes8(keccak256(abi.encodePacked(permission.target, permission.selector, permission.executor)));
-    }
-
-    function hashRole(string memory role) internal pure returns (bytes32) {
-        return keccak256(abi.encodePacked(role));
-    }
-
-    function generateGenericPermissionArray() internal {
-        permission = Permission(address(0xdeadbeef), bytes4(0x08080808), address(0xdeadbeefdeadbeef));
-        permissions.push(permission);
-    }
-
-=======
         return bytes8(keccak256(abi.encodePacked(permission.target, permission.signature, permission.strategy)));
     }
 
@@ -59,7 +41,6 @@
         permissions.push(permission);
     }
 
->>>>>>> 33328f6b
     function addGenericRoleSetup() internal {
         generateGenericPermissionArray();
         permissionsArray.push(permissions);
@@ -120,7 +101,6 @@
 
         vm.expectEmit(true, true, false, true, address(vertexPolicyNFT));
         emit RolesRevoked(1, roleHashes);
-<<<<<<< HEAD
 
         vertexPolicyNFT.revokeRoles(1, roleHashes);
         assertEq(vertexPolicyNFT.hasRole(1, roleHashes[0]), false);
@@ -129,34 +109,6 @@
         assertEq(totalRoles[0], roleHashes[0]);
     }
 
-    function testAddPermission() public {
-        addGenericRoleSetup();
-        vertexPolicyNFT.assignRoles(1, roleHashes);
-
-        permission = Permission(address(0xbeef), bytes4(0x09090909), address(0xbeefbeef));
-        permissions[0] = permission;
-        vertexPolicyNFT.addPermissionsToRole(roleHashes[0], permissions);
-
-        assertEq(vertexPolicyNFT.hasPermission(1, hashPermission(permission)), true);
-    }
-
-    function testDeletePermission() public {
-        addGenericRoleSetup();
-        vertexPolicyNFT.assignRoles(1, roleHashes);
-
-        vertexPolicyNFT.deletePermissionsFromRole(roleHashes[0], permissionSignature);
-
-        assertEq(vertexPolicyNFT.hasPermission(1, permissionSignature[0]), false);
-=======
-
-        vertexPolicyNFT.revokeRoles(1, roleHashes);
-        assertEq(vertexPolicyNFT.hasRole(1, roleHashes[0]), false);
-        bytes32[] memory totalRoles = vertexPolicyNFT.getRoles();
-        assertEq(totalRoles.length, 1);
-        assertEq(totalRoles[0], roleHashes[0]);
->>>>>>> 33328f6b
-    }
-
     function testCannotTransferTokenOwnership() public {
         vm.expectRevert(SoulboundToken.selector);
         vertexPolicyNFT.transferFrom(address(this), address(0xdeadbeef), 1);
