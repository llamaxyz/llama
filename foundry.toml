--- conflicted
+++ resolved
@@ -7,7 +7,6 @@
 ignored_error_codes = ["unreachable"] # Ignore build errors due to unimplemented policy functions
 solc_version = '0.8.17'
 bytecode_hash = 'none'
-<<<<<<< HEAD
 optimizer = true
 via_ir = true
 
@@ -20,9 +19,6 @@
 optimizer = false
 via_ir = false
 
-
-=======
->>>>>>> a9fdf4aa
 invariant = { runs = 50, fail_on_revert = true }
 
 [profile.ci]
