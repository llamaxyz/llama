--- conflicted
+++ resolved
@@ -3,11 +3,8 @@
   solc = "0.8.17"
   optimizer = false
   via_ir = false
-<<<<<<< HEAD
   ffi = true
-=======
   gas_reports = ["VertexAccount", "VertexCore", "VertexFactory", "VertexLens", "VertexPolicy", "VertexStrategy"]
->>>>>>> 845295de
 
 [profile.default.optimizer_details]
   constantOptimizer = true
