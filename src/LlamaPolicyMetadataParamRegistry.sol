--- conflicted
+++ resolved
@@ -52,15 +52,13 @@
 
   constructor(LlamaExecutor rootLlamaExecutor) {
     ROOT_LLAMA_EXECUTOR = rootLlamaExecutor;
-<<<<<<< HEAD
+    LLAMA_FACTORY = msg.sender;
 
     string memory rootColor = "#6A45EC";
-    string memory rootLogo = "";
+    string memory rootLogo =
+      '<g><path fill="#fff" d="M91.749 446.038H85.15v2.785h2.54v14.483h-3.272v2.785h9.746v-2.785h-2.416v-17.268ZM104.122 446.038h-6.598v2.785h2.54v14.483h-3.271v2.785h9.745v-2.785h-2.416v-17.268ZM113.237 456.162c.138-1.435 1.118-2.2 2.885-2.2 1.767 0 2.651.765 2.651 2.423v.403l-4.859.599c-2.885.362-5.149 1.63-5.149 4.484 0 2.841 2.14 4.47 5.383 4.47 2.72 0 3.921-1.044 4.487-1.935h.276v1.685h3.782v-9.135c0-3.983-2.54-5.78-6.488-5.78-3.975 0-6.404 1.797-6.694 4.568v.418h3.726Zm-.483 5.528c0-1.1.829-1.629 2.03-1.796l3.989-.529v.626c0 2.354-1.546 3.537-3.672 3.537-1.491 0-2.347-.724-2.347-1.838ZM125.765 466.091h3.727v-9.386c0-1.796.938-2.576 2.25-2.576 1.173 0 1.753.682 1.753 1.838v10.124h3.727v-9.386c0-1.796.939-2.576 2.236-2.576 1.187 0 1.753.682 1.753 1.838v10.124h3.741v-10.639c0-2.646-1.657-4.22-4.183-4.22-2.264 0-3.312.989-3.92 2.075h-.276c-.414-.947-1.436-2.075-3.534-2.075-2.056 0-2.954.864-3.45 1.741h-.277v-1.462h-3.547v14.58ZM151.545 456.162c.138-1.435 1.118-2.2 2.885-2.2 1.767 0 2.65.765 2.65 2.423v.403l-4.859.599c-2.885.362-5.149 1.63-5.149 4.484 0 2.841 2.14 4.47 5.384 4.47 2.719 0 3.92-1.044 4.486-1.935h.276v1.685H161v-9.135c0-3.983-2.54-5.78-6.488-5.78-3.975 0-6.404 1.797-6.694 4.568v.418h3.727Zm-.484 5.528c0-1.1.829-1.629 2.03-1.796l3.989-.529v.626c0 2.354-1.546 3.537-3.672 3.537-1.491 0-2.347-.724-2.347-1.838Z"/><g fill="#6A45EC"><path d="M36.736 456.934c.004-.338.137-.661.372-.901.234-.241.552-.38.886-.389h16.748a5.961 5.961 0 0 0 2.305-.458 6.036 6.036 0 0 0 3.263-3.287c.303-.737.46-1.528.46-2.326V428h-4.738v21.573c-.004.337-.137.66-.372.901-.234.24-.552.379-.886.388H38.01a5.984 5.984 0 0 0-4.248 1.781A6.108 6.108 0 0 0 32 456.934v14.891h4.736v-14.891ZM62.868 432.111h-.21l.2.204v4.448h4.36l2.043 2.084a6.008 6.008 0 0 0-3.456 2.109 6.12 6.12 0 0 0-1.358 3.841v27.034h4.717v-27.04c.005-.341.14-.666.38-.907.237-.24.56-.378.897-.383h.726c2.783 0 3.727-1.566 4.006-2.224.28-.658.711-2.453-1.257-4.448l-4.617-4.702h-1.437M50.34 469.477a7.728 7.728 0 0 1 3.013.61c.955.403 1.82.994 2.547 1.738h5.732a12.645 12.645 0 0 0-4.634-5.201 12.467 12.467 0 0 0-6.658-1.93c-2.355 0-4.662.669-6.659 1.93a12.644 12.644 0 0 0-4.634 5.201h5.733a7.799 7.799 0 0 1 2.546-1.738 7.728 7.728 0 0 1 3.014-.61Z"/></g></g>';
     setColor(ROOT_LLAMA_EXECUTOR, rootColor);
     setLogo(ROOT_LLAMA_EXECUTOR, rootLogo);
-=======
-    LLAMA_FACTORY = msg.sender;
->>>>>>> c3f7ba07
   }
 
   // ===========================================
@@ -75,11 +73,7 @@
   /// @notice Sets the color code for SVG of a Llama Instance.
   /// @param llamaExecutor The Llama Instance.
   /// @param _color The color code as a hex value (eg. #00FF00)
-<<<<<<< HEAD
-  function setColor(LlamaExecutor llamaExecutor, string memory _color) public onlyLlamaOrRootLlama(llamaExecutor) {
-=======
-  function setColor(LlamaExecutor llamaExecutor, string memory _color) external onlyAuthorized(llamaExecutor) {
->>>>>>> c3f7ba07
+  function setColor(LlamaExecutor llamaExecutor, string memory _color) public onlyAuthorized(llamaExecutor) {
     color[llamaExecutor] = _color;
     emit ColorSet(llamaExecutor, _color);
   }
@@ -87,11 +81,7 @@
   /// @notice Sets the logo for SVG of a Llama Instance.
   /// @param llamaExecutor The Llama Instance.
   /// @param _logo The logo.
-<<<<<<< HEAD
-  function setLogo(LlamaExecutor llamaExecutor, string memory _logo) public onlyLlamaOrRootLlama(llamaExecutor) {
-=======
-  function setLogo(LlamaExecutor llamaExecutor, string memory _logo) external onlyAuthorized(llamaExecutor) {
->>>>>>> c3f7ba07
+  function setLogo(LlamaExecutor llamaExecutor, string memory _logo) public onlyAuthorized(llamaExecutor) {
     logo[llamaExecutor] = _logo;
     emit LogoSet(llamaExecutor, _logo);
   }
