// SPDX-License-Identifier: MIT
pragma solidity 0.8.19;

import {LlamaExecutor} from "src/LlamaExecutor.sol";

/// @title Llama Policy Token Metadata Parameter Registry
/// @author Llama (devsdosomething@llama.xyz)
/// @notice Parameter Registry contract for onchain SVG colors and logos.
contract LlamaPolicyMetadataParamRegistry {
  // ======================================
  // ======== Errors and Modifiers ========
  // ======================================

<<<<<<< HEAD
  error UnauthorizedCaller();

  /// @dev Only the Llama instance, the root Llama instance, or the Llama factory can update an instance's color and
  /// logo.
  modifier onlyAuthorized(LlamaExecutor llamaExecutor) {
    if (
      msg.sender != address(llamaExecutor) && msg.sender != address(ROOT_LLAMA_EXECUTOR) && msg.sender != LLAMA_FACTORY
    ) revert UnauthorizedCaller();
=======
  /// @dev Only callable by a Llama instance's executor or the root Llama instance's executor.
  error OnlyLlamaOrRootLlama();

  modifier onlyLlamaOrRootLlama(LlamaExecutor llamaExecutor) {
    if (msg.sender != address(ROOT_LLAMA_EXECUTOR) && msg.sender != address(llamaExecutor)) {
      revert OnlyLlamaOrRootLlama();
    }
>>>>>>> 300b0206
    _;
  }

  // ========================
  // ======== Events ========
  // ========================

  event ColorSet(LlamaExecutor indexed llamaExecutor, string color);
  event LogoSet(LlamaExecutor indexed llamaExecutor, string logo);

  // =============================================================
  // ======== Constants, Immutables and Storage Variables ========
  // =============================================================

  /// @notice The Root Llama Instance.
  LlamaExecutor public immutable ROOT_LLAMA_EXECUTOR;

  /// @notice The Root Llama Instance.
  address public immutable LLAMA_FACTORY;

  /// @notice Mapping of Llama Instance to color code for SVG.
  mapping(LlamaExecutor => string) public color;

  /// @notice Mapping of Llama Instance to logo for SVG.
  mapping(LlamaExecutor => string) public logo;

  // ======================================================
  // ======== Contract Creation and Initialization ========
  // ======================================================

  constructor(LlamaExecutor rootLlamaExecutor) {
    ROOT_LLAMA_EXECUTOR = rootLlamaExecutor;
    LLAMA_FACTORY = msg.sender;
  }

  // ===========================================
  // ======== External and Public Logic ========
  // ===========================================

  function getMetadata(LlamaExecutor llamaExecutor) external view returns (string memory _color, string memory _logo) {
    _color = color[llamaExecutor];
    _logo = logo[llamaExecutor];
  }

  /// @notice Sets the color code for SVG of a Llama Instance.
  /// @param llamaExecutor The Llama Instance.
  /// @param _color The color code as a hex value (eg. #00FF00)
  function setColor(LlamaExecutor llamaExecutor, string memory _color) external onlyAuthorized(llamaExecutor) {
    color[llamaExecutor] = _color;
    emit ColorSet(llamaExecutor, _color);
  }

  /// @notice Sets the logo for SVG of a Llama Instance.
  /// @param llamaExecutor The Llama Instance.
  /// @param _logo The logo.
  function setLogo(LlamaExecutor llamaExecutor, string memory _logo) external onlyAuthorized(llamaExecutor) {
    logo[llamaExecutor] = _logo;
    emit LogoSet(llamaExecutor, _logo);
  }
}<|MERGE_RESOLUTION|>--- conflicted
+++ resolved
@@ -11,7 +11,7 @@
   // ======== Errors and Modifiers ========
   // ======================================
 
-<<<<<<< HEAD
+  /// @dev Only callable by a Llama instance's executor, the root Llama instance's executor or the Llama factory.
   error UnauthorizedCaller();
 
   /// @dev Only the Llama instance, the root Llama instance, or the Llama factory can update an instance's color and
@@ -20,15 +20,6 @@
     if (
       msg.sender != address(llamaExecutor) && msg.sender != address(ROOT_LLAMA_EXECUTOR) && msg.sender != LLAMA_FACTORY
     ) revert UnauthorizedCaller();
-=======
-  /// @dev Only callable by a Llama instance's executor or the root Llama instance's executor.
-  error OnlyLlamaOrRootLlama();
-
-  modifier onlyLlamaOrRootLlama(LlamaExecutor llamaExecutor) {
-    if (msg.sender != address(ROOT_LLAMA_EXECUTOR) && msg.sender != address(llamaExecutor)) {
-      revert OnlyLlamaOrRootLlama();
-    }
->>>>>>> 300b0206
     _;
   }
 
