--- conflicted
+++ resolved
@@ -81,35 +81,6 @@
   /// @param deployer The deployer of this Llama instance.
   /// @return The computed address of the `LlamaPolicy` contract.
   function computeLlamaPolicyAddress(string memory name, address deployer) external view returns (LlamaPolicy) {
-<<<<<<< HEAD
-    return _computeLlamaPolicyAddress(name, deployer);
-  }
-
-  /// @notice Computes the address of a Llama executor contract from the name of the Llama instance.
-  /// @param llamaPolicy The LlamaPolicy contract that clones this metadata contract.
-  /// @param nonce The amount of times the LlamaPolicy has cloned a new policy metadata minimal proxy
-  /// @return The computed address of the `LlamaPolicyMetadata` contract.
-  function computeLlamaPolicyMetadataAddress(LlamaPolicy llamaPolicy, uint256 nonce)
-    external
-    pure
-    returns (ILlamaPolicyMetadata)
-  {
-    return ILlamaPolicyMetadata(_computeCreateAddress(address(llamaPolicy), nonce));
-  }
-
-  /// @notice Computes the address of a Llama executor contract from the name of the Llama instance.
-  /// @param name The name of this Llama instance.
-  /// @param deployer The deployer of this Llama instance.
-  /// @param nonce The amount of times the LlamaPolicy has cloned a new policy metadata minimal proxy
-  /// @return The computed address of the `LlamaPolicyMetadata` contract.
-  function computeLlamaPolicyMetadataAddress(string memory name, address deployer, uint256 nonce)
-    external
-    view
-    returns (ILlamaPolicyMetadata)
-  {
-    LlamaPolicy llamaPolicy = _computeLlamaPolicyAddress(name, deployer);
-    return ILlamaPolicyMetadata(_computeCreateAddress(address(llamaPolicy), nonce));
-=======
     LlamaCore llamaCore = _computeLlamaCoreAddress(name, deployer);
     address _computedAddress = Clones.predictDeterministicAddress(
       LLAMA_POLICY_LOGIC,
@@ -117,7 +88,6 @@
       address(llamaCore) // deployer
     );
     return LlamaPolicy(_computedAddress);
->>>>>>> b1ec6494
   }
 
   /// @notice Computes the address of a Llama policy metadata contract.
