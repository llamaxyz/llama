// SPDX-License-Identifier: MIT
pragma solidity 0.8.19;

import {Clones} from "@openzeppelin/proxy/Clones.sol";

import {ILlamaAccount} from "src/interfaces/ILlamaAccount.sol";
import {ILlamaStrategy} from "src/interfaces/ILlamaStrategy.sol";
import {PermissionData} from "src/lib/Structs.sol";
import {LlamaCore} from "src/LlamaCore.sol";
import {LlamaExecutor} from "src/LlamaExecutor.sol";
import {LlamaFactory} from "src/LlamaFactory.sol";
import {LlamaPolicy} from "src/LlamaPolicy.sol";

/// @title Llama Lens
/// @author Llama (devsdosomething@llama.xyz)
/// @notice Utility contract to compute Llama contract addresses and permission IDs.
contract LlamaLens {
  // ============================
  // ======== Immutables ========
  // ============================

  /// @notice The Llama factory contract on this chain.
  address public immutable LLAMA_FACTORY;

  /// @notice The Llama core implementation (logic) contract.
  address public immutable LLAMA_CORE_LOGIC;

  /// @notice The Llama policy implementation (logic) contract.
  address public immutable LLAMA_POLICY_LOGIC;

  // ======================================================
  // ======== Contract Creation and Initialization ========
  // ======================================================

  /// @notice Sets the Llama factory address, Llama core logic address and Llama policy logic address.
  /// @param _llamaFactory the Llama factory contract on this chain.
  constructor(address _llamaFactory) {
    LLAMA_FACTORY = _llamaFactory;
    LLAMA_CORE_LOGIC = address(LlamaFactory(LLAMA_FACTORY).LLAMA_CORE_LOGIC());
    LLAMA_POLICY_LOGIC = address(LlamaFactory(LLAMA_FACTORY).LLAMA_POLICY_LOGIC());
  }

  // ===========================================
  // ======== External and Public Logic ========
  // ===========================================

  /// @notice Hashes a permission.
  /// @param permission The permission to hash.
  /// @return The hash of the permission.
  function computePermissionId(PermissionData calldata permission) external pure returns (bytes32) {
    return keccak256(abi.encode(permission));
  }

  /// @notice Computes the address of a Llama core contract from the name of the Llama instance.
  /// @param name The name of this Llama instance.
  /// @param deployer The deployer of this Llama instance.
  /// @return The computed address of the `LlamaCore` contract.
  function computeLlamaCoreAddress(string memory name, address deployer) external view returns (LlamaCore) {
    return _computeLlamaCoreAddress(name, deployer);
  }

  /// @notice Computes the address of a Llama executor contract from its core address.
  /// @param llamaCore The address of the `LlamaCore` contract.
  /// @return The computed address of the `LlamaExecutor` contract.
  function computeLlamaExecutorAddress(address llamaCore) external pure returns (LlamaExecutor) {
    return LlamaExecutor(_computeCreateAddress(llamaCore, 1));
  }

  /// @notice Computes the address of a Llama executor contract from the name of the Llama instance.
  /// @param name The name of this Llama instance.
  /// @param deployer The deployer of this Llama instance.
  /// @return The computed address of the `LlamaExecutor` contract.
  function computeLlamaExecutorAddress(string memory name, address deployer) external view returns (LlamaExecutor) {
    LlamaCore llamaCore = _computeLlamaCoreAddress(name, deployer);
    return LlamaExecutor(_computeCreateAddress(address(llamaCore), 1));
  }

  /// @notice Computes the address of a Llama policy contract with a name value.
  /// @param name The name of this Llama instance.
  /// @param deployer The deployer of this Llama instance.
  /// @return The computed address of the `LlamaPolicy` contract.
  function computeLlamaPolicyAddress(string memory name, address deployer) external view returns (LlamaPolicy) {
    LlamaCore llamaCore = _computeLlamaCoreAddress(name, deployer);
    address _computedAddress = Clones.predictDeterministicAddress(
      LLAMA_POLICY_LOGIC,
      keccak256(abi.encodePacked(name, deployer)), // salt
      address(llamaCore) // deployer
    );
    return LlamaPolicy(_computedAddress);
  }

  /// @notice Computes the address of a Llama strategy contract with the strategy configuration value.
  /// @param llamaStrategyLogic The Llama strategy logic contract.
  /// @param strategy The initialization configuration for the new strategy to be created.
  /// @param llamaCore The Llama core to be set.
  /// @return The computed address of the strategy contract.
  function computeLlamaStrategyAddress(address llamaStrategyLogic, bytes memory strategy, address llamaCore)
    external
    pure
    returns (ILlamaStrategy)
  {
    address _computedAddress = Clones.predictDeterministicAddress(
      llamaStrategyLogic,
      keccak256(strategy), // salt
      llamaCore // deployer
    );
    return ILlamaStrategy(_computedAddress);
  }

  /// @notice Computes the address of a Llama account contract with the account configuration value.
  /// @param llamaAccountLogic The Llama account logic contract.
  /// @param account The initialization configuration for the new account to be created.
  /// @param llamaCore The Llama core to be set.
  /// @return The computed address of the account contract.
  function computeLlamaAccountAddress(address llamaAccountLogic, bytes memory account, address llamaCore)
    external
    pure
    returns (ILlamaAccount)
  {
    address _computedAddress = Clones.predictDeterministicAddress(
      llamaAccountLogic,
      keccak256(account), // salt
      llamaCore // deployer
    );
    return ILlamaAccount(_computedAddress);
  }

  // ================================
  // ======== Internal Logic ========
  // ================================

<<<<<<< HEAD
  /// @dev Computes the address of a Llama core contract from the name of the Llama instance.
=======
  /// @dev Computes the address of a Llama core contract from the name and deployer of the Llama instance.
>>>>>>> a9dce790
  function _computeLlamaCoreAddress(string memory name, address deployer) internal view returns (LlamaCore) {
    address _computedAddress = Clones.predictDeterministicAddress(
      LLAMA_CORE_LOGIC,
      keccak256(abi.encodePacked(name, deployer)), // salt
      LLAMA_FACTORY // deployer
    );
    return LlamaCore(_computedAddress);
  }

  /// @dev Adapted from the Forge Standard Library
  /// (https://github.com/foundry-rs/forge-std/blob/9b49a72cfdb36bcf195eb863f868f01a6d6d3186/src/StdUtils.sol#L177)
  function _addressFromLast20Bytes(bytes32 bytesValue) internal pure returns (address) {
    return address(uint160(uint256(bytesValue)));
  }

  /// @dev Compute the address a contract will be deployed at for a given deployer address and `nonce`.
  /// Adapted from the Forge Standard Library
  /// (https://github.com/foundry-rs/forge-std/blob/9b49a72cfdb36bcf195eb863f868f01a6d6d3186/src/StdUtils.sol#L93)
  function _computeCreateAddress(address deployer, uint256 nonce) internal pure virtual returns (address) {
    // forgefmt: disable-start
    // The integer zero is treated as an empty byte string, and as a result it only has a length prefix, 0x80, computed via 0x80 + 0.
    // A one byte integer uses its own value as its length prefix, there is no additional "0x80 + length" prefix that comes before it.
    if (nonce == 0x00)      return _addressFromLast20Bytes(keccak256(abi.encodePacked(bytes1(0xd6), bytes1(0x94), deployer, bytes1(0x80))));
    if (nonce <= 0x7f)      return _addressFromLast20Bytes(keccak256(abi.encodePacked(bytes1(0xd6), bytes1(0x94), deployer, uint8(nonce))));

    // Nonces greater than 1 byte all follow a consistent encoding scheme, where each value is preceded by a prefix of 0x80 + length.
    if (nonce <= 2**8 - 1)  return _addressFromLast20Bytes(keccak256(abi.encodePacked(bytes1(0xd7), bytes1(0x94), deployer, bytes1(0x81), uint8(nonce))));
    if (nonce <= 2**16 - 1) return _addressFromLast20Bytes(keccak256(abi.encodePacked(bytes1(0xd8), bytes1(0x94), deployer, bytes1(0x82), uint16(nonce))));
    if (nonce <= 2**24 - 1) return _addressFromLast20Bytes(keccak256(abi.encodePacked(bytes1(0xd9), bytes1(0x94), deployer, bytes1(0x83), uint24(nonce))));
    // forgefmt: disable-end

    // More details about RLP encoding can be found here: https://eth.wiki/fundamentals/rlp
    // 0xda = 0xc0 (short RLP prefix) + 0x16 (length of: 0x94 ++ proxy ++ 0x84 ++ nonce)
    // 0x94 = 0x80 + 0x14 (0x14 = the length of an address, 20 bytes, in hex)
    // 0x84 = 0x80 + 0x04 (0x04 = the bytes length of the nonce, 4 bytes, in hex)
    // We assume nobody can have a nonce large enough to require more than 32 bytes.
    return _addressFromLast20Bytes(
      keccak256(abi.encodePacked(bytes1(0xda), bytes1(0x94), deployer, bytes1(0x84), uint32(nonce)))
    );
  }
}<|MERGE_RESOLUTION|>--- conflicted
+++ resolved
@@ -129,11 +129,7 @@
   // ======== Internal Logic ========
   // ================================
 
-<<<<<<< HEAD
-  /// @dev Computes the address of a Llama core contract from the name of the Llama instance.
-=======
   /// @dev Computes the address of a Llama core contract from the name and deployer of the Llama instance.
->>>>>>> a9dce790
   function _computeLlamaCoreAddress(string memory name, address deployer) internal view returns (LlamaCore) {
     address _computedAddress = Clones.predictDeterministicAddress(
       LLAMA_CORE_LOGIC,
