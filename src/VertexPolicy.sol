// SPDX-License-Identifier: MIT
pragma solidity 0.8.19;

import {LibString} from "@solady/utils/LibString.sol";
import {Base64} from "@openzeppelin/utils/Base64.sol";

import {VertexFactory} from "src/VertexFactory.sol";
import {VertexCore} from "src/VertexCore.sol";
import {ERC721NonTransferableMinimalProxy} from "src/lib/ERC721NonTransferableMinimalProxy.sol";
import {Checkpoints} from "src/lib/Checkpoints.sol";
import {RoleHolderData, RolePermissionData} from "src/lib/Structs.sol";
import {RoleDescription} from "src/lib/UDVTs.sol";

/// @title Vertex Policy
/// @author Llama (vertex@llama.xyz)
/// @notice An ERC721 contract where each token is non-transferable and has roles assigned to create, approve and
/// disapprove actions.
/// @dev The roles determine how the token can interact with the Vertex Core contract.
contract VertexPolicy is ERC721NonTransferableMinimalProxy {
  using Checkpoints for Checkpoints.History;

  // ======================================
  // ======== Errors and Modifiers ========
  // ======================================

  error AllHoldersRole();
  error AlreadyInitialized();
  error CallReverted(uint256 index, bytes revertData);
  error InvalidRoleHolderInput();
  error MissingAdmin();
  error NonTransferableToken();
  error OnlyVertex();
  error RoleNotInitialized(uint8 role);
  error UserDoesNotHoldPolicy(address user);

  modifier onlyVertex() {
    if (msg.sender != vertexCore) revert OnlyVertex();
    _;
  }

  modifier nonTransferableToken() {
    _; // We put this ahead of the revert so we don't get an unreachable code warning.
    revert NonTransferableToken();
  }

  // ========================
  // ======== Events ========
  // ========================

  event RoleAssigned(address indexed user, uint8 indexed role, uint256 expiration, RoleSupply roleSupply);
  event RoleInitialized(uint8 indexed role, RoleDescription description);
  event RolePermissionAssigned(uint8 indexed role, bytes32 indexed permissionId, bool hasPermission);

  // =============================================================
  // ======== Constants, Immutables and Storage Variables ========
  // =============================================================

  /// @notice A special role used to reference all policy holders.
  /// @dev DO NOT assign users this role directly. Doing so can result in the wrong total supply
  /// values for this role.
  uint8 public constant ALL_HOLDERS_ROLE = 0;

  /// @notice Returns true if the `role` can create actions with the given `permissionId`.
  mapping(uint8 role => mapping(bytes32 permissionId => bool)) public canCreateAction;

  /// @notice Checkpoints a token ID's "balance" (quantity) of a given role. The quantity of the
  /// role is how much quantity the role-holder gets when approving/disapproving (regardless of
  /// strategy).
  mapping(uint256 tokenId => mapping(uint8 role => Checkpoints.History)) internal roleBalanceCkpts;

  /// @dev Stores the two different supply values for a role.
  struct RoleSupply {
    uint128 numberOfHolders;
    uint128 totalQuantity;
  }

  /// @notice Checkpoints the total supply of a given role.
  /// @dev At a given timestamp, the total supply of a role must equal the sum of the quantity of
  /// the role for each token ID that holds the role.
  mapping(uint8 role => RoleSupply) public roleSupply;

  /// @notice The highest role ID that has been initialized.
  uint8 public numRoles;

  /// @notice The address of the `VertexCore` instance that governs this contract.
  address public vertexCore;

  /// @notice The address of the `VertexFactory` contract.
  VertexFactory public factory;

  // ======================================================
  // ======== Contract Creation and Initialization ========
  // ======================================================

  constructor() initializer {}

  function initialize(
    string calldata _name,
    RoleDescription[] calldata roleDescriptions,
    RoleHolderData[] calldata roleHolders,
    RolePermissionData[] calldata rolePermissions
  ) external initializer {
    __initializeERC721MinimalProxy(_name, string.concat("V_", LibString.slice(_name, 0, 3)));
    factory = VertexFactory(msg.sender);
    for (uint256 i = 0; i < roleDescriptions.length; i = _uncheckedIncrement(i)) {
      _initializeRole(roleDescriptions[i]);
    }

    for (uint256 i = 0; i < roleHolders.length; i = _uncheckedIncrement(i)) {
      _setRoleHolder(roleHolders[i].role, roleHolders[i].user, roleHolders[i].quantity, roleHolders[i].expiration);
    }

    for (uint256 i = 0; i < rolePermissions.length; i = _uncheckedIncrement(i)) {
      _setRolePermission(rolePermissions[i].role, rolePermissions[i].permissionId, rolePermissions[i].hasPermission);
    }

    // Must have assigned roles during initialization, otherwise the system cannot be used. However,
    // we do not check that roles were assigned "properly" as there is no single correct way, so
    // this is more of a sanity check, not a guarantee that the system will work after initialization.
    if (numRoles == 0 || getRoleSupplyAsNumberOfHolders(ALL_HOLDERS_ROLE) == 0) revert InvalidRoleHolderInput();
  }

  // ===========================================
  // ======== External and Public Logic ========
  // ===========================================

  /// @notice Sets the address of the `VertexCore` contract.
  /// @dev This method can only be called once.
  /// @param _vertexCore The address of the `VertexCore` contract.
  function setVertex(address _vertexCore) external {
    if (vertexCore != address(0)) revert AlreadyInitialized();
    vertexCore = _vertexCore;
  }

  // -------- Role and Permission Management --------

  /// @notice Aggregate calls of multiple functions in the current contract into a single call.
  /// @dev The `msg.value` should not be trusted for any method callable from this method. No
  /// methods in this contract are `payable` so this should not be an issue, but it's mentioned
  /// here in case this contract is modified in the future.
  /// @param calls ABI-encoded array of calls to be executed in order.
  /// @return returnData The return data of each call.
  function aggregate(bytes[] calldata calls) external onlyVertex returns (bytes[] memory returnData) {
    returnData = new bytes[](calls.length);

    for (uint256 i = 0; i < calls.length; i = _uncheckedIncrement(i)) {
      (bool success, bytes memory response) = address(this).delegatecall(calls[i]);
      if (!success) revert CallReverted(i, response);
      returnData[i] = response;
    }
  }

  /// @notice Initializes a new role with the given `role` ID and `description`
  function initializeRole(RoleDescription description) external onlyVertex {
    _initializeRole(description);
  }

  /// @notice Assigns a role to a user.
  /// @param role ID of the role to set (uint8 ensures on-chain enumerability when burning policies).
  /// @param user User to assign the role to.
  /// @param quantity Quantity of the role to assign to the user, i.e. their (dis)approval quantity.
  /// @param expiration When the role expires.
  function setRoleHolder(uint8 role, address user, uint128 quantity, uint64 expiration) external onlyVertex {
    _setRoleHolder(role, user, quantity, expiration);
  }

  /// @notice Assigns a permission to a role.
  /// @param role Name of the role to set.
  /// @param permissionId Permission ID to assign to the role.
  /// @param hasPermission Whether to assign the permission or remove the permission.
  function setRolePermission(uint8 role, bytes32 permissionId, bool hasPermission) external onlyVertex {
    _setRolePermission(role, permissionId, hasPermission);
  }

  /// @notice Revokes an expired role.
  /// @param role Role that has expired.
  /// @param user User that held the role.
  /// @dev WARNING: The contract cannot enumerate all expired roles for a user, so the caller MUST
  /// provide the full list of expired roles to revoke. Not properly providing this data can result
  /// in an inconsistent internal state. It is expected that roles are revoked as needed before
  /// creating an action that uses that role as the `approvalRole` or `disapprovalRole`. Not doing
  /// so would mean the total supply is higher than expected. Depending on the strategy
  /// configuration this may not be a big deal, or it may mean it's impossible to reach quorum. It's
  /// not a big issue if quorum cannot be reached, because a new action can be created.
  function revokeExpiredRole(uint8 role, address user) external {
    _revokeExpiredRole(role, user);
  }

  /// @notice Revokes all roles from the `user` and burns their policy.
  function revokePolicy(address user) external onlyVertex {
    if (balanceOf(user) == 0) revert UserDoesNotHoldPolicy(user);
    for (uint256 i = 1; i <= numRoles; i = _uncheckedIncrement(i)) {
      _setRoleHolder(uint8(i), user, 0, 0);
    }
    _burn(_tokenId(user));
  }

  /// @notice Revokes all `roles` from the `user` and burns their policy.
  /// @dev This method only exists to ensure policies can still be revoked in the case where the
  /// other `revokePolicy` method cannot be executed due to needed more gas than the block gas limit.
  function revokePolicy(address user, uint8[] calldata roles) external onlyVertex {
    if (balanceOf(user) == 0) revert UserDoesNotHoldPolicy(user);
    for (uint256 i = 0; i < roles.length; i = _uncheckedIncrement(i)) {
      _setRoleHolder(roles[i], user, 0, 0);
    }
    _burn(_tokenId(user));
  }

  /// @notice Updates the description of a role.
  /// @param role ID of the role to update.
  /// @param description New description of the role.
  function updateRoleDescription(uint8 role, RoleDescription description) external onlyVertex {
    emit RoleInitialized(role, description);
  }

  // -------- Role and Permission Getters --------

  /// @notice Returns the quantity of the `role` for the given `user`. The returned value is the
  /// quantity of the role when approving/disapproving (regardless of strategy).
  function getQuantity(address user, uint8 role) external view returns (uint256) {
    uint256 tokenId = _tokenId(user);
    return roleBalanceCkpts[tokenId][role].latest();
  }

  /// @notice Returns the quantity of the `role` for the given `user` at `timestamp`. The returned
  /// value is the quantity of the role when approving/disapproving (regardless of strategy).
  function getPastQuantity(address user, uint8 role, uint256 timestamp) external view returns (uint256) {
    uint256 tokenId = _tokenId(user);
    return roleBalanceCkpts[tokenId][role].getAtProbablyRecentTimestamp(timestamp);
  }

  /// @notice Returns the total number of `role` holders.
  /// @dev The value returned by this method must equal the sum of the quantity of the role
  /// across all policyholders at that timestamp.
  function getRoleSupplyAsNumberOfHolders(uint8 role) public view returns (uint256) {
    return roleSupply[role].numberOfHolders;
  }

<<<<<<< HEAD
  /// @notice Returns the total supply of `role` holders at the given `timestamp`. The returned
  /// value is the value used to determine if quorum has been reached when approving/disapproving.
  /// @dev The value returned by this method must equal the sum of the quantity of the role
  /// across all policyholders at that timestamp.
  function getPastSupply(uint8 role, uint256 timestamp) external view returns (uint256) {
    return roleSupplyCkpts[role].getAtProbablyRecentTimestamp(timestamp);
=======
  /// @notice Returns the sum of `quantity` across all `role` holders.
  function getRoleSupplyAsQuantitySum(uint8 role) public view returns (uint256) {
    return roleSupply[role].totalQuantity;
>>>>>>> 5c16dae7
  }

  /// @notice Returns all checkpoints for the given `user` and `role`.
  function roleBalanceCheckpoints(address user, uint8 role) external view returns (Checkpoints.History memory) {
    uint256 tokenId = _tokenId(user);
    return roleBalanceCkpts[tokenId][role];
  }

  /// @notice Returns true if the `user` has the `role`, false otherwise.
  function hasRole(address user, uint8 role) external view returns (bool) {
    (bool exists,,, uint128 quantity) = roleBalanceCkpts[_tokenId(user)][role].latestCheckpoint();
    return exists && quantity > 0;
  }

  /// @notice Returns true if the `user` has the `role` at `timestamp`, false otherwise.
  function hasRole(address user, uint8 role, uint256 timestamp) external view returns (bool) {
    uint256 quantity = roleBalanceCkpts[_tokenId(user)][role].getAtProbablyRecentTimestamp(timestamp);
    return quantity > 0;
  }

  /// @notice Returns true if the given `user` has a given `permissionId` under the `role`,
  /// false otherwise.
  function hasPermissionId(address user, uint8 role, bytes32 permissionId) external view returns (bool) {
    uint128 quantity = roleBalanceCkpts[_tokenId(user)][role].latest();
    return quantity > 0 && canCreateAction[role][permissionId];
  }

  function isRoleExpired(address user, uint8 role) public view returns (bool) {
    (,, uint64 expiration, uint128 quantity) = roleBalanceCkpts[_tokenId(user)][role].latestCheckpoint();
    return quantity > 0 && block.timestamp > expiration;
  }

  function roleExpiration(address user, uint8 role) external view returns (uint256) {
    (,, uint64 expiration,) = roleBalanceCkpts[_tokenId(user)][role].latestCheckpoint();
    return expiration;
  }

  /// @notice Returns the total number of policies in existence.
  /// @dev This is just an alias for convenience/familiarity.
  function totalSupply() public view returns (uint256) {
    return getRoleSupplyAsNumberOfHolders(ALL_HOLDERS_ROLE);
  }

  // -------- ERC-721 Getters --------

  /// @notice Returns the location of the policy metadata.
  /// @param tokenId The ID of the policy token.
  function tokenURI(uint256 tokenId) public view override returns (string memory) {
    return factory.tokenURI(VertexCore(vertexCore), name, symbol, tokenId);
  }

  // -------- ERC-721 Methods --------

  /// @dev overriding transferFrom to disable transfers
  function transferFrom(address, /* from */ address, /* to */ uint256 /* policyId */ )
    public
    pure
    override
    nonTransferableToken
  {}

  /// @dev overriding safeTransferFrom to disable transfers
  function safeTransferFrom(address, /* from */ address, /* to */ uint256 /* id */ )
    public
    pure
    override
    nonTransferableToken
  {}

  /// @dev overriding safeTransferFrom to disable transfers
  function safeTransferFrom(address, /* from */ address, /* to */ uint256, /* policyId */ bytes calldata /* data */ )
    public
    pure
    override
    nonTransferableToken
  {}

  /// @dev overriding approve to disable approvals
  function approve(address, /* spender */ uint256 /* id */ ) public pure override nonTransferableToken {}

  /// @dev overriding approve to disable approvals
  function setApprovalForAll(address, /* operator */ bool /* approved */ ) public pure override nonTransferableToken {}

  // ================================
  // ======== Internal Logic ========
  // ================================

  function _initializeRole(RoleDescription description) internal {
    numRoles += 1;
    emit RoleInitialized(numRoles, description);
  }

  function _setRoleHolder(uint8 role, address user, uint128 quantity, uint64 expiration) internal {
    // Scope to avoid stack too deep.
    {
      // Ensure role is initialized.
      if (role > numRoles) revert RoleNotInitialized(role);

      if (role == ALL_HOLDERS_ROLE) revert AllHoldersRole(); // Cannot set the ALL_HOLDERS_ROLE because this is handled
        // in
        // the _mint / _burn methods and can create duplicate entries if set here.

      // An expiration of zero is only allowed if the role is being removed. Roles are removed when
      // the quantity is zero. In other words, the relationships that are required between the role
      // quantity and expiration fields are:
      //   - quantity > 0 && expiration > block.timestamp: This means you are adding a role
      //   - quantity == 0 && expiration == 0: This means you are removing a role
      bool case1 = quantity > 0 && expiration > block.timestamp;
      bool case2 = quantity == 0 && expiration == 0;
      if (!(case1 || case2)) revert InvalidRoleHolderInput();
    }

    // Save off whether or not the user has a nonzero quantity of this role. This is used below when
    // updating the total supply of the role.
    uint256 tokenId = _tokenId(user);
    uint128 initialQuantity = roleBalanceCkpts[tokenId][role].latest();
    bool hadRoleQuantity = initialQuantity > 0;
    bool willHaveRole = quantity > 0 && expiration > block.timestamp;

    // Now we update the user's role balance checkpoint.
    roleBalanceCkpts[tokenId][role].push(willHaveRole ? quantity : 0, expiration);
    if (balanceOf(user) == 0) _mint(user);

    // Lastly we update the total supply of the role. If the expiration is zero, it means the role
    // was removed. Determining how to update total supply requires knowing if the user currently
    // has a nonzero quantity of this role. This is strictly a quantity check and ignores the
    // expiration because this is used to determine whether or not to update the total supply.
    uint128 quantityDiff = initialQuantity > quantity ? initialQuantity - quantity : quantity - initialQuantity;

    RoleSupply storage currentRoleSupply = roleSupply[role];
    uint128 newNumberOfHolders;
    uint128 newTotalQuantity;

    if (hadRoleQuantity && !willHaveRole) {
      newNumberOfHolders = currentRoleSupply.numberOfHolders - 1;
      newTotalQuantity = currentRoleSupply.totalQuantity - quantityDiff;
    } else if (!hadRoleQuantity && willHaveRole) {
      newNumberOfHolders = currentRoleSupply.numberOfHolders + 1;
      newTotalQuantity = currentRoleSupply.totalQuantity + quantityDiff;
    } else {
      newNumberOfHolders = currentRoleSupply.numberOfHolders;
      newTotalQuantity = currentRoleSupply.totalQuantity + quantityDiff;
    }

    currentRoleSupply.numberOfHolders = newNumberOfHolders;
    currentRoleSupply.totalQuantity = newTotalQuantity;
    emit RoleAssigned(user, role, expiration, currentRoleSupply);
  }

  function _setRolePermission(uint8 role, bytes32 permissionId, bool hasPermission) internal {
    canCreateAction[role][permissionId] = hasPermission;
    emit RolePermissionAssigned(role, permissionId, hasPermission);
  }

  function _revokeExpiredRole(uint8 role, address user) internal {
    // Read the most recent checkpoint for the user's role balance.
    if (!isRoleExpired(user, role)) revert InvalidRoleHolderInput();
    _setRoleHolder(role, user, 0, 0);
  }

  function _mint(address user) internal {
    uint256 tokenId = _tokenId(user);
    _mint(user, tokenId);

    RoleSupply storage allHoldersRoleSupply = roleSupply[ALL_HOLDERS_ROLE];
    allHoldersRoleSupply.numberOfHolders += 1;
    allHoldersRoleSupply.totalQuantity += 1;

    roleBalanceCkpts[tokenId][ALL_HOLDERS_ROLE].push(1);
  }

  function _burn(uint256 tokenId) internal override {
    ERC721NonTransferableMinimalProxy._burn(tokenId);

    RoleSupply storage allHoldersRoleSupply = roleSupply[ALL_HOLDERS_ROLE];
    allHoldersRoleSupply.numberOfHolders -= 1;
    allHoldersRoleSupply.totalQuantity -= 1;

    roleBalanceCkpts[tokenId][ALL_HOLDERS_ROLE].push(0);
  }

  function _tokenId(address user) internal pure returns (uint256) {
    return uint256(uint160(user));
  }

  function _uncheckedIncrement(uint256 i) internal pure returns (uint256) {
    unchecked {
      return i + 1;
    }
  }
}<|MERGE_RESOLUTION|>--- conflicted
+++ resolved
@@ -236,18 +236,9 @@
     return roleSupply[role].numberOfHolders;
   }
 
-<<<<<<< HEAD
-  /// @notice Returns the total supply of `role` holders at the given `timestamp`. The returned
-  /// value is the value used to determine if quorum has been reached when approving/disapproving.
-  /// @dev The value returned by this method must equal the sum of the quantity of the role
-  /// across all policyholders at that timestamp.
-  function getPastSupply(uint8 role, uint256 timestamp) external view returns (uint256) {
-    return roleSupplyCkpts[role].getAtProbablyRecentTimestamp(timestamp);
-=======
   /// @notice Returns the sum of `quantity` across all `role` holders.
   function getRoleSupplyAsQuantitySum(uint8 role) public view returns (uint256) {
     return roleSupply[role].totalQuantity;
->>>>>>> 5c16dae7
   }
 
   /// @notice Returns all checkpoints for the given `user` and `role`.
