// SPDX-License-Identifier: MIT
pragma solidity ^0.8.17;

import {ERC721NonTransferableMinimalProxy} from "src/lib/ERC721NonTransferableMinimalProxy.sol";
import {LibString} from "@solady/utils/LibString.sol";
import {IVertexPolicy} from "src/interfaces/IVertexPolicy.sol";
import {Base64} from "@openzeppelin/utils/Base64.sol";
import {
  PermissionData,
  PermissionIdCheckpoint,
  PermissionMetadata,
  PolicyUpdateData,
  PolicyGrantData,
  PolicyRevokeData
} from "src/lib/Structs.sol";

/// @title VertexPolicy
/// @author Llama (vertex@llama.xyz)
/// @dev VertexPolicy is a (TODO: pick a soulbound standard) ERC721 contract where each token has permissions
/// @notice The permissions determine how the token can interact with the vertex administrator contract
contract VertexPolicy is ERC721NonTransferableMinimalProxy, IVertexPolicy {
  mapping(uint256 => mapping(bytes32 => PermissionIdCheckpoint[])) internal tokenPermissionCheckpoints;
  mapping(bytes32 => PermissionIdCheckpoint[]) internal permissionSupplyCheckpoints;
  mapping(uint256 => mapping(bytes32 => uint256)) public tokenToPermissionExpirationTimestamp;
  uint256[] public policyIds;
  string public baseURI;
  uint256 internal _totalSupply;
  address public vertex;

  modifier onlyVertex() {
    if (msg.sender != vertex) revert OnlyVertex();
    _;
  }

  constructor() initializer {}

  /// @inheritdoc IVertexPolicy
  function initialize(string memory _name, PolicyGrantData[] memory initialPolicies) external initializer {
    string memory firstThreeLetters = LibString.slice(_name, 0, 3);
    __initializeERC721MinimalProxy(_name, string.concat("V_", firstThreeLetters));
    uint256 policyLength = initialPolicies.length;
    for (uint256 i = 0; i < policyLength; ++i) {
      _grantPolicy(initialPolicies[i]);
    }
  }

  /// @inheritdoc IVertexPolicy
  function setVertex(address _vertex) external {
    if (vertex != address(0)) revert AlreadyInitialized();
    vertex = _vertex;
  }

  /// @inheritdoc IVertexPolicy
  function holderWeightAt(address policyholder, bytes32 role, uint256 timestamp)
    external
    view
    override
    returns (uint256)
  {
    uint256 policyId = uint256(uint160(policyholder));
    PermissionIdCheckpoint[] storage _checkpoints = tokenPermissionCheckpoints[policyId][role];
    uint256 length = _checkpoints.length;
    if (length == 0) return 0;
    if (timestamp < _checkpoints[0].timestamp) return 0;
    uint256 min = 0;
    uint256 max = length - 1;
    while (max > min) {
      uint256 mid = (max + min + 1) / 2;
      if (_checkpoints[mid].timestamp <= timestamp) min = mid;
      else max = mid - 1;
    }
    bool expired = tokenToPermissionExpirationTimestamp[policyId][role] == 0 // 0 means no expiration
      ? false
      : tokenToPermissionExpirationTimestamp[policyId][role] < timestamp;
    return expired ? 0 : _checkpoints[min].quantity;
  }

  function totalSupplyAt(bytes32 role, uint256 timestamp) external view returns (uint256) {
    PermissionIdCheckpoint[] storage _checkpoints = permissionSupplyCheckpoints[role];
    uint256 length = _checkpoints.length;
    if (length == 0) return 0;
    if (timestamp < _checkpoints[0].timestamp) return 0;
    uint256 min = 0;
    uint256 max = length - 1;
    while (max > min) {
      uint256 mid = (max + min + 1) / 2;
      if (_checkpoints[mid].timestamp <= timestamp) min = mid;
      else max = mid - 1;
    }

    return _checkpoints[min].quantity;
  }

  /// @inheritdoc IVertexPolicy
  function batchGrantPolicies(PolicyGrantData[] memory policyData) public override onlyVertex {
    uint256 length = policyData.length;
    for (uint256 i = 0; i < length; ++i) {
      _grantPolicy(policyData[i]);
      emit PolicyAdded(policyData[i]);
    }
  }

  /// @inheritdoc IVertexPolicy
  function batchUpdatePermissions(PolicyUpdateData[] calldata updateData) public override onlyVertex {
    uint256 length = updateData.length;
    unchecked {
      for (uint256 i = 0; i < length; ++i) {
        if (updateData[i].permissionsToAdd.length == 0 && updateData[i].permissionsToRemove.length == 0) {
          revert InvalidInput();
        }
        _updatePermissions(updateData[i]);
        emit PermissionUpdated(updateData[i]);
      }
    }
  }

  /// @inheritdoc IVertexPolicy
  function batchRevokePolicies(PolicyRevokeData[] calldata policyData) public override onlyVertex {
    uint256 length = policyData.length;
    unchecked {
      for (uint256 i = 0; i < length; ++i) {
        _revokePolicy(policyData[i]);
        emit PolicyRevoked(policyData[i]);
      }
    }
  }

  /// @inheritdoc IVertexPolicy
  function hasPermission(uint256 policyId, bytes32 permissionId) public view override returns (bool) {
    PermissionIdCheckpoint[] storage _permissionIdCheckpoint = tokenPermissionCheckpoints[policyId][permissionId];
    uint256 length = _permissionIdCheckpoint.length;
    bool expired = _isPermissionExpired(policyId, permissionId);
    bool hasQuantity = length > 0 ? _permissionIdCheckpoint[length - 1].quantity > 0 : false;
    return hasQuantity && !expired;
  }

  /// @notice updates a policyID with a new set of permissions
  /// @notice will delete and add permissions as needed
  /// @param updateData the policy token Id being updated
  function _updatePermissions(PolicyUpdateData calldata updateData) internal {
    if (ownerOf(updateData.policyId) == address(0)) revert InvalidInput();
    uint256 permissionsToAddLength = updateData.permissionsToAdd.length;
    uint256 permissionsToRemoveLength = updateData.permissionsToRemove.length;
    unchecked {
      for (uint256 i; i < permissionsToRemoveLength; ++i) {
        PermissionMetadata calldata data = updateData.permissionsToRemove[i];
        tokenPermissionCheckpoints[updateData.policyId][data.permissionId].push(
          PermissionIdCheckpoint(uint128(block.timestamp), 0)
        );
        PermissionIdCheckpoint[] storage supplyCheckpoint = permissionSupplyCheckpoints[data.permissionId];
        uint256 supplyIndex = supplyCheckpoint.length > 0 ? supplyCheckpoint.length - 1 : 0;
        supplyCheckpoint.push(
          PermissionIdCheckpoint(uint128(block.timestamp), supplyCheckpoint[supplyIndex].quantity - 1)
        );
      }
      for (uint256 j; j < permissionsToAddLength; ++j) {
        PermissionMetadata calldata data = updateData.permissionsToAdd[j];
        bool _hasPermission = hasPermission(updateData.policyId, data.permissionId);
        if (!_hasPermission) {
          tokenPermissionCheckpoints[updateData.policyId][data.permissionId].push(
            PermissionIdCheckpoint(uint128(block.timestamp), 1)
          );
          PermissionIdCheckpoint[] storage checkpoints = permissionSupplyCheckpoints[data.permissionId];
          uint128 quantity = checkpoints.length > 0 ? checkpoints[checkpoints.length - 1].quantity : 0;
          checkpoints.push(PermissionIdCheckpoint(uint128(block.timestamp), quantity + 1));
        }
        if (data.expirationTimestamp != tokenToPermissionExpirationTimestamp[updateData.policyId][data.permissionId]) {
          if (data.expirationTimestamp != 0 && data.expirationTimestamp < block.timestamp) revert Expired();
          tokenToPermissionExpirationTimestamp[updateData.policyId][data.permissionId] = data.expirationTimestamp;
        }
      }
    }
  }

  /// @notice mints a new policy token with the given permissions
  /// @param policyData the policy data to mint
  function _grantPolicy(PolicyGrantData memory policyData) internal {
    if (balanceOf(policyData.user) != 0) revert OnlyOnePolicyPerHolder();
    uint256 length = policyData.permissionsToAdd.length;
    uint256 policyId = uint256(uint160(policyData.user));
    unchecked {
      for (uint256 i = 0; i < length; ++i) {
        uint256 expiration = policyData.permissionsToAdd[i].expirationTimestamp;
        bytes32 permission = policyData.permissionsToAdd[i].permissionId;
        if (!hasPermission(policyId, permission)) {
          if (expiration > 0) {
            if (expiration < block.timestamp) revert Expired();
            tokenToPermissionExpirationTimestamp[policyId][permission] = expiration;
          }
          tokenPermissionCheckpoints[policyId][permission].push(PermissionIdCheckpoint(uint128(block.timestamp), 1));
          PermissionIdCheckpoint[] storage checkpoints = permissionSupplyCheckpoints[permission];
          uint256 checkpointsLength = checkpoints.length;
          uint128 quantity = checkpointsLength > 0 ? checkpoints[checkpointsLength - 1].quantity : 0;
          checkpoints.push(PermissionIdCheckpoint(uint128(block.timestamp), quantity + 1));
        }
      }
      ++_totalSupply;
      policyIds.push(policyId);
      _mint(policyData.user, policyId);
    }
  }

  /// @notice revokes given permissions from a policy token
  /// @param policyData the policy data to revoke
  function _revokePolicy(PolicyRevokeData calldata policyData) internal {
    if (ownerOf(policyData.policyId) == address(0)) revert InvalidInput();
    unchecked {
      uint256 permissionsLength = policyData.permissionIds.length;
      for (uint256 i = 0; i < permissionsLength; ++i) {
        tokenPermissionCheckpoints[policyData.policyId][policyData.permissionIds[i]].push(
          PermissionIdCheckpoint(uint128(block.timestamp), 0)
        );
        PermissionIdCheckpoint[] storage supplyCheckpoint = permissionSupplyCheckpoints[policyData.permissionIds[i]];
        supplyCheckpoint.push(
          PermissionIdCheckpoint(uint128(block.timestamp), supplyCheckpoint[supplyCheckpoint.length - 1].quantity - 1)
        );
      }
      _totalSupply--;
      _burn(policyData.policyId);
    }
  }

  function _isPermissionExpired(uint256 _policyId, bytes32 _permissionId) internal view returns (bool) {
    uint256 _expiration = tokenToPermissionExpirationTimestamp[_policyId][_permissionId];
    return _expiration < block.timestamp && _expiration != 0;
  }

  /// @notice sets the base URI for the contract
  /// @param _baseURI the base URI string to set
  function setBaseURI(string calldata _baseURI) public override onlyVertex {
    baseURI = _baseURI;
  }

  /// @dev overriding transferFrom to disable transfers
  /// @dev this is a temporary solution, we will need to conform to a Souldbound standard
  function transferFrom(address, /* from */ address, /* to */ uint256 /* policyId */ ) public pure override {
    revert NonTransferableToken();
  }

  /// @dev overriding safeTransferFrom to disable transfers
  function safeTransferFrom(address, /* from */ address, /* to */ uint256 /* id */ ) public pure override {
    revert NonTransferableToken();
  }

  /// @dev overriding safeTransferFrom to disable transfers
  function safeTransferFrom(address, /* from */ address, /* to */ uint256, /* policyId */ bytes calldata /* data */ )
    public
    pure
    override
  {
    revert NonTransferableToken();
  }

  /// @dev overriding approve to disable approvals
  function approve(address, /* spender */ uint256 /* id */ ) public pure override {
    revert NonTransferableToken();
  }

  /// @dev overriding approve to disable approvals
  function setApprovalForAll(address, /* operator */ bool /* approved */ ) public pure override {
    revert NonTransferableToken();
  }

  /// @inheritdoc IVertexPolicy
  function totalSupply() public view override returns (uint256) {
    return _totalSupply;
  }

  /// @notice returns the location of the policy metadata
<<<<<<< HEAD
  /// @param tokenId the id of the policy token
  function tokenURI(uint256 tokenId) public view override returns (string memory) {
    string[11] memory parts;

    parts[0] =
      '<svg xmlns="http://www.w3.org/2000/svg" preserveAspectRatio="xMinYMin meet" viewBox="0 0 350 350"><style>.base { fill: white; font-family: serif; font-size: 14px; }</style><rect width="100%" height="100%" fill="black" />';

    parts[1] =
      '<path transform="translate(10,10)" d="M3.0543 18.4836C3.05685 18.2679 3.14276 18.0616 3.29402 17.908C3.44526 17.7544 3.65009 17.6653 3.86553 17.6596H14.6671C15.177 17.6606 15.682 17.5611 16.1534 17.3667C16.6248 17.1724 17.0533 16.8869 17.4143 16.5267C17.7754 16.1665 18.062 15.7386 18.2577 15.2674C18.4534 14.7963 18.5545 14.2912 18.555 13.781V0H15.4987V13.781C15.4961 13.9967 15.4102 14.2029 15.2589 14.3566C15.1077 14.5102 14.9029 14.5993 14.6874 14.605H3.87567C2.84811 14.6061 1.86294 15.0151 1.13634 15.7422C0.409745 16.4694 0.00107373 17.4553 0 18.4836V27.9963H3.0543V18.4836Z" fill="url(#paint0_linear_2141_86430)"/><path transform="translate(10,10)" d="M19.9061 2.62599H19.7701L19.8999 2.7559V5.59734H22.7109L24.0292 6.92876C23.1533 7.10776 22.3661 7.58374 21.8004 8.27633C21.2346 8.96892 20.9252 9.83566 20.924 10.7302V28H23.9662V10.7261C23.9694 10.5086 24.0571 10.3008 24.2108 10.1469C24.3646 9.99309 24.5723 9.90526 24.7896 9.90211H25.2581C27.0529 9.90211 27.6615 8.90152 27.8419 8.4814C28.0224 8.06126 28.3003 6.91455 27.0308 5.63994L24.0534 2.63615H23.1265" fill="url(#paint1_linear_2141_86430)"/><path transform="translate(10,10)" d="M11.828 26.4971C12.4952 26.4965 13.1559 26.6289 13.7715 26.8864C14.3871 27.1439 14.9453 27.5214 15.4137 27.9969H19.1109C18.4455 26.6309 17.4099 25.4796 16.1222 24.6742C14.8345 23.8688 13.3465 23.4418 11.828 23.4418C10.3095 23.4418 8.82159 23.8688 7.53388 24.6742C6.2462 25.4796 5.21058 26.6309 4.54515 27.9969H8.24237C8.71076 27.5214 9.269 27.1439 9.88461 26.8864C10.5002 26.6289 11.1608 26.4965 11.828 26.4971Z" fill="url(#paint2_linear_2141_86430)"/><path transform="translate(10,10)" d="M36.616 11.494V11.824L41.17 23H44.756L49.288 11.824V11.494H45.878L43.062 19.678H42.842L40.026 11.494H36.616ZM49.53 17.236C49.53 21.152 52.214 23.264 55.712 23.264C59.166 23.264 60.816 21.196 61.3 19.59V19.26H58.286C58.066 19.986 57.428 21.02 55.712 21.02C53.908 21.02 52.874 19.656 52.83 18.006H61.498V17.06C61.498 13.32 59.078 11.23 55.624 11.23C52.214 11.23 49.53 13.32 49.53 17.236ZM52.852 16.048C52.962 14.618 53.908 13.474 55.668 13.474C57.406 13.474 58.33 14.618 58.396 16.048H52.852ZM63.6437 11.494V23H66.8777V17.324C66.8777 14.97 67.9337 13.914 70.0237 13.914H72.1357V11.45H70.1117C68.3077 11.45 67.4057 12.22 66.9657 13.254H66.7457V11.494H63.6437ZM73.3455 11.494V13.65H76.7115V19.854C76.7115 21.9 77.9875 23 80.0775 23H83.9055V20.734H80.1215L79.9455 20.558V13.65H83.6855V11.494H79.9455V7.6H79.6155L76.7115 8.964V11.494H73.3455ZM85.2181 17.236C85.2181 21.152 87.9021 23.264 91.4001 23.264C94.8541 23.264 96.5041 21.196 96.9881 19.59V19.26H93.9741C93.7541 19.986 93.1161 21.02 91.4001 21.02C89.5961 21.02 88.5621 19.656 88.5181 18.006H97.1861V17.06C97.1861 13.32 94.7661 11.23 91.3121 11.23C87.9021 11.23 85.2181 13.32 85.2181 17.236ZM88.5401 16.048C88.6501 14.618 89.5961 13.474 91.3561 13.474C93.0941 13.474 94.0181 14.618 94.0841 16.048H88.5401ZM98.0558 11.494V11.824L101.994 17.082L97.5498 22.67V23H101.048L103.952 19.172H104.172L106.944 23H110.354V22.67L106.306 17.302L110.64 11.824V11.494H107.186L104.348 15.212H104.128L101.466 11.494H98.0558Z" fill="white"/><defs><linearGradient id="paint0_linear_2141_86430" x1="15.9481" y1="2.22356e-07" x2="8.77168" y2="26.0208" gradientUnits="userSpaceOnUse"><stop stop-color="#0C97D4"/><stop offset="1" stop-color="#21CE99"/></linearGradient><linearGradient id="paint1_linear_2141_86430" x1="15.9481" y1="2.22356e-07" x2="8.77168" y2="26.0208" gradientUnits="userSpaceOnUse"><stop stop-color="#0C97D4"/><stop offset="1" stop-color="#21CE99"/></linearGradient><linearGradient id="paint2_linear_2141_86430" x1="15.9481" y1="2.22356e-07" x2="8.77168" y2="26.0208" gradientUnits="userSpaceOnUse"><stop stop-color="#0C97D4"/><stop offset="1" stop-color="#21CE99"/></linearGradient></defs>';

    parts[2] = '<text x="10" y="60" class="base">';

    parts[3] = string.concat("Policy Id: ", Strings.toString(tokenId));

    parts[5] = '</text><text x="10" y="80" class="base">';

    parts[6] = name;

    parts[8] = '</text><text x="10" y="100" class="base">';

    parts[9] = symbol;

    parts[10] = "</text></svg>";

    string memory output = string(
      abi.encodePacked(
        parts[0], parts[1], parts[2], parts[3], parts[4], parts[5], parts[6], parts[7], parts[8], parts[9], parts[10]
      )
    );

    string memory json = Base64.encode(
      bytes(
        string(
          abi.encodePacked(
            '{"name": "Vertex Policy ID: ',
            Strings.toString(tokenId),
            '", "description": "Vertex is a identity access system for privledged smart contract functions", "image": "data:image/svg+xml;base64,',
            Base64.encode(bytes(output)),
            '"}'
          )
        )
      )
    );
    output = string(abi.encodePacked("data:application/json;base64,", json));

    return output;
=======
  /// @param id the id of the policy token
  function tokenURI(uint256 id) public view override returns (string memory) {
    return string(abi.encodePacked(baseURI, LibString.toString(id)));
>>>>>>> 845295de
  }

  function getTokenPermissionCheckpoints(uint256 policyId, bytes32 permissionId)
    external
    view
    returns (PermissionIdCheckpoint[] memory)
  {
    return tokenPermissionCheckpoints[policyId][permissionId];
  }

  function getTokenPermissionSupplyCheckpoints(bytes32 permissionId)
    external
    view
    returns (PermissionIdCheckpoint[] memory)
  {
    return permissionSupplyCheckpoints[permissionId];
  }
}<|MERGE_RESOLUTION|>--- conflicted
+++ resolved
@@ -267,7 +267,6 @@
   }
 
   /// @notice returns the location of the policy metadata
-<<<<<<< HEAD
   /// @param tokenId the id of the policy token
   function tokenURI(uint256 tokenId) public view override returns (string memory) {
     string[11] memory parts;
@@ -314,11 +313,6 @@
     output = string(abi.encodePacked("data:application/json;base64,", json));
 
     return output;
-=======
-  /// @param id the id of the policy token
-  function tokenURI(uint256 id) public view override returns (string memory) {
-    return string(abi.encodePacked(baseURI, LibString.toString(id)));
->>>>>>> 845295de
   }
 
   function getTokenPermissionCheckpoints(uint256 policyId, bytes32 permissionId)
