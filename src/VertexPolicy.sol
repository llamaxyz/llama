--- conflicted
+++ resolved
@@ -7,11 +7,8 @@
 import {VertexFactory} from "src/VertexFactory.sol";
 import {ERC721NonTransferableMinimalProxy} from "src/lib/ERC721NonTransferableMinimalProxy.sol";
 import {Checkpoints} from "src/lib/Checkpoints.sol";
-<<<<<<< HEAD
+import {RoleHolderData, RolePermissionData} from "src/lib/Structs.sol";
 import {RoleDescription} from "src/lib/UDVTs.sol";
-=======
-import {RoleHolderData, RolePermissionData} from "src/lib/Structs.sol";
->>>>>>> 432abef4
 
 /// @title Vertex Policy
 /// @author Llama (vertex@llama.xyz)
@@ -50,7 +47,7 @@
   // ========================
 
   event RoleAssigned(address indexed user, uint8 indexed role, uint256 expiration, uint256 roleSupply);
-  event RoleInitialized(uint8 indexed role, string description);
+  event RoleInitialized(uint8 indexed role, RoleDescription description);
   event RolePermissionAssigned(uint8 indexed role, bytes32 indexed permissionId, bool hasPermission);
 
   // =============================================================
@@ -85,33 +82,9 @@
   /// @notice The address of the `VertexFactory` contract.
   VertexFactory public factory;
 
-<<<<<<< HEAD
-  error AlreadyInitialized();
-  error CallReverted(uint256 index, bytes revertData);
-  error InvalidInput();
-  error MissingAdmin();
-  error NonTransferableToken();
-  error OnlyVertex();
-  error RoleNotInitialized(uint8 role);
-
-  event RoleAssigned(address indexed user, uint8 indexed role, uint256 expiration, uint256 roleSupply);
-  event RoleInitialized(uint8 indexed role, RoleDescription description);
-  event RolePermissionAssigned(uint8 indexed role, bytes32 indexed permissionId, bool hasPermission);
-
-  modifier onlyVertex() {
-    if (msg.sender != vertex) revert OnlyVertex();
-    _;
-  }
-
-  modifier nonTransferableToken() {
-    _; // We put this ahead of the revert so we don't get an unreachable code warning.
-    revert NonTransferableToken();
-  }
-=======
   // ======================================================
   // ======== Contract Creation and Initialization ========
   // ======================================================
->>>>>>> 432abef4
 
   constructor() initializer {}
 
@@ -123,12 +96,6 @@
   ) external initializer {
     __initializeERC721MinimalProxy(_name, string.concat("V_", LibString.slice(_name, 0, 3)));
     factory = VertexFactory(msg.sender);
-<<<<<<< HEAD
-    numRoles = 1;
-    emit RoleInitialized(numRoles, RoleDescription.wrap("Admin"));
-=======
-
->>>>>>> 432abef4
     for (uint256 i = 0; i < roleDescriptions.length; i = _uncheckedIncrement(i)) {
       _initializeRole(roleDescriptions[i]);
     }
