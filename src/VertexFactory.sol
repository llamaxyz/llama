// SPDX-License-Identifier: MIT
pragma solidity 0.8.19;

import {Clones} from "@openzeppelin/proxy/Clones.sol";
import {VertexCore} from "src/VertexCore.sol";
import {VertexAccount} from "src/VertexAccount.sol";
import {VertexStrategy} from "src/VertexStrategy.sol";
import {VertexPolicy} from "src/VertexPolicy.sol";
import {VertexStrategy} from "src/VertexStrategy.sol";
import {VertexPolicyMetadata} from "src/VertexPolicyMetadata.sol";
import {Strategy, RoleHolderData, RolePermissionData} from "src/lib/Structs.sol";

/// @title Vertex Factory
/// @author Llama (vertex@llama.xyz)
/// @notice Factory for deploying new Vertex systems.
contract VertexFactory {
  error OnlyVertex();

  event VertexCreated(uint256 indexed id, string indexed name, address vertexCore, address vertexPolicyNFT);
  event StrategyLogicAuthorized(address indexed strategyLogic);
  event AccountLogicAuthorized(address indexed accountLogic);

  /// @notice A special role to designate an Admin, who can always create actions.
  uint8 public constant ADMIN_ROLE = 1;

  /// @notice The VertexCore implementation (logic) contract.
  VertexCore public immutable VERTEX_CORE_LOGIC;

  /// @notice The Vertex Policy implementation (logic) contract.
  VertexPolicy public immutable VERTEX_POLICY_LOGIC;

  /// @notice Mapping of all authorized Vertex Strategy implementation (logic) contracts.
  mapping(address => bool) public authorizedStrategyLogics;

  /// @notice Mapping of all authorized Vertex Account implementation (logic) contracts.
  mapping(address => bool) public authorizedAccountLogics;

  /// @notice The Vertex instance responsible for deploying new Vertex instances.
  VertexCore public immutable ROOT_VERTEX;

  VertexPolicyMetadata public vertexPolicyMetadata;

  /// @notice The current number of vertex systems created.
  uint256 public vertexCount;

  constructor(
    VertexCore _VERTEX_CORE_LOGIC,
    address initialVertexStrategyLogic,
    address initialVertexAccountLogic,
    VertexPolicy _VERTEX_POLICY_LOGIC,
    VertexPolicyMetadata _vertexPolicyMetadata,
    string memory name,
    Strategy[] memory initialStrategies,
    string[] memory initialAccounts,
    string[] memory initialRoleDescriptions,
    RoleHolderData[] memory initialRoleHolders,
    RolePermissionData[] memory initialRolePermissions
  ) {
    VERTEX_CORE_LOGIC = _VERTEX_CORE_LOGIC;
    VERTEX_POLICY_LOGIC = _VERTEX_POLICY_LOGIC;
    vertexPolicyMetadata = _vertexPolicyMetadata;

    _authorizeStrategyLogic(initialVertexStrategyLogic);
    _authorizeAccountLogic(initialVertexAccountLogic);

    ROOT_VERTEX = _deploy(
      name,
      initialVertexStrategyLogic,
      initialVertexAccountLogic,
      initialStrategies,
      initialAccounts,
      initialRoleDescriptions,
      initialRoleHolders,
      initialRolePermissions
    );
  }

  modifier onlyRootVertex() {
    if (msg.sender != address(ROOT_VERTEX)) revert OnlyVertex();
    _;
  }

  /// @notice Deploys a new Vertex system. This function can only be called by the initial Vertex system.
  /// @param name The name of this Vertex system.
  /// @param strategyLogic The VertexStrategy implementation (logic) contract to use for this Vertex system.
  /// @param accountLogic The VertexAccount implementation (logic) contract to use for this Vertex system.
  /// @param initialStrategies The list of initial strategies.
  /// @param initialAccounts The list of initial accounts.
  /// @param initialRoleDescriptions The list of initial role descriptions.
  /// @param initialRoleHolders The list of initial role holders and their role expirations.
  /// @param initialRolePermissions The list initial permissions given to roles.
  /// @return the address of the VertexCore contract of the newly created system.
  function deploy(
    string memory name,
    address strategyLogic,
    address accountLogic,
    Strategy[] memory initialStrategies,
    string[] memory initialAccounts,
    string[] memory initialRoleDescriptions,
    RoleHolderData[] memory initialRoleHolders,
    RolePermissionData[] memory initialRolePermissions
  ) external onlyRootVertex returns (VertexCore) {
    return _deploy(
      name,
      strategyLogic,
      accountLogic,
      initialStrategies,
      initialAccounts,
      initialRoleDescriptions,
      initialRoleHolders,
      initialRolePermissions
    );
  }

  /// @notice Authorizes a strategy logic contract.
  /// @param strategyLogic The strategy logic contract to authorize.
  function authorizeStrategyLogic(address strategyLogic) external onlyRootVertex {
    _authorizeStrategyLogic(strategyLogic);
  }

  /// @notice Authorizes an account logic contract.
  /// @param accountLogic The account logic contract to authorize.
  function authorizeAccountLogic(address accountLogic) external onlyRootVertex {
    _authorizeAccountLogic(accountLogic);
  }

  function _deploy(
    string memory name,
    address strategyLogic,
    address accountLogic,
    Strategy[] memory initialStrategies,
    string[] memory initialAccounts,
    string[] memory initialRoleDescriptions,
    RoleHolderData[] memory initialRoleHolders,
    RolePermissionData[] memory initialRolePermissions
  ) internal returns (VertexCore vertex) {
    // Deploy the system.
    VertexPolicy policy =
<<<<<<< HEAD
      VertexPolicy(Clones.cloneDeterministic(address(VERTEX_POLICY_LOGIC), keccak256(abi.encode(name))));
    policy.initialize(name, initialRoleHolders, initialRolePermissions);
=======
      VertexPolicy(Clones.cloneDeterministic(address(vertexPolicyLogic), keccak256(abi.encode(name))));
    policy.initialize(name, initialRoleDescriptions, initialRoleHolders, initialRolePermissions);
>>>>>>> 5075751d

    vertex = VertexCore(Clones.cloneDeterministic(address(VERTEX_CORE_LOGIC), keccak256(abi.encode(name))));
    vertex.initialize(name, policy, strategyLogic, accountLogic, initialStrategies, initialAccounts);

    policy.setVertex(address(vertex));

    unchecked {
      emit VertexCreated(vertexCount++, name, address(vertex), address(policy));
    }
  }

  function tokenURI(string memory _name, string memory symbol, uint256 tokenId) external view returns (string memory) {
    return vertexPolicyMetadata.tokenURI(_name, symbol, tokenId);
  }

  function setPolicyMetadata(VertexPolicyMetadata _vertexPolicyMetadata) public onlyRootVertex {
    vertexPolicyMetadata = _vertexPolicyMetadata;
  }

  function _authorizeStrategyLogic(address strategyLogic) internal {
    authorizedStrategyLogics[strategyLogic] = true;
    emit StrategyLogicAuthorized(strategyLogic);
  }

  function _authorizeAccountLogic(address accountLogic) internal {
    authorizedAccountLogics[accountLogic] = true;
    emit AccountLogicAuthorized(accountLogic);
  }
}<|MERGE_RESOLUTION|>--- conflicted
+++ resolved
@@ -136,13 +136,8 @@
   ) internal returns (VertexCore vertex) {
     // Deploy the system.
     VertexPolicy policy =
-<<<<<<< HEAD
       VertexPolicy(Clones.cloneDeterministic(address(VERTEX_POLICY_LOGIC), keccak256(abi.encode(name))));
-    policy.initialize(name, initialRoleHolders, initialRolePermissions);
-=======
-      VertexPolicy(Clones.cloneDeterministic(address(vertexPolicyLogic), keccak256(abi.encode(name))));
     policy.initialize(name, initialRoleDescriptions, initialRoleHolders, initialRolePermissions);
->>>>>>> 5075751d
 
     vertex = VertexCore(Clones.cloneDeterministic(address(VERTEX_CORE_LOGIC), keccak256(abi.encode(name))));
     vertex.initialize(name, policy, strategyLogic, accountLogic, initialStrategies, initialAccounts);
