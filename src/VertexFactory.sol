--- conflicted
+++ resolved
@@ -14,13 +14,8 @@
 import {RoleDescription} from "src/lib/UDVTs.sol";
 
 /// @title Vertex Factory
-<<<<<<< HEAD
-/// @author Llama (devs@llama.xyz)
-/// @notice Factory for deploying new Vertex systems.
-=======
-/// @author Llama (vertex@llama.xyz)
+/// @author Llama (devsdosomething@llama.xyz)
 /// @notice Factory for deploying new Vertex instances.
->>>>>>> 5c16dae7
 contract VertexFactory {
   // ======================================
   // ======== Errors and Modifiers ========
