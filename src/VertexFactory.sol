// SPDX-License-Identifier: MIT
pragma solidity 0.8.19;

import {Clones} from "@openzeppelin/proxy/Clones.sol";

import {IVertexStrategy} from "src/interfaces/IVertexStrategy.sol";
import {VertexAccount} from "src/VertexAccount.sol";
import {VertexCore} from "src/VertexCore.sol";
import {VertexPolicy} from "src/VertexPolicy.sol";
import {VertexAccount} from "src/VertexAccount.sol";
import {VertexPolicyTokenURI} from "src/VertexPolicyTokenURI.sol";
import {VertexPolicyTokenURIParamRegistry} from "src/VertexPolicyTokenURIParamRegistry.sol";
import {DefaultStrategyConfig, RoleHolderData, RolePermissionData} from "src/lib/Structs.sol";
import {RoleDescription} from "src/lib/UDVTs.sol";

/// @title Vertex Factory
/// @author Llama (vertex@llama.xyz)
/// @notice Factory for deploying new Vertex instances.
contract VertexFactory {
  // ======================================
  // ======== Errors and Modifiers ========
  // ======================================

  /// @dev Thrown when a protected external function in the factory is not called by the Root Vertex Core.
  error OnlyRootVertex();

  /// @dev Checks that the caller is the Root Vertex Core and reverts if not.
  modifier onlyRootVertex() {
    if (msg.sender != address(ROOT_VERTEX)) revert OnlyRootVertex();
    _;
  }

  // ========================
  // ======== Events ========
  // ========================

  /// @dev Emitted when a new Vertex instance is created.
  event VertexCreated(
    uint256 indexed id, string indexed name, address vertexCore, address vertexPolicy, uint256 chainId
  );

  /// @dev Emitted when a new Strategy implementation (logic) contract is authorized to be used by Vertex Instances.
  event StrategyLogicAuthorized(IVertexStrategy indexed strategyLogic);
<<<<<<< HEAD
  /// @dev Emitted when a new Account implementation (logic) contract is authorized to be used by Vertex Instances.
  event AccountLogicAuthorized(VertexAccount indexed accountLogic);
  /// @dev Emitted when the Vertex Policy Token URI contract is updated.
=======
>>>>>>> 7ff7ab04
  event PolicyTokenURIUpdated(VertexPolicyTokenURI indexed vertexPolicyTokenURI);

  // =============================================================
  // ======== Constants, Immutables and Storage Variables ========
  // =============================================================

  /// @notice The Vertex Core implementation (logic) contract.
  VertexCore public immutable VERTEX_CORE_LOGIC;

  /// @notice The Vertex Policy implementation (logic) contract.
  VertexPolicy public immutable VERTEX_POLICY_LOGIC;

<<<<<<< HEAD
  /// @notice The Vertex Policy Token URI Parameter Registry contract for onchain image formats.
  VertexPolicyTokenURIParamRegistry public immutable VERTEX_POLICY_TOKEN_URI_PARAM_REGISTRY;
=======
  /// @notice The Vertex Account implementation (logic) contract.
  VertexAccount public immutable VERTEX_ACCOUNT_LOGIC;
>>>>>>> 7ff7ab04

  /// @notice Mapping of all authorized Vertex Strategy implementation (logic) contracts.
  mapping(IVertexStrategy => bool) public authorizedStrategyLogics;

<<<<<<< HEAD
  /// @notice Mapping of all authorized Vertex Account implementation (logic) contracts.
  mapping(VertexAccount => bool) public authorizedAccountLogics;

  /// @notice The Vertex instance responsible for governing the Vertex Factory.
=======
  /// @notice The Vertex instance responsible for deploying new Vertex instances.
>>>>>>> 7ff7ab04
  VertexCore public immutable ROOT_VERTEX;

  /// @notice The Vertex Policy Token URI contract.
  VertexPolicyTokenURI public vertexPolicyTokenURI;

  /// @notice The current number of Vertex instances created.
  uint256 public vertexCount;

  // ======================================================
  // ======== Contract Creation and Initialization ========
  // ======================================================

  /// @dev Constructs the Vertex Factory and deploys the root Vertex instance.
  constructor(
    VertexCore vertexCoreLogic,
    IVertexStrategy initialVertexStrategyLogic,
    VertexAccount vertexAccountLogic,
    VertexPolicy vertexPolicyLogic,
    VertexPolicyTokenURI _vertexPolicyTokenURI,
    string memory name,
    bytes[] memory initialStrategies,
    string[] memory initialAccounts,
    RoleDescription[] memory initialRoleDescriptions,
    RoleHolderData[] memory initialRoleHolders,
    RolePermissionData[] memory initialRolePermissions
  ) {
    VERTEX_CORE_LOGIC = vertexCoreLogic;
    VERTEX_ACCOUNT_LOGIC = vertexAccountLogic;
    VERTEX_POLICY_LOGIC = vertexPolicyLogic;

    _setPolicyTokenURI(_vertexPolicyTokenURI);
    _authorizeStrategyLogic(initialVertexStrategyLogic);

    ROOT_VERTEX = _deploy(
      name,
      initialVertexStrategyLogic,
      initialStrategies,
      initialAccounts,
      initialRoleDescriptions,
      initialRoleHolders,
      initialRolePermissions
    );

    VERTEX_POLICY_TOKEN_URI_PARAM_REGISTRY = new VertexPolicyTokenURIParamRegistry(ROOT_VERTEX);
  }

  // ===========================================
  // ======== External and Public Logic ========
  // ===========================================

<<<<<<< HEAD
  /// @notice Deploys a new Vertex instance.
  /// @dev This function can only be called by the root Vertex instance.
  /// @param name The name of this Vertex instance.
  /// @param strategyLogic The IVertexStrategy implementation (logic) contract to use for this Vertex instance.
  /// @param accountLogic The VertexAccount implementation (logic) contract to use for this Vertex instance.
=======
  /// @notice Deploys a new Vertex system. This function can only be called by the initial Vertex system.
  /// @param name The name of this Vertex system.
  /// @param strategyLogic The IVertexStrategy implementation (logic) contract to use for this Vertex system.
>>>>>>> 7ff7ab04
  /// @param initialStrategies The list of initial strategies.
  /// @param initialAccounts The list of initial accounts.
  /// @param initialRoleDescriptions The list of initial role descriptions.
  /// @param initialRoleHolders The list of initial role holders, their quantities and their role expirations.
  /// @param initialRolePermissions The list of initial permissions given to roles.
  /// @return The address of the Vertex Core of the newly created instances.
  function deploy(
    string memory name,
    IVertexStrategy strategyLogic,
    bytes[] memory initialStrategies,
    string[] memory initialAccounts,
    RoleDescription[] memory initialRoleDescriptions,
    RoleHolderData[] memory initialRoleHolders,
    RolePermissionData[] memory initialRolePermissions
  ) external onlyRootVertex returns (VertexCore) {
    return _deploy(
      name,
      strategyLogic,
      initialStrategies,
      initialAccounts,
      initialRoleDescriptions,
      initialRoleHolders,
      initialRolePermissions
    );
  }

  /// @notice Authorizes a strategy implementation (logic) contract.
  /// @dev This function can only be called by the root Vertex instance.
  /// @param strategyLogic The strategy logic contract to authorize.
  function authorizeStrategyLogic(IVertexStrategy strategyLogic) external onlyRootVertex {
    _authorizeStrategyLogic(strategyLogic);
  }

<<<<<<< HEAD
  /// @notice Authorizes an account implementation (logic) contract.
  /// @dev This function can only be called by the root Vertex instance.
  /// @param accountLogic The account logic contract to authorize.
  function authorizeAccountLogic(VertexAccount accountLogic) external onlyRootVertex {
    _authorizeAccountLogic(accountLogic);
  }

=======
>>>>>>> 7ff7ab04
  /// @notice Sets the Vertex Policy Token URI contract.
  /// @dev This function can only be called by the root Vertex instance.
  /// @param _vertexPolicyTokenURI The Vertex Policy Token URI contract.
  function setPolicyTokenURI(VertexPolicyTokenURI _vertexPolicyTokenURI) external onlyRootVertex {
    _setPolicyTokenURI(_vertexPolicyTokenURI);
  }

  /// @notice Returns the token URI for a given Vertex Policy Holder.
  /// @param name The name of the Vertex system.
  /// @param symbol The symbol of the Vertex system.
  /// @param tokenId The token ID of the Vertex Policy Holder.
  /// @return The token URI for the given Vertex Policy Holder.
  function tokenURI(VertexCore vertexCore, string memory name, string memory symbol, uint256 tokenId)
    external
    view
    returns (string memory)
  {
    (string memory color, string memory logo) = VERTEX_POLICY_TOKEN_URI_PARAM_REGISTRY.getMetadata(vertexCore);
    return vertexPolicyTokenURI.tokenURI(name, symbol, tokenId, color, logo);
  }

  // ================================
  // ======== Internal Logic ========
  // ================================

  /// @dev Deploys a new Vertex instance.
  function _deploy(
    string memory name,
    IVertexStrategy strategyLogic,
    bytes[] memory initialStrategies,
    string[] memory initialAccounts,
    RoleDescription[] memory initialRoleDescriptions,
    RoleHolderData[] memory initialRoleHolders,
    RolePermissionData[] memory initialRolePermissions
  ) internal returns (VertexCore vertex) {
    // Deploy the system.
    VertexPolicy policy =
      VertexPolicy(Clones.cloneDeterministic(address(VERTEX_POLICY_LOGIC), keccak256(abi.encode(name))));
    policy.initialize(name, initialRoleDescriptions, initialRoleHolders, initialRolePermissions);

    vertex = VertexCore(Clones.cloneDeterministic(address(VERTEX_CORE_LOGIC), keccak256(abi.encode(name))));
    vertex.initialize(name, policy, strategyLogic, VERTEX_ACCOUNT_LOGIC, initialStrategies, initialAccounts);

    policy.setVertex(address(vertex));

    emit VertexCreated(vertexCount, name, address(vertex), address(policy), block.chainid);

    unchecked {
      ++vertexCount;
    }
  }

  /// @dev Authorizes a strategy implementation (logic) contract.
  function _authorizeStrategyLogic(IVertexStrategy strategyLogic) internal {
    authorizedStrategyLogics[strategyLogic] = true;
    emit StrategyLogicAuthorized(strategyLogic);
  }

<<<<<<< HEAD
  /// @dev Authorizes an account implementation (logic) contract.
  function _authorizeAccountLogic(VertexAccount accountLogic) internal {
    authorizedAccountLogics[accountLogic] = true;
    emit AccountLogicAuthorized(accountLogic);
  }

  /// @dev Sets the Vertex Policy Token URI contract.
=======
>>>>>>> 7ff7ab04
  function _setPolicyTokenURI(VertexPolicyTokenURI _vertexPolicyTokenURI) internal {
    vertexPolicyTokenURI = _vertexPolicyTokenURI;
    emit PolicyTokenURIUpdated(_vertexPolicyTokenURI);
  }
}<|MERGE_RESOLUTION|>--- conflicted
+++ resolved
@@ -41,12 +41,6 @@
 
   /// @dev Emitted when a new Strategy implementation (logic) contract is authorized to be used by Vertex Instances.
   event StrategyLogicAuthorized(IVertexStrategy indexed strategyLogic);
-<<<<<<< HEAD
-  /// @dev Emitted when a new Account implementation (logic) contract is authorized to be used by Vertex Instances.
-  event AccountLogicAuthorized(VertexAccount indexed accountLogic);
-  /// @dev Emitted when the Vertex Policy Token URI contract is updated.
-=======
->>>>>>> 7ff7ab04
   event PolicyTokenURIUpdated(VertexPolicyTokenURI indexed vertexPolicyTokenURI);
 
   // =============================================================
@@ -59,25 +53,16 @@
   /// @notice The Vertex Policy implementation (logic) contract.
   VertexPolicy public immutable VERTEX_POLICY_LOGIC;
 
-<<<<<<< HEAD
   /// @notice The Vertex Policy Token URI Parameter Registry contract for onchain image formats.
   VertexPolicyTokenURIParamRegistry public immutable VERTEX_POLICY_TOKEN_URI_PARAM_REGISTRY;
-=======
+
   /// @notice The Vertex Account implementation (logic) contract.
   VertexAccount public immutable VERTEX_ACCOUNT_LOGIC;
->>>>>>> 7ff7ab04
 
   /// @notice Mapping of all authorized Vertex Strategy implementation (logic) contracts.
   mapping(IVertexStrategy => bool) public authorizedStrategyLogics;
 
-<<<<<<< HEAD
-  /// @notice Mapping of all authorized Vertex Account implementation (logic) contracts.
-  mapping(VertexAccount => bool) public authorizedAccountLogics;
-
-  /// @notice The Vertex instance responsible for governing the Vertex Factory.
-=======
   /// @notice The Vertex instance responsible for deploying new Vertex instances.
->>>>>>> 7ff7ab04
   VertexCore public immutable ROOT_VERTEX;
 
   /// @notice The Vertex Policy Token URI contract.
@@ -128,17 +113,10 @@
   // ======== External and Public Logic ========
   // ===========================================
 
-<<<<<<< HEAD
   /// @notice Deploys a new Vertex instance.
   /// @dev This function can only be called by the root Vertex instance.
   /// @param name The name of this Vertex instance.
   /// @param strategyLogic The IVertexStrategy implementation (logic) contract to use for this Vertex instance.
-  /// @param accountLogic The VertexAccount implementation (logic) contract to use for this Vertex instance.
-=======
-  /// @notice Deploys a new Vertex system. This function can only be called by the initial Vertex system.
-  /// @param name The name of this Vertex system.
-  /// @param strategyLogic The IVertexStrategy implementation (logic) contract to use for this Vertex system.
->>>>>>> 7ff7ab04
   /// @param initialStrategies The list of initial strategies.
   /// @param initialAccounts The list of initial accounts.
   /// @param initialRoleDescriptions The list of initial role descriptions.
@@ -172,16 +150,6 @@
     _authorizeStrategyLogic(strategyLogic);
   }
 
-<<<<<<< HEAD
-  /// @notice Authorizes an account implementation (logic) contract.
-  /// @dev This function can only be called by the root Vertex instance.
-  /// @param accountLogic The account logic contract to authorize.
-  function authorizeAccountLogic(VertexAccount accountLogic) external onlyRootVertex {
-    _authorizeAccountLogic(accountLogic);
-  }
-
-=======
->>>>>>> 7ff7ab04
   /// @notice Sets the Vertex Policy Token URI contract.
   /// @dev This function can only be called by the root Vertex instance.
   /// @param _vertexPolicyTokenURI The Vertex Policy Token URI contract.
@@ -240,16 +208,6 @@
     emit StrategyLogicAuthorized(strategyLogic);
   }
 
-<<<<<<< HEAD
-  /// @dev Authorizes an account implementation (logic) contract.
-  function _authorizeAccountLogic(VertexAccount accountLogic) internal {
-    authorizedAccountLogics[accountLogic] = true;
-    emit AccountLogicAuthorized(accountLogic);
-  }
-
-  /// @dev Sets the Vertex Policy Token URI contract.
-=======
->>>>>>> 7ff7ab04
   function _setPolicyTokenURI(VertexPolicyTokenURI _vertexPolicyTokenURI) internal {
     vertexPolicyTokenURI = _vertexPolicyTokenURI;
     emit PolicyTokenURIUpdated(_vertexPolicyTokenURI);
