--- conflicted
+++ resolved
@@ -39,8 +39,6 @@
     actionDisapprovalSupply[actionInfo.id] = disapprovalPolicySupply;
   }
 
-  /// @inheritdoc ILlamaStrategy
-<<<<<<< HEAD
   function getApprovalQuantityAt(address policyholder, uint8 role, uint256 timestamp)
     external
     view
@@ -62,109 +60,5 @@
     if (role != disapprovalRole && !forceDisapprovalRole[role]) return 0;
     uint96 quantity = policy.getPastQuantity(policyholder, role, timestamp);
     return quantity > 0 && forceDisapprovalRole[role] ? type(uint96).max : quantity;
-=======
-  function getApprovalQuantityAt(address policyholder, uint8 role, uint256 timestamp) external view returns (uint96) {
-    if (role != approvalRole && !forceApprovalRole[role]) return 0;
-    uint96 quantity = policy.getPastQuantity(policyholder, role, timestamp);
-    return quantity > 0 && forceApprovalRole[role] ? type(uint96).max : quantity;
-  }
-
-  // -------- When Casting Disapproval --------
-
-  /// @inheritdoc ILlamaStrategy
-  function checkIfDisapprovalEnabled(ActionInfo calldata, address, uint8 role) external view {
-    if (minDisapprovalPct > ONE_HUNDRED_IN_BPS) revert DisapprovalDisabled();
-    if (role != disapprovalRole && !forceDisapprovalRole[role]) revert InvalidRole(disapprovalRole);
-  }
-
-  /// @inheritdoc ILlamaStrategy
-  function getDisapprovalQuantityAt(address policyholder, uint8 role, uint256 timestamp) external view returns (uint96) {
-    if (role != disapprovalRole && !forceDisapprovalRole[role]) return 0;
-    uint96 quantity = policy.getPastQuantity(policyholder, role, timestamp);
-    return quantity > 0 && forceDisapprovalRole[role] ? type(uint96).max : quantity;
-  }
-
-  // -------- When Queueing --------
-
-  /// @inheritdoc ILlamaStrategy
-  function minExecutionTime(ActionInfo calldata) external view returns (uint64) {
-    return LlamaUtils.toUint64(block.timestamp + queuingPeriod);
-  }
-
-  // -------- When Canceling --------
-
-  /// @inheritdoc ILlamaStrategy
-  function validateActionCancelation(ActionInfo calldata actionInfo, address caller) external view {
-    // The rules for cancelation are:
-    //   1. The action cannot be canceled if it's state is any of the following: Executed, Canceled,
-    //      Expired, Failed.
-    //   2. For all other states (Active, Approved, Queued) the action can be canceled if the caller
-    //      is the action creator.
-
-    // Check 1.
-    ActionState state = llamaCore.getActionState(actionInfo);
-    if (
-      state == ActionState.Executed || state == ActionState.Canceled || state == ActionState.Expired
-        || state == ActionState.Failed
-    ) revert CannotCancelInState(state);
-
-    // Check 2.
-    if (caller != actionInfo.creator) revert OnlyActionCreator();
-  }
-
-  // -------- When Determining Action State --------
-
-  /// @inheritdoc ILlamaStrategy
-  function isActionActive(ActionInfo calldata actionInfo) external view returns (bool) {
-    return
-      block.timestamp <= approvalEndTime(actionInfo) && (isFixedLengthApprovalPeriod || !isActionApproved(actionInfo));
-  }
-
-  /// @inheritdoc ILlamaStrategy
-  function isActionApproved(ActionInfo calldata actionInfo) public view returns (bool) {
-    Action memory action = llamaCore.getAction(actionInfo.id);
-    return action.totalApprovals >= _getMinimumAmountNeeded(actionApprovalSupply[actionInfo.id], minApprovalPct);
-  }
-
-  /// @inheritdoc ILlamaStrategy
-  function isActionDisapproved(ActionInfo calldata actionInfo) public view returns (bool) {
-    Action memory action = llamaCore.getAction(actionInfo.id);
-    return
-      action.totalDisapprovals >= _getMinimumAmountNeeded(actionDisapprovalSupply[actionInfo.id], minDisapprovalPct);
-  }
-
-  /// @inheritdoc ILlamaStrategy
-  function isActionExpired(ActionInfo calldata actionInfo) external view returns (bool) {
-    Action memory action = llamaCore.getAction(actionInfo.id);
-    return block.timestamp > action.minExecutionTime + expirationPeriod;
-  }
-
-  // ========================================
-  // ======== Other Public Functions ========
-  // ========================================
-
-  /// @notice Returns the timestamp at which the approval period ends.
-  function approvalEndTime(ActionInfo calldata actionInfo) public view returns (uint256) {
-    Action memory action = llamaCore.getAction(actionInfo.id);
-    return action.creationTime + approvalPeriod;
-  }
-
-  // ================================
-  // ======== Internal Logic ========
-  // ================================
-
-  /// @dev Determine the minimum quantity needed for an action to reach quorum.
-  /// @param supply Total number of policyholders eligible for participation.
-  /// @param minPct Minimum percentage needed to reach quorum.
-  /// @return The total quantity needed to reach quorum.
-  function _getMinimumAmountNeeded(uint256 supply, uint256 minPct) internal pure returns (uint256) {
-    // Rounding Up
-    return FixedPointMathLib.mulDivUp(supply, minPct, ONE_HUNDRED_IN_BPS);
-  }
-
-  /// @dev Reverts if the given `role` is greater than `numRoles`.
-  function _assertValidRole(uint8 role, uint8 numRoles) internal pure {
-    if (role > numRoles) revert RoleNotInitialized(role);
->>>>>>> 229416d5
   }
 }