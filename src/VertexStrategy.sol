--- conflicted
+++ resolved
@@ -11,13 +11,7 @@
 /// @title A strategy definition of a Vertex system.
 /// @author Llama (vertex@llama.xyz)
 /// @notice This is the template for Vertex strategies which determine the rules of an action's process.
-<<<<<<< HEAD
-contract VertexStrategy is IVertexStrategy {
-=======
 contract VertexStrategy is IVertexStrategy, Initializable {
-  error InvalidPermissionId();
-
->>>>>>> e0e5929c
   /// @notice Equivalent to 100%, but in basis points.
   uint256 internal constant ONE_HUNDRED_IN_BPS = 10_000;
 
