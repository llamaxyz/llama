// SPDX-License-Identifier: MIT
pragma solidity 0.8.19;

import {Clones} from "@openzeppelin/proxy/Clones.sol";
import {Initializable} from "@openzeppelin/proxy/utils/Initializable.sol";

import {IActionGuard} from "src/interfaces/IActionGuard.sol";
import {IVertexStrategy} from "src/interfaces/IVertexStrategy.sol";
import {VertexFactory} from "src/VertexFactory.sol";
import {VertexPolicy} from "src/VertexPolicy.sol";
import {VertexAccount} from "src/VertexAccount.sol";
import {ActionState} from "src/lib/Enums.sol";
import {Action, PermissionData, Strategy} from "src/lib/Structs.sol";

/// @title Core of a Vertex system
/// @author Llama (vertex@llama.xyz)
/// @notice Main point of interaction with a Vertex system.
contract VertexCore is Initializable {
  // ======================================
  // ======== Errors and Modifiers ========
  // ======================================

  error InvalidStrategy();
  error InvalidPolicyholder();
  error InvalidCancelation();
  error InvalidActionId();
  error InvalidActionState(ActionState expected);
  error OnlyVertex();
  error InvalidSignature();
  error TimelockNotFinished();
  error FailedActionExecution();
  error DuplicateVote();
  error PolicyholderDoesNotHavePermission();
  error InsufficientMsgValue();
  error RoleHasZeroSupply(uint8 role);
  error UnauthorizedStrategyLogic();
  error UnauthorizedAccountLogic();
  error ProhibitedByActionGuard(bytes32 reason);
  error ProhibitedByStrategy(bytes32 reason);

  modifier onlyVertex() {
    if (msg.sender != address(this)) revert OnlyVertex();
    _;
  }

  // ========================
  // ======== Events ========
  // ========================

  event ActionCreated(
    uint256 id,
    address indexed creator,
    IVertexStrategy indexed strategy,
    address target,
    uint256 value,
    bytes4 selector,
    bytes data
  );
  event ActionCanceled(uint256 id);
  event ActionGuardSet(address indexed target, bytes4 indexed selector, IActionGuard actionGuard);
  event ActionQueued(
    uint256 id, address indexed caller, IVertexStrategy indexed strategy, address indexed creator, uint256 executionTime
  );
<<<<<<< HEAD
  event ActionExecuted(uint256 id, address indexed caller, IVertexStrategy indexed strategy, address indexed creator);
  event ApprovalCast(uint256 id, address indexed policyholder, uint256 weight, string reason);
  event DisapprovalCast(uint256 id, address indexed policyholder, uint256 weight, string reason);
=======
  event ActionExecuted(uint256 id, address indexed caller, VertexStrategy indexed strategy, address indexed creator);
  event ApprovalCast(uint256 id, address indexed policyholder, uint256 quantity, string reason);
  event DisapprovalCast(uint256 id, address indexed policyholder, uint256 quantity, string reason);
>>>>>>> d7e2019b
  event StrategyAuthorized(
    IVertexStrategy indexed strategy, IVertexStrategy indexed strategyLogic, bytes initializationData
  );
  event StrategyUnauthorized(IVertexStrategy indexed strategy);
  event AccountAuthorized(VertexAccount indexed account, VertexAccount indexed accountLogic, string name);

  // =============================================================
  // ======== Constants, Immutables and Storage Variables ========
  // =============================================================

  /// @notice EIP-712 base typehash.
  bytes32 internal constant EIP712_DOMAIN_TYPEHASH =
    keccak256("EIP712Domain(string name,string version,uint256 chainId,address verifyingContract)");

  /// @notice EIP-712 createAction typehash.
  bytes32 internal constant CREATE_ACTION_TYPEHASH = keccak256(
    "CreateAction(uint8 role,address strategy,address target,uint256 value,bytes4 selector,bytes data,address policyholder,uint256 nonce)"
  );

  /// @notice EIP-712 castApproval typehash.
  bytes32 internal constant CAST_APPROVAL_TYPEHASH =
    keccak256("CastApproval(uint256 actionId,uint8 role,string reason,address policyholder,uint256 nonce)");

  /// @notice EIP-712 castDisapproval typehash.
  bytes32 internal constant CAST_DISAPPROVAL_TYPEHASH =
    keccak256("CastDisapproval(uint256 actionId,uint8 role,string reason,address policyholder,uint256 nonce)");

  /// @notice Equivalent to 100%, but scaled for precision
  uint256 internal constant ONE_HUNDRED_IN_BPS = 10_000;

  /// @notice The VertexFactory contract that deployed this Vertex system.
  VertexFactory public factory;

  /// @notice The NFT contract that defines the policies for this Vertex system.
  VertexPolicy public policy;

  /// @notice Name of this Vertex system.
  string public name;

  /// @notice The current number of actions created.
  uint256 public actionsCount;

  /// @notice Mapping of actionIds to Actions.
  /// @dev Making this `public` results in stack too deep with no optimizer, but this data can be
  /// accessed with the `getAction` function so this is ok. We want the contracts to compile
  /// without the optimizer so `forge coverage` can be used.
  mapping(uint256 => Action) internal actions;

  /// @notice Mapping of actionIds to policyholders to approvals.
  mapping(uint256 => mapping(address => bool)) public approvals;

  /// @notice Mapping of action ids to policyholders to disapprovals.
  mapping(uint256 => mapping(address => bool)) public disapprovals;

  /// @notice Mapping of all authorized strategies.
  mapping(IVertexStrategy => bool) public authorizedStrategies;

  /// @notice Mapping of users to function selectors to current nonces for EIP-712 signatures.
  /// @dev This is used to prevent replay attacks by incrementing the nonce for each operation (createAction,
  /// castApproval and castDisapproval) signed by the policyholder.
  mapping(address => mapping(bytes4 => uint256)) public nonces;

  /// @notice Mapping of target to selector to actionGuard address.
  mapping(address target => mapping(bytes4 selector => IActionGuard)) public actionGuard;

  // ======================================================
  // ======== Contract Creation and Initialization ========
  // ======================================================

  constructor() initializer {}

  /// @notice Initializes a new VertexCore clone.
  /// @param _name The name of the VertexCore clone.
  /// @param _policy This Vertex instance's policy contract.
  /// @param _vertexStrategyLogic The Vertex Strategy implementation (logic) contract.
  /// @param _vertexAccountLogic The Vertex Account implementation (logic) contract.
  /// @param initialStrategies The configuration of the initial strategies.
  /// @param initialAccounts The configuration of the initial strategies.
  function initialize(
    string memory _name,
    VertexPolicy _policy,
    IVertexStrategy _vertexStrategyLogic,
    VertexAccount _vertexAccountLogic,
    bytes[] calldata initialStrategies,
    string[] calldata initialAccounts
  ) external initializer {
    factory = VertexFactory(msg.sender);
    name = _name;
    policy = _policy;

    _deployStrategies(_vertexStrategyLogic, initialStrategies);
    _deployAccounts(_vertexAccountLogic, initialAccounts);
  }

  // ===========================================
  // ======== External and Public Logic ========
  // ===========================================

  /// @notice Creates an action. The creator needs to hold a policy with the permissionId of the provided
  /// {target, selector, strategy}.
  /// @param role The role that will be used to determine the permissionId of the policy holder.
  /// @param strategy The IVertexStrategy contract that will determine how the action is executed.
  /// @param target The contract called when the action is executed.
  /// @param value The value in wei to be sent when the action is executed.
  /// @param selector The function selector that will be called when the action is executed.
  /// @param data The encoded arguments to be passed to the function that is called when the action is executed.
  /// @return actionId actionId of the newly created action.
  function createAction(
    uint8 role,
    IVertexStrategy strategy,
    address target,
    uint256 value,
    bytes4 selector,
    bytes calldata data
  ) external returns (uint256 actionId) {
    actionId = _createAction(msg.sender, role, strategy, target, value, selector, data);
  }

  /// @notice Creates an action via an off-chain signature. The creator needs to hold a policy with the permissionId of
  /// the provided {target, selector, strategy}.
  /// @param role The role that will be used to determine the permissionId of the policy holder.
  /// @param strategy The IVertexStrategy contract that will determine how the action is executed.
  /// @param target The contract called when the action is executed.
  /// @param value The value in wei to be sent when the action is executed.
  /// @param selector The function selector that will be called when the action is executed.
  /// @param data The encoded arguments to be passed to the function that is called when the action is executed.
  /// @param user The user that signed the message.
  /// @param v ECDSA signature component: Parity of the `y` coordinate of point `R`
  /// @param r ECDSA signature component: x-coordinate of `R`
  /// @param s ECDSA signature component: `s` value of the signature
  /// @return actionId actionId of the newly created action.
  function createActionBySig(
    uint8 role,
    IVertexStrategy strategy,
    address target,
    uint256 value,
    bytes4 selector,
    bytes calldata data,
    address user,
    uint8 v,
    bytes32 r,
    bytes32 s
  ) external returns (uint256 actionId) {
    bytes32 digest = keccak256(
      abi.encodePacked(
        "\x19\x01",
        keccak256(
          abi.encode(
            EIP712_DOMAIN_TYPEHASH, keccak256(bytes(name)), keccak256(bytes("1")), block.chainid, address(this)
          )
        ),
        keccak256(
          abi.encode(
            CREATE_ACTION_TYPEHASH,
            role,
            address(strategy),
            target,
            value,
            selector,
            keccak256(data),
            user,
            _useNonce(user, msg.sig)
          )
        )
      )
    );
    address signer = ecrecover(digest, v, r, s);
    if (signer == address(0) || signer != user) revert InvalidSignature();
    actionId = _createAction(signer, role, strategy, target, value, selector, data);
  }

  /// @notice Queue an action by actionId if it's in Approved state.
  /// @param actionId Id of the action to queue.
  function queueAction(uint256 actionId) external {
    if (getActionState(actionId) != ActionState.Approved) revert InvalidActionState(ActionState.Approved);

    Action storage action = actions[actionId];
    uint256 minExecutionTime = action.strategy.minExecutionTime(actionId);
    action.minExecutionTime = minExecutionTime;
    emit ActionQueued(actionId, msg.sender, action.strategy, action.creator, minExecutionTime);
  }

  /// @notice Execute an action by actionId if it's in Queued state and executionTime has passed.
  /// @param actionId Id of the action to execute.
  /// @return The result returned from the call to the target contract.
  function executeAction(uint256 actionId) external payable returns (bytes memory) {
    // Initial checks that action is ready to execute.
    if (getActionState(actionId) != ActionState.Queued) revert InvalidActionState(ActionState.Queued);

    Action storage action = actions[actionId];
    if (block.timestamp < action.minExecutionTime) revert TimelockNotFinished();
    if (msg.value < action.value) revert InsufficientMsgValue();

    // Check pre-execution action guard.
    IActionGuard guard = actionGuard[action.target][action.selector];
    if (guard != IActionGuard(address(0))) {
      (bool allowed, bytes32 reason) = guard.validatePreActionExecution(actionId);
      if (!allowed) revert ProhibitedByActionGuard(reason);
    }

    // Execute action.
    action.executed = true;
    (bool success, bytes memory result) =
      action.target.call{value: action.value}(abi.encodePacked(action.selector, action.data));
    if (!success) revert FailedActionExecution();

    // Check post-execution action guard.
    if (guard != IActionGuard(address(0))) {
      (bool allowed, bytes32 reason) = guard.validatePostActionExecution(actionId);
      if (!allowed) revert ProhibitedByActionGuard(reason);
    }

    // Action successfully executed.
    emit ActionExecuted(actionId, msg.sender, action.strategy, action.creator);
    return result;
  }

  /// @notice Cancels an action. Rules for cancelation are defined by the strategy.
  /// @param actionId Id of the action to cancel.
  function cancelAction(uint256 actionId) external {
    // We don't need an explicit check on action existence because if it doesn't exist the strategy will be the zero
    // address, and Solidity will revert when the `isActionCancelationValid` call has no return data.
    Action storage action = actions[actionId];
    if (!action.strategy.isActionCancelationValid(actionId, msg.sender)) revert InvalidCancelation();

    action.canceled = true;
    emit ActionCanceled(actionId);
  }

  /// @notice How policyholders add their support of the approval of an action.
  /// @param actionId The id of the action.
  /// @param role The role the policyholder uses to cast their approval.
  function castApproval(uint256 actionId, uint8 role) external {
    return _castApproval(msg.sender, role, actionId, "");
  }

  /// @notice How policyholders add their support of the approval of an action with a reason.
  /// @param actionId The id of the action.
  /// @param role The role the policyholder uses to cast their approval.
  /// @param reason The reason given for the approval by the policyholder.
  function castApproval(uint256 actionId, uint8 role, string calldata reason) external {
    return _castApproval(msg.sender, role, actionId, reason);
  }

  /// @notice How policyholders add their support of the approval of an action via an off-chain signature.
  /// @param actionId The id of the action.
  /// @param role The role the policyholder uses to cast their approval.
  /// @param reason The reason given for the approval by the policyholder.
  /// @param user The user that signed the message.
  /// @param v ECDSA signature component: Parity of the `y` coordinate of point `R`
  /// @param r ECDSA signature component: x-coordinate of `R`
  /// @param s ECDSA signature component: `s` value of the signature
  function castApprovalBySig(
    uint256 actionId,
    uint8 role,
    string calldata reason,
    address user,
    uint8 v,
    bytes32 r,
    bytes32 s
  ) external {
    bytes32 digest = keccak256(
      abi.encodePacked(
        "\x19\x01",
        keccak256(
          abi.encode(
            EIP712_DOMAIN_TYPEHASH, keccak256(bytes(name)), keccak256(bytes("1")), block.chainid, address(this)
          )
        ),
        keccak256(
          abi.encode(CAST_APPROVAL_TYPEHASH, actionId, role, keccak256(bytes(reason)), user, _useNonce(user, msg.sig))
        )
      )
    );
    address signer = ecrecover(digest, v, r, s);
    if (signer == address(0) || signer != user) revert InvalidSignature();
    return _castApproval(signer, role, actionId, reason);
  }

  /// @notice How policyholders add their support of the disapproval of an action.
  /// @param actionId The id of the action.
  /// @param role The role the policyholder uses to cast their disapproval.
  function castDisapproval(uint256 actionId, uint8 role) external {
    return _castDisapproval(msg.sender, role, actionId, "");
  }

  /// @notice How policyholders add their support of the disapproval of an action with a reason.
  /// @param actionId The id of the action.
  /// @param role The role the policyholder uses to cast their disapproval.
  /// @param reason The reason given for the disapproval by the policyholder.
  function castDisapproval(uint256 actionId, uint8 role, string calldata reason) external {
    return _castDisapproval(msg.sender, role, actionId, reason);
  }

  /// @notice How policyholders add their support of the disapproval of an action via an off-chain signature.
  /// @param actionId The id of the action.
  /// @param role The role the policyholder uses to cast their disapproval.
  /// @param reason The reason given for the approval by the policyholder.
  /// @param user The user that signed the message.
  /// @param v ECDSA signature component: Parity of the `y` coordinate of point `R`
  /// @param r ECDSA signature component: x-coordinate of `R`
  /// @param s ECDSA signature component: `s` value of the signature
  function castDisapprovalBySig(
    uint256 actionId,
    uint8 role,
    string calldata reason,
    address user,
    uint8 v,
    bytes32 r,
    bytes32 s
  ) external {
    bytes32 digest = keccak256(
      abi.encodePacked(
        "\x19\x01",
        keccak256(
          abi.encode(
            EIP712_DOMAIN_TYPEHASH, keccak256(bytes(name)), keccak256(bytes("1")), block.chainid, address(this)
          )
        ),
        keccak256(
          abi.encode(
            CAST_DISAPPROVAL_TYPEHASH, actionId, role, keccak256(bytes(reason)), user, _useNonce(user, msg.sig)
          )
        )
      )
    );
    address signer = ecrecover(digest, v, r, s);
    if (signer == address(0) || signer != user) revert InvalidSignature();
    return _castDisapproval(signer, role, actionId, reason);
  }

  /// @notice Deploy new strategies and add them to the mapping of authorized strategies.
  /// @param vertexStrategyLogic address of the Vertex Strategy logic contract.
  /// @param strategies list of new Strategys to be authorized.
  function createAndAuthorizeStrategies(IVertexStrategy vertexStrategyLogic, bytes[] calldata strategies)
    external
    onlyVertex
  {
    _deployStrategies(vertexStrategyLogic, strategies);
  }

  /// @notice Remove strategies from the mapping of authorized strategies.
  /// @param strategies list of Strategys to be removed from the mapping of authorized strategies.
  function unauthorizeStrategies(IVertexStrategy[] calldata strategies) external onlyVertex {
    uint256 strategiesLength = strategies.length;
    for (uint256 i = 0; i < strategiesLength; i = _uncheckedIncrement(i)) {
      delete authorizedStrategies[strategies[i]];
      emit StrategyUnauthorized(strategies[i]);
    }
  }

  /// @notice Deploy new accounts and add them to the mapping of authorized accounts.
  /// @param vertexAccountLogic address of the Vertex Account logic contract.
  /// @param accounts list of new accounts to be authorized.
  function createAndAuthorizeAccounts(VertexAccount vertexAccountLogic, string[] calldata accounts) external onlyVertex {
    _deployAccounts(vertexAccountLogic, accounts);
  }

  /// @notice Sets `guard` as the action guard for the given `target` and `selector`.
  /// @dev To remove a guard, set `guard` to the zero address.
  function setGuard(address target, bytes4 selector, IActionGuard guard) external onlyVertex {
    actionGuard[target][selector] = guard;
    emit ActionGuardSet(target, selector, guard);
  }

  /// @notice Get an Action struct by actionId.
  /// @param actionId id of the action.
  /// @return The Action struct.
  function getAction(uint256 actionId) external view returns (Action memory) {
    return actions[actionId];
  }

  /// @notice Get the current ActionState of an action by its actionId.
  /// @param actionId id of the action.
  /// @return The current ActionState of the action.
  function getActionState(uint256 actionId) public view returns (ActionState) {
    if (actionId >= actionsCount) revert InvalidActionId();
    Action storage action = actions[actionId];

    if (action.canceled) return ActionState.Canceled;

    if (action.strategy.isActive(actionId)) return ActionState.Active;

    if (!action.strategy.isActionPassed(actionId)) return ActionState.Failed;

    if (action.minExecutionTime == 0) return ActionState.Approved;

    if (action.executed) return ActionState.Executed;

    if (action.strategy.isActionExpired(actionId)) return ActionState.Expired;

    return ActionState.Queued;
  }

  // ================================
  // ======== Internal Logic ========
  // ================================

  function _createAction(
    address policyholder,
    uint8 role,
    IVertexStrategy strategy,
    address target,
    uint256 value,
    bytes4 selector,
    bytes calldata data
  ) internal returns (uint256 actionId) {
    if (!authorizedStrategies[strategy]) revert InvalidStrategy();

    PermissionData memory permission = PermissionData(target, selector, strategy);
    bytes32 permissionId = keccak256(abi.encode(permission));

    // Typically (such as in Governor contracts) this should check that the caller has permission
    // at `block.number|timestamp - 1` but here we're just checking if the caller *currently* has
    // permission. Technically this introduces a race condition if e.g. an action to revoke a role
    // from someone (or revoke a permission from a role) is ready to be executed at the same time as
    // an action is created, as the order of transactions in the block then affects if action
    // creation would succeed. However, we are ok with this tradeoff because it means we don't need
    // to checkpoint the `canCreateAction` mapping which is simpler and cheaper, and in practice
    // this race condition is unlikely to matter.
    if (!policy.hasPermissionId(policyholder, role, permissionId)) revert PolicyholderDoesNotHavePermission();

    actionId = actionsCount;
    Action storage newAction = actions[actionId];

    newAction.creator = policyholder;
    newAction.strategy = strategy;
    newAction.target = target;
    newAction.value = value;
    newAction.selector = selector;
    newAction.data = data;
    newAction.creationTime = block.timestamp;

    (bool allowed, bytes32 reason) = strategy.validateActionCreation(actionId);
    if (!allowed) revert ProhibitedByStrategy(reason);

    // If an action guard is present, call it to determine if the action can be created. We must do
    // this after the action is written to storage so that the action guard can any state it needs.
    IActionGuard guard = actionGuard[target][selector];
    if (guard != IActionGuard(address(0))) {
      (allowed, reason) = guard.validateActionCreation(actionId);
      if (!allowed) revert ProhibitedByActionGuard(reason);
    }

    unchecked {
      ++actionsCount;
    }

    emit ActionCreated(actionId, policyholder, strategy, target, value, selector, data);
  }

  function _castApproval(address policyholder, uint8 role, uint256 actionId, string memory reason) internal {
    Action storage action = _preCastAssertions(actionId, policyholder, role, ActionState.Active);

<<<<<<< HEAD
    uint256 weight = action.strategy.getApprovalWeightAt(policyholder, role, action.creationTime);
    action.totalApprovals = _newCastCount(action.totalApprovals, weight);
    approvals[actionId][policyholder] = true;
    emit ApprovalCast(actionId, policyholder, weight, reason);
=======
    uint256 quantity = action.strategy.getApprovalQuantityAt(policyholder, role, action.creationTime);

    action.totalApprovals = action.totalApprovals == type(uint256).max || quantity == type(uint256).max
      ? type(uint256).max
      : action.totalApprovals + quantity;
    approvals[actionId][policyholder] = true;

    emit ApprovalCast(actionId, policyholder, quantity, reason);
>>>>>>> d7e2019b
  }

  function _castDisapproval(address policyholder, uint8 role, uint256 actionId, string memory reason) internal {
    Action storage action = _preCastAssertions(actionId, policyholder, role, ActionState.Queued);

    uint256 weight = action.strategy.getDisapprovalWeightAt(policyholder, role, action.creationTime);
    action.totalDisapprovals = _newCastCount(action.totalDisapprovals, weight);
    disapprovals[actionId][policyholder] = true;
    emit DisapprovalCast(actionId, policyholder, weight, reason);
  }

  /// @dev The only `expectedState` values allowed to be passed into this method are Active or Queued.
  function _preCastAssertions(uint256 actionId, address policyholder, uint8 role, ActionState expectedState)
    internal
    view
    returns (Action storage action)
  {
    if (getActionState(actionId) != expectedState) revert InvalidActionState(expectedState);

<<<<<<< HEAD
    bool isApproval = expectedState == ActionState.Active;
    bool alreadyVoted = isApproval ? approvals[actionId][policyholder] : disapprovals[actionId][policyholder];
    if (alreadyVoted) revert DuplicateVote();

    action = actions[actionId];
    bool hasRole = policy.hasRole(policyholder, role, action.creationTime);
    if (!hasRole) revert InvalidPolicyholder();

    (bool isEnabled, bytes32 reason) = isApproval
      ? action.strategy.isApprovalEnabled(actionId, msg.sender)
      : action.strategy.isDisapprovalEnabled(actionId, msg.sender);
    if (!isEnabled) revert ProhibitedByStrategy(reason);
=======
    uint256 quantity = action.strategy.getDisapprovalQuantityAt(policyholder, role, action.creationTime);

    action.totalDisapprovals = action.totalDisapprovals == type(uint256).max || quantity == type(uint256).max
      ? type(uint256).max
      : action.totalDisapprovals + quantity;
    disapprovals[actionId][policyholder] = true;

    emit DisapprovalCast(actionId, policyholder, quantity, reason);
>>>>>>> d7e2019b
  }

  /// @dev Returns the new total count of approvals or disapprovals.
  function _newCastCount(uint256 currentCount, uint256 weight) internal pure returns (uint256) {
    if (currentCount == type(uint256).max || weight == type(uint256).max) return type(uint256).max;
    return currentCount + weight;
  }

  function _deployStrategies(IVertexStrategy vertexStrategyLogic, bytes[] calldata strategies) internal {
    if (address(factory).code.length > 0 && !factory.authorizedStrategyLogics(vertexStrategyLogic)) {
      // The only edge case where this check is skipped is if `_deployStrategies()` is called by Root Vertex Instance
      // during Vertex Factory construction. This is because there is no code at the Vertex Factory address yet.
      revert UnauthorizedStrategyLogic();
    }

    uint256 strategyLength = strategies.length;
    for (uint256 i; i < strategyLength; i = _uncheckedIncrement(i)) {
      bytes32 salt = bytes32(keccak256(strategies[i]));

      IVertexStrategy strategy = IVertexStrategy(Clones.cloneDeterministic(address(vertexStrategyLogic), salt));
      strategy.initialize(strategies[i]);
      authorizedStrategies[strategy] = true;
      emit StrategyAuthorized(strategy, vertexStrategyLogic, strategies[i]);
    }
  }

  function _deployAccounts(VertexAccount vertexAccountLogic, string[] calldata accounts) internal {
    if (address(factory).code.length > 0 && !factory.authorizedAccountLogics(vertexAccountLogic)) {
      // The only edge case where this check is skipped is if `_deployAccounts()` is called by Root Vertex Instance
      // during Vertex Factory construction. This is because there is no code at the Vertex Factory address yet.
      revert UnauthorizedAccountLogic();
    }

    uint256 accountLength = accounts.length;
    for (uint256 i; i < accountLength; i = _uncheckedIncrement(i)) {
      bytes32 salt = bytes32(keccak256(abi.encode(accounts[i])));
      VertexAccount account = VertexAccount(payable(Clones.cloneDeterministic(address(vertexAccountLogic), salt)));
      account.initialize(accounts[i]);
      emit AccountAuthorized(account, vertexAccountLogic, accounts[i]);
    }
  }

  function _useNonce(address user, bytes4 selector) internal returns (uint256 nonce) {
    nonce = nonces[user][selector];
    unchecked {
      nonces[user][selector] = nonce + 1;
    }
  }

  function _uncheckedIncrement(uint256 i) internal pure returns (uint256) {
    unchecked {
      return i + 1;
    }
  }
}<|MERGE_RESOLUTION|>--- conflicted
+++ resolved
@@ -61,15 +61,9 @@
   event ActionQueued(
     uint256 id, address indexed caller, IVertexStrategy indexed strategy, address indexed creator, uint256 executionTime
   );
-<<<<<<< HEAD
   event ActionExecuted(uint256 id, address indexed caller, IVertexStrategy indexed strategy, address indexed creator);
-  event ApprovalCast(uint256 id, address indexed policyholder, uint256 weight, string reason);
-  event DisapprovalCast(uint256 id, address indexed policyholder, uint256 weight, string reason);
-=======
-  event ActionExecuted(uint256 id, address indexed caller, VertexStrategy indexed strategy, address indexed creator);
   event ApprovalCast(uint256 id, address indexed policyholder, uint256 quantity, string reason);
   event DisapprovalCast(uint256 id, address indexed policyholder, uint256 quantity, string reason);
->>>>>>> d7e2019b
   event StrategyAuthorized(
     IVertexStrategy indexed strategy, IVertexStrategy indexed strategyLogic, bytes initializationData
   );
@@ -524,30 +518,19 @@
   function _castApproval(address policyholder, uint8 role, uint256 actionId, string memory reason) internal {
     Action storage action = _preCastAssertions(actionId, policyholder, role, ActionState.Active);
 
-<<<<<<< HEAD
-    uint256 weight = action.strategy.getApprovalWeightAt(policyholder, role, action.creationTime);
-    action.totalApprovals = _newCastCount(action.totalApprovals, weight);
+    uint256 quantity = action.strategy.getApprovalQuantityAt(policyholder, role, action.creationTime);
+    action.totalApprovals = _newCastCount(action.totalApprovals, quantity);
     approvals[actionId][policyholder] = true;
-    emit ApprovalCast(actionId, policyholder, weight, reason);
-=======
-    uint256 quantity = action.strategy.getApprovalQuantityAt(policyholder, role, action.creationTime);
-
-    action.totalApprovals = action.totalApprovals == type(uint256).max || quantity == type(uint256).max
-      ? type(uint256).max
-      : action.totalApprovals + quantity;
-    approvals[actionId][policyholder] = true;
-
     emit ApprovalCast(actionId, policyholder, quantity, reason);
->>>>>>> d7e2019b
   }
 
   function _castDisapproval(address policyholder, uint8 role, uint256 actionId, string memory reason) internal {
     Action storage action = _preCastAssertions(actionId, policyholder, role, ActionState.Queued);
 
-    uint256 weight = action.strategy.getDisapprovalWeightAt(policyholder, role, action.creationTime);
-    action.totalDisapprovals = _newCastCount(action.totalDisapprovals, weight);
+    uint256 quantity = action.strategy.getDisapprovalQuantityAt(policyholder, role, action.creationTime);
+    action.totalDisapprovals = _newCastCount(action.totalDisapprovals, quantity);
     disapprovals[actionId][policyholder] = true;
-    emit DisapprovalCast(actionId, policyholder, weight, reason);
+    emit DisapprovalCast(actionId, policyholder, quantity, reason);
   }
 
   /// @dev The only `expectedState` values allowed to be passed into this method are Active or Queued.
@@ -558,7 +541,6 @@
   {
     if (getActionState(actionId) != expectedState) revert InvalidActionState(expectedState);
 
-<<<<<<< HEAD
     bool isApproval = expectedState == ActionState.Active;
     bool alreadyVoted = isApproval ? approvals[actionId][policyholder] : disapprovals[actionId][policyholder];
     if (alreadyVoted) revert DuplicateVote();
@@ -571,22 +553,12 @@
       ? action.strategy.isApprovalEnabled(actionId, msg.sender)
       : action.strategy.isDisapprovalEnabled(actionId, msg.sender);
     if (!isEnabled) revert ProhibitedByStrategy(reason);
-=======
-    uint256 quantity = action.strategy.getDisapprovalQuantityAt(policyholder, role, action.creationTime);
-
-    action.totalDisapprovals = action.totalDisapprovals == type(uint256).max || quantity == type(uint256).max
-      ? type(uint256).max
-      : action.totalDisapprovals + quantity;
-    disapprovals[actionId][policyholder] = true;
-
-    emit DisapprovalCast(actionId, policyholder, quantity, reason);
->>>>>>> d7e2019b
   }
 
   /// @dev Returns the new total count of approvals or disapprovals.
-  function _newCastCount(uint256 currentCount, uint256 weight) internal pure returns (uint256) {
-    if (currentCount == type(uint256).max || weight == type(uint256).max) return type(uint256).max;
-    return currentCount + weight;
+  function _newCastCount(uint256 currentCount, uint256 quantity) internal pure returns (uint256) {
+    if (currentCount == type(uint256).max || quantity == type(uint256).max) return type(uint256).max;
+    return currentCount + quantity;
   }
 
   function _deployStrategies(IVertexStrategy vertexStrategyLogic, bytes[] calldata strategies) internal {
