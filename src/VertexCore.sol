// SPDX-License-Identifier: MIT
pragma solidity 0.8.19;

import {Clones} from "@openzeppelin/proxy/Clones.sol";
import {Initializable} from "@openzeppelin/proxy/utils/Initializable.sol";

import {IActionGuard} from "src/interfaces/IActionGuard.sol";
import {IVertexStrategy} from "src/interfaces/IVertexStrategy.sol";
import {VertexFactory} from "src/VertexFactory.sol";
import {VertexPolicy} from "src/VertexPolicy.sol";
import {VertexAccount} from "src/VertexAccount.sol";
import {ActionState} from "src/lib/Enums.sol";
import {Action, PermissionData, DefaultStrategyConfig} from "src/lib/Structs.sol";

/// @title Core of a Vertex instance
/// @author Llama (vertex@llama.xyz)
/// @notice Main point of interaction of a Vertex instance (i.e. entry into and exit from).
contract VertexCore is Initializable {
  // ======================================
  // ======== Errors and Modifiers ========
  // ======================================

  error InvalidStrategy();
  error InvalidPolicyholder();
  error InvalidCancelation();
  error InvalidActionId();
  error InvalidActionState(ActionState expected);
  error OnlyVertex();
  error InvalidSignature();
  error TimelockNotFinished();
  error FailedActionExecution(bytes reason);
  error DuplicateCast();
  error PolicyholderDoesNotHavePermission();
  error InsufficientMsgValue();
  error RoleHasZeroSupply(uint8 role);
  error UnauthorizedStrategyLogic();
  error CannotUseCoreOrPolicy();
  error ProhibitedByActionGuard(bytes32 reason);
  error ProhibitedByStrategy(bytes32 reason);

  modifier onlyVertex() {
    if (msg.sender != address(this)) revert OnlyVertex();
    _;
  }

  // ========================
  // ======== Events ========
  // ========================

  event ActionCreated(
    uint256 id,
    address indexed creator,
    IVertexStrategy indexed strategy,
    address target,
    uint256 value,
    bytes4 selector,
    bytes data
  );
  event ActionCanceled(uint256 id);
  event ActionGuardSet(address indexed target, bytes4 indexed selector, IActionGuard actionGuard);
  event ActionQueued(
    uint256 id, address indexed caller, IVertexStrategy indexed strategy, address indexed creator, uint256 executionTime
  );
  event ActionExecuted(
    uint256 id, address indexed caller, IVertexStrategy indexed strategy, address indexed creator, bytes result
  );
  event ApprovalCast(uint256 id, address indexed policyholder, uint256 quantity, string reason);
  event DisapprovalCast(uint256 id, address indexed policyholder, uint256 quantity, string reason);
  event StrategyAuthorized(
    IVertexStrategy indexed strategy, IVertexStrategy indexed strategyLogic, bytes initializationData
  );
  event StrategyUnauthorized(IVertexStrategy indexed strategy);
  event AccountCreated(VertexAccount indexed account, string name);
  event ScriptAuthorized(address indexed script, bool authorized);

  // =============================================================
  // ======== Constants, Immutables and Storage Variables ========
  // =============================================================

  /// @notice EIP-712 base typehash.
  bytes32 internal constant EIP712_DOMAIN_TYPEHASH =
    keccak256("EIP712Domain(string name,string version,uint256 chainId,address verifyingContract)");

  /// @notice EIP-712 createAction typehash.
  bytes32 internal constant CREATE_ACTION_TYPEHASH = keccak256(
    "CreateAction(uint8 role,address strategy,address target,uint256 value,bytes4 selector,bytes data,address policyholder,uint256 nonce)"
  );

  /// @notice EIP-712 castApproval typehash.
  bytes32 internal constant CAST_APPROVAL_TYPEHASH =
    keccak256("CastApproval(uint256 actionId,uint8 role,string reason,address policyholder,uint256 nonce)");

  /// @notice EIP-712 castDisapproval typehash.
  bytes32 internal constant CAST_DISAPPROVAL_TYPEHASH =
    keccak256("CastDisapproval(uint256 actionId,uint8 role,string reason,address policyholder,uint256 nonce)");

  /// @notice Equivalent to 100%, but scaled for precision
  uint256 internal constant ONE_HUNDRED_IN_BPS = 10_000;

  /// @notice The VertexFactory contract that deployed this Vertex system.
  VertexFactory public factory;

  /// @notice The NFT contract that defines the policies for this Vertex system.
  VertexPolicy public policy;

  /// @notice The Vertex Account implementation (logic) contract.
  VertexAccount public vertexAccountLogic;

  /// @notice Name of this Vertex system.
  string public name;

  /// @notice The current number of actions created.
  uint256 public actionsCount;

  /// @notice Mapping of actionIds to Actions.
  /// @dev Making this `public` results in stack too deep with no optimizer, but this data can be
  /// accessed with the `getAction` function so this is ok. We want the contracts to compile
  /// without the optimizer so `forge coverage` can be used.
  mapping(uint256 => Action) internal actions;

  /// @notice Mapping of actionIds to policyholders to approvals.
  mapping(uint256 => mapping(address => bool)) public approvals;

  /// @notice Mapping of action ids to policyholders to disapprovals.
  mapping(uint256 => mapping(address => bool)) public disapprovals;

  /// @notice Mapping of all authorized strategies.
  mapping(IVertexStrategy => bool) public authorizedStrategies;

  /// @notice Mapping of all authorized scripts.
  mapping(address => bool) public authorizedScripts;

  /// @notice Mapping of users to function selectors to current nonces for EIP-712 signatures.
  /// @dev This is used to prevent replay attacks by incrementing the nonce for each operation (createAction,
  /// castApproval and castDisapproval) signed by the policyholder.
  mapping(address => mapping(bytes4 => uint256)) public nonces;

  /// @notice Mapping of target to selector to actionGuard address.
  mapping(address target => mapping(bytes4 selector => IActionGuard)) public actionGuard;

  // ======================================================
  // ======== Contract Creation and Initialization ========
  // ======================================================

  constructor() initializer {}

  /// @notice Initializes a new VertexCore clone.
  /// @param _name The name of the VertexCore clone.
  /// @param _policy This Vertex instance's policy contract.
  /// @param _vertexStrategyLogic The Vertex Strategy implementation (logic) contract.
  /// @param _vertexAccountLogic The Vertex Account implementation (logic) contract.
  /// @param initialStrategies The configuration of the initial strategies.
  /// @param initialAccounts The configuration of the initial strategies.
  function initialize(
    string memory _name,
    VertexPolicy _policy,
    IVertexStrategy _vertexStrategyLogic,
    VertexAccount _vertexAccountLogic,
    bytes[] calldata initialStrategies,
    string[] calldata initialAccounts
  ) external initializer {
    factory = VertexFactory(msg.sender);
    name = _name;
    policy = _policy;
    vertexAccountLogic = _vertexAccountLogic;

    _deployStrategies(_vertexStrategyLogic, initialStrategies);
    _deployAccounts(initialAccounts);
  }

  // ===========================================
  // ======== External and Public Logic ========
  // ===========================================

  /// @notice Creates an action. The creator needs to hold a policy with the permissionId of the provided
  /// {target, selector, strategy}.
  /// @param role The role that will be used to determine the permissionId of the policy holder.
  /// @param strategy The IVertexStrategy contract that will determine how the action is executed.
  /// @param target The contract called when the action is executed.
  /// @param value The value in wei to be sent when the action is executed.
  /// @param selector The function selector that will be called when the action is executed.
  /// @param data The encoded arguments to be passed to the function that is called when the action is executed.
  /// @return actionId actionId of the newly created action.
  function createAction(
    uint8 role,
    IVertexStrategy strategy,
    address target,
    uint256 value,
    bytes4 selector,
    bytes calldata data
  ) external returns (uint256 actionId) {
    actionId = _createAction(msg.sender, role, strategy, target, value, selector, data);
  }

  /// @notice Creates an action via an off-chain signature. The creator needs to hold a policy with the permissionId of
  /// the provided {target, selector, strategy}.
  /// @param role The role that will be used to determine the permissionId of the policy holder.
  /// @param strategy The IVertexStrategy contract that will determine how the action is executed.
  /// @param target The contract called when the action is executed.
  /// @param value The value in wei to be sent when the action is executed.
  /// @param selector The function selector that will be called when the action is executed.
  /// @param data The encoded arguments to be passed to the function that is called when the action is executed.
  /// @param user The user that signed the message.
  /// @param v ECDSA signature component: Parity of the `y` coordinate of point `R`
  /// @param r ECDSA signature component: x-coordinate of `R`
  /// @param s ECDSA signature component: `s` value of the signature
  /// @return actionId actionId of the newly created action.
  function createActionBySig(
    uint8 role,
    IVertexStrategy strategy,
    address target,
    uint256 value,
    bytes4 selector,
    bytes calldata data,
    address user,
    uint8 v,
    bytes32 r,
    bytes32 s
  ) external returns (uint256 actionId) {
    bytes32 digest = keccak256(
      abi.encodePacked(
        "\x19\x01",
        keccak256(
          abi.encode(
            EIP712_DOMAIN_TYPEHASH, keccak256(bytes(name)), keccak256(bytes("1")), block.chainid, address(this)
          )
        ),
        keccak256(
          abi.encode(
            CREATE_ACTION_TYPEHASH,
            role,
            address(strategy),
            target,
            value,
            selector,
            keccak256(data),
            user,
            _useNonce(user, msg.sig)
          )
        )
      )
    );
    address signer = ecrecover(digest, v, r, s);
    if (signer == address(0) || signer != user) revert InvalidSignature();
    actionId = _createAction(signer, role, strategy, target, value, selector, data);
  }

  /// @notice Queue an action by actionId if it's in Approved state.
  /// @param actionId Id of the action to queue.
  function queueAction(uint256 actionId) external {
    if (getActionState(actionId) != ActionState.Approved) revert InvalidActionState(ActionState.Approved);

    Action storage action = actions[actionId];
    uint256 minExecutionTime = action.strategy.minExecutionTime(actionId);
    action.minExecutionTime = minExecutionTime;
    emit ActionQueued(actionId, msg.sender, action.strategy, action.creator, minExecutionTime);
  }

  /// @notice Execute an action by actionId if it's in Queued state and executionTime has passed.
  /// @param actionId Id of the action to execute.
  function executeAction(uint256 actionId) external payable {
    // Initial checks that action is ready to execute.
    if (getActionState(actionId) != ActionState.Queued) revert InvalidActionState(ActionState.Queued);

    Action storage action = actions[actionId];
    if (block.timestamp < action.minExecutionTime) revert TimelockNotFinished();
    if (msg.value < action.value) revert InsufficientMsgValue();

    action.executed = true;

    // Check pre-execution action guard.
    IActionGuard guard = actionGuard[action.target][action.selector];
    if (guard != IActionGuard(address(0))) {
      (bool allowed, bytes32 reason) = guard.validatePreActionExecution(actionId);
      if (!allowed) revert ProhibitedByActionGuard(reason);
    }

    // Execute action.
<<<<<<< HEAD
    (bool success, bytes memory result) =
      action.target.call{value: action.value}(abi.encodePacked(action.selector, action.data));
    if (!success) revert FailedActionExecution();
=======
    action.executed = true;
    bool success;
    bytes memory result;

    if (authorizedScripts[action.target]) {
      (success, result) = action.target.delegatecall(abi.encodePacked(action.selector, action.data));
    } else {
      (success, result) = action.target.call{value: action.value}(abi.encodePacked(action.selector, action.data));
    }

    if (!success) revert FailedActionExecution(result);
>>>>>>> 7ff7ab04

    // Check post-execution action guard.
    if (guard != IActionGuard(address(0))) {
      (bool allowed, bytes32 reason) = guard.validatePostActionExecution(actionId);
      if (!allowed) revert ProhibitedByActionGuard(reason);
    }

    // Action successfully executed.
    emit ActionExecuted(actionId, msg.sender, action.strategy, action.creator, result);
  }

  /// @notice Cancels an action. Rules for cancelation are defined by the strategy.
  /// @param actionId Id of the action to cancel.
  function cancelAction(uint256 actionId) external {
    // We don't need an explicit check on action existence because if it doesn't exist the strategy will be the zero
    // address, and Solidity will revert when the `isActionCancelationValid` call has no return data.
    Action storage action = actions[actionId];
    if (!action.strategy.isActionCancelationValid(actionId, msg.sender)) revert InvalidCancelation();

    action.canceled = true;
    emit ActionCanceled(actionId);
  }

  /// @notice How policyholders add their support of the approval of an action.
  /// @param actionId The id of the action.
  /// @param role The role the policyholder uses to cast their approval.
  function castApproval(uint256 actionId, uint8 role) external {
    return _castApproval(msg.sender, role, actionId, "");
  }

  /// @notice How policyholders add their support of the approval of an action with a reason.
  /// @param actionId The id of the action.
  /// @param role The role the policyholder uses to cast their approval.
  /// @param reason The reason given for the approval by the policyholder.
  function castApproval(uint256 actionId, uint8 role, string calldata reason) external {
    return _castApproval(msg.sender, role, actionId, reason);
  }

  /// @notice How policyholders add their support of the approval of an action via an off-chain signature.
  /// @param actionId The id of the action.
  /// @param role The role the policyholder uses to cast their approval.
  /// @param reason The reason given for the approval by the policyholder.
  /// @param user The user that signed the message.
  /// @param v ECDSA signature component: Parity of the `y` coordinate of point `R`
  /// @param r ECDSA signature component: x-coordinate of `R`
  /// @param s ECDSA signature component: `s` value of the signature
  function castApprovalBySig(
    uint256 actionId,
    uint8 role,
    string calldata reason,
    address user,
    uint8 v,
    bytes32 r,
    bytes32 s
  ) external {
    bytes32 digest = keccak256(
      abi.encodePacked(
        "\x19\x01",
        keccak256(
          abi.encode(
            EIP712_DOMAIN_TYPEHASH, keccak256(bytes(name)), keccak256(bytes("1")), block.chainid, address(this)
          )
        ),
        keccak256(
          abi.encode(CAST_APPROVAL_TYPEHASH, actionId, role, keccak256(bytes(reason)), user, _useNonce(user, msg.sig))
        )
      )
    );
    address signer = ecrecover(digest, v, r, s);
    if (signer == address(0) || signer != user) revert InvalidSignature();
    return _castApproval(signer, role, actionId, reason);
  }

  /// @notice How policyholders add their support of the disapproval of an action.
  /// @param actionId The id of the action.
  /// @param role The role the policyholder uses to cast their disapproval.
  function castDisapproval(uint256 actionId, uint8 role) external {
    return _castDisapproval(msg.sender, role, actionId, "");
  }

  /// @notice How policyholders add their support of the disapproval of an action with a reason.
  /// @param actionId The id of the action.
  /// @param role The role the policyholder uses to cast their disapproval.
  /// @param reason The reason given for the disapproval by the policyholder.
  function castDisapproval(uint256 actionId, uint8 role, string calldata reason) external {
    return _castDisapproval(msg.sender, role, actionId, reason);
  }

  /// @notice How policyholders add their support of the disapproval of an action via an off-chain signature.
  /// @param actionId The id of the action.
  /// @param role The role the policyholder uses to cast their disapproval.
  /// @param reason The reason given for the approval by the policyholder.
  /// @param user The user that signed the message.
  /// @param v ECDSA signature component: Parity of the `y` coordinate of point `R`
  /// @param r ECDSA signature component: x-coordinate of `R`
  /// @param s ECDSA signature component: `s` value of the signature
  function castDisapprovalBySig(
    uint256 actionId,
    uint8 role,
    string calldata reason,
    address user,
    uint8 v,
    bytes32 r,
    bytes32 s
  ) external {
    bytes32 digest = keccak256(
      abi.encodePacked(
        "\x19\x01",
        keccak256(
          abi.encode(
            EIP712_DOMAIN_TYPEHASH, keccak256(bytes(name)), keccak256(bytes("1")), block.chainid, address(this)
          )
        ),
        keccak256(
          abi.encode(
            CAST_DISAPPROVAL_TYPEHASH, actionId, role, keccak256(bytes(reason)), user, _useNonce(user, msg.sig)
          )
        )
      )
    );
    address signer = ecrecover(digest, v, r, s);
    if (signer == address(0) || signer != user) revert InvalidSignature();
    return _castDisapproval(signer, role, actionId, reason);
  }

  /// @notice Deploy new strategies and add them to the mapping of authorized strategies.
  /// @param vertexStrategyLogic address of the Vertex Strategy logic contract.
  /// @param strategies list of new Strategys to be authorized.
  function createAndAuthorizeStrategies(IVertexStrategy vertexStrategyLogic, bytes[] calldata strategies)
    external
    onlyVertex
  {
    _deployStrategies(vertexStrategyLogic, strategies);
  }

  /// @notice Remove strategies from the mapping of authorized strategies.
  /// @param strategies list of Strategys to be removed from the mapping of authorized strategies.
  function unauthorizeStrategies(IVertexStrategy[] calldata strategies) external onlyVertex {
    uint256 strategiesLength = strategies.length;
    for (uint256 i = 0; i < strategiesLength; i = _uncheckedIncrement(i)) {
      delete authorizedStrategies[strategies[i]];
      emit StrategyUnauthorized(strategies[i]);
    }
  }

  /// @notice Deploy new accounts.
  /// @param accounts List of names of new accounts to be created.
  function createAccounts(string[] calldata accounts) external onlyVertex {
    _deployAccounts(accounts);
  }

  /// @notice Sets `guard` as the action guard for the given `target` and `selector`.
  /// @dev To remove a guard, set `guard` to the zero address.
  function setGuard(address target, bytes4 selector, IActionGuard guard) external onlyVertex {
    if (target == address(this) || target == address(policy)) revert CannotUseCoreOrPolicy();
    actionGuard[target][selector] = guard;
    emit ActionGuardSet(target, selector, guard);
  }

  /// @notice Authorizes `script` as the action guard for the given `target` and `selector`.
  /// @dev To remove a script, set `authorized` to false.
  function authorizeScript(address script, bool authorized) external onlyVertex {
    if (script == address(this) || script == address(policy)) revert CannotUseCoreOrPolicy();
    authorizedScripts[script] = authorized;
    emit ScriptAuthorized(script, authorized);
  }

  /// @notice Get an Action struct by actionId.
  /// @param actionId id of the action.
  /// @return The Action struct.
  function getAction(uint256 actionId) external view returns (Action memory) {
    return actions[actionId];
  }

  /// @notice Get the current ActionState of an action by its actionId.
  /// @param actionId id of the action.
  /// @return The current ActionState of the action.
  function getActionState(uint256 actionId) public view returns (ActionState) {
    if (actionId >= actionsCount) revert InvalidActionId();
    Action storage action = actions[actionId];

    if (action.canceled) return ActionState.Canceled;

    if (action.strategy.isActive(actionId)) return ActionState.Active;

    if (!action.strategy.isActionPassed(actionId)) return ActionState.Failed;

    if (action.minExecutionTime == 0) return ActionState.Approved;

    if (action.executed) return ActionState.Executed;

    if (action.strategy.isActionExpired(actionId)) return ActionState.Expired;

    return ActionState.Queued;
  }

  // ================================
  // ======== Internal Logic ========
  // ================================

  function _createAction(
    address policyholder,
    uint8 role,
    IVertexStrategy strategy,
    address target,
    uint256 value,
    bytes4 selector,
    bytes calldata data
  ) internal returns (uint256 actionId) {
    if (!authorizedStrategies[strategy]) revert InvalidStrategy();

    PermissionData memory permission = PermissionData(target, selector, strategy);
    bytes32 permissionId = keccak256(abi.encode(permission));

    // Typically (such as in Governor contracts) this should check that the caller has permission
    // at `block.number|timestamp - 1` but here we're just checking if the caller *currently* has
    // permission. Technically this introduces a race condition if e.g. an action to revoke a role
    // from someone (or revoke a permission from a role) is ready to be executed at the same time as
    // an action is created, as the order of transactions in the block then affects if action
    // creation would succeed. However, we are ok with this tradeoff because it means we don't need
    // to checkpoint the `canCreateAction` mapping which is simpler and cheaper, and in practice
    // this race condition is unlikely to matter.
    if (!policy.hasPermissionId(policyholder, role, permissionId)) revert PolicyholderDoesNotHavePermission();

    actionId = actionsCount;
    Action storage newAction = actions[actionId];

    newAction.creator = policyholder;
    newAction.strategy = strategy;
    newAction.target = target;
    newAction.value = value;
    newAction.selector = selector;
    newAction.data = data;
    newAction.creationTime = block.timestamp;

    (bool allowed, bytes32 reason) = strategy.validateActionCreation(actionId);
    if (!allowed) revert ProhibitedByStrategy(reason);

    // If an action guard is present, call it to determine if the action can be created. We must do
    // this after the action is written to storage so that the action guard can any state it needs.
    IActionGuard guard = actionGuard[target][selector];
    if (guard != IActionGuard(address(0))) {
      (allowed, reason) = guard.validateActionCreation(actionId);
      if (!allowed) revert ProhibitedByActionGuard(reason);
    }

    unchecked {
      ++actionsCount;
    }

    emit ActionCreated(actionId, policyholder, strategy, target, value, selector, data);
  }

  function _castApproval(address policyholder, uint8 role, uint256 actionId, string memory reason) internal {
    Action storage action = _preCastAssertions(actionId, policyholder, role, ActionState.Active);

    uint256 quantity = action.strategy.getApprovalQuantityAt(policyholder, role, action.creationTime);
    action.totalApprovals = _newCastCount(action.totalApprovals, quantity);
    approvals[actionId][policyholder] = true;
    emit ApprovalCast(actionId, policyholder, quantity, reason);
  }

  function _castDisapproval(address policyholder, uint8 role, uint256 actionId, string memory reason) internal {
    Action storage action = _preCastAssertions(actionId, policyholder, role, ActionState.Queued);

    uint256 quantity = action.strategy.getDisapprovalQuantityAt(policyholder, role, action.creationTime);
    action.totalDisapprovals = _newCastCount(action.totalDisapprovals, quantity);
    disapprovals[actionId][policyholder] = true;
    emit DisapprovalCast(actionId, policyholder, quantity, reason);
  }

  /// @dev The only `expectedState` values allowed to be passed into this method are Active or Queued.
  function _preCastAssertions(uint256 actionId, address policyholder, uint8 role, ActionState expectedState)
    internal
    view
    returns (Action storage action)
  {
    if (getActionState(actionId) != expectedState) revert InvalidActionState(expectedState);

    bool isApproval = expectedState == ActionState.Active;
    bool alreadyCast = isApproval ? approvals[actionId][policyholder] : disapprovals[actionId][policyholder];
    if (alreadyCast) revert DuplicateCast();

    action = actions[actionId];
    bool hasRole = policy.hasRole(policyholder, role, action.creationTime);
    if (!hasRole) revert InvalidPolicyholder();

    (bool isEnabled, bytes32 reason) = isApproval
      ? action.strategy.isApprovalEnabled(actionId, msg.sender)
      : action.strategy.isDisapprovalEnabled(actionId, msg.sender);
    if (!isEnabled) revert ProhibitedByStrategy(reason);
  }

  /// @dev Returns the new total count of approvals or disapprovals.
  function _newCastCount(uint256 currentCount, uint256 quantity) internal pure returns (uint256) {
    if (currentCount == type(uint256).max || quantity == type(uint256).max) return type(uint256).max;
    return currentCount + quantity;
  }

  function _deployStrategies(IVertexStrategy vertexStrategyLogic, bytes[] calldata strategies) internal {
    if (address(factory).code.length > 0 && !factory.authorizedStrategyLogics(vertexStrategyLogic)) {
      // The only edge case where this check is skipped is if `_deployStrategies()` is called by Root Vertex Instance
      // during Vertex Factory construction. This is because there is no code at the Vertex Factory address yet.
      revert UnauthorizedStrategyLogic();
    }

    uint256 strategyLength = strategies.length;
    for (uint256 i; i < strategyLength; i = _uncheckedIncrement(i)) {
      bytes32 salt = bytes32(keccak256(strategies[i]));

      IVertexStrategy strategy = IVertexStrategy(Clones.cloneDeterministic(address(vertexStrategyLogic), salt));
      strategy.initialize(strategies[i]);
      authorizedStrategies[strategy] = true;
      emit StrategyAuthorized(strategy, vertexStrategyLogic, strategies[i]);
    }
  }

  function _deployAccounts(string[] calldata accounts) internal {
    uint256 accountLength = accounts.length;
    for (uint256 i; i < accountLength; i = _uncheckedIncrement(i)) {
      bytes32 salt = bytes32(keccak256(abi.encode(accounts[i])));
      VertexAccount account = VertexAccount(payable(Clones.cloneDeterministic(address(vertexAccountLogic), salt)));
      account.initialize(accounts[i]);
      emit AccountCreated(account, accounts[i]);
    }
  }

  function _useNonce(address user, bytes4 selector) internal returns (uint256 nonce) {
    nonce = nonces[user][selector];
    unchecked {
      nonces[user][selector] = nonce + 1;
    }
  }

  function _uncheckedIncrement(uint256 i) internal pure returns (uint256) {
    unchecked {
      return i + 1;
    }
  }
}<|MERGE_RESOLUTION|>--- conflicted
+++ resolved
@@ -276,12 +276,6 @@
     }
 
     // Execute action.
-<<<<<<< HEAD
-    (bool success, bytes memory result) =
-      action.target.call{value: action.value}(abi.encodePacked(action.selector, action.data));
-    if (!success) revert FailedActionExecution();
-=======
-    action.executed = true;
     bool success;
     bytes memory result;
 
@@ -292,7 +286,6 @@
     }
 
     if (!success) revert FailedActionExecution(result);
->>>>>>> 7ff7ab04
 
     // Check post-execution action guard.
     if (guard != IActionGuard(address(0))) {
