--- conflicted
+++ resolved
@@ -104,15 +104,12 @@
     if (!authorizedStrategies[strategy]) revert InvalidStrategy();
 
     PermissionData memory permission = PermissionData({target: target, selector: selector, strategy: strategy});
-<<<<<<< HEAD
+
     bytes8 permissionSignature = bytes8(keccak256(abi.encode(permission)));
     if (!policy.hasPermission(uint256(uint160(msg.sender)), permissionSignature)) {
       revert PolicyholderDoesNotHavePermission();
     }
-=======
-    bytes8 permissionId = policy.hashPermission(permission);
-    if (!policy.hasPermission(uint256(uint160(msg.sender)), permissionId)) revert PolicyholderDoesNotHavePermission();
->>>>>>> 228aac19
+
 
     uint256 previousActionCount = actionsCount;
     Action storage newAction = actions[previousActionCount];
