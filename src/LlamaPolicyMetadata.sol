// SPDX-License-Identifier: MIT
pragma solidity 0.8.19;

import {Initializable} from "@openzeppelin/proxy/utils/Initializable.sol";
import {Base64} from "@openzeppelin/utils/Base64.sol";

import {LibString} from "@solady/utils/LibString.sol";

import {ILlamaPolicyMetadata} from "src/interfaces/ILlamaPolicyMetadata.sol";

/// @title Llama Policy Metadata
/// @author Llama (devsdosomething@llama.xyz)
/// @notice Utility contract to compute Llama policy metadata.
contract LlamaPolicyMetadata is ILlamaPolicyMetadata, Initializable {
  // =================================================
  // ======== Constants and Storage Variables ========
  // =================================================

  /// @notice Color code for SVG.
  string public color;

  /// @notice Logo for SVG.
  string public logo;

  // ======================================================
  // ======== Contract Creation and Initialization ========
  // ======================================================

  constructor() {
    _disableInitializers();
  }

  /// @notice Initializes a new `LlamaPolicyMetadata` clone.
  /// @param config Llama policy metadata initialization configuration.
  function initialize(bytes memory config) external initializer {
    (string memory _color, string memory _logo) = abi.decode(config, (string, string));
    color = _color;
    logo = _logo;
  }

  /// @notice Returns the token URI for a given Llama policyholder.
  /// @param name The name of the Llama instance.
  /// @param tokenId The token ID of the Llama policyholder.
  function getTokenURI(string memory name, uint256 tokenId) external view returns (string memory) {
    string[21] memory parts;
    string memory policyholder = LibString.toHexString(address(uint160(tokenId)));

    parts[0] =
      '<svg xmlns="http://www.w3.org/2000/svg" width="390" height="500" fill="none"><g clip-path="url(#a)"><rect width="390" height="500" fill="#0B101A" rx="13.393" /><mask id="b" width="364" height="305" x="4" y="30" maskUnits="userSpaceOnUse" style="mask-type:alpha"><ellipse cx="186.475" cy="182.744" fill="#8000FF" rx="196.994" ry="131.329" transform="rotate(-31.49 186.475 182.744)" /></mask><g mask="url(#b)"><g filter="url(#c)"><ellipse cx="226.274" cy="247.516" fill="url(#d)" rx="140.048" ry="59.062" transform="rotate(-31.49 226.274 247.516)" /></g><g filter="url(#e)"><ellipse cx="231.368" cy="254.717" fill="url(#f)" rx="102.858" ry="43.378" transform="rotate(-31.49 231.368 254.717)" /></g></g><g filter="url(#g)"><ellipse cx="237.625" cy="248.969" fill="url(#h)" rx="140.048" ry="59.062" transform="rotate(-31.49 237.625 248.969)" /></g><circle cx="109.839" cy="147.893" r="22" fill="url(#i)" /><rect width="150" height="35.071" x="32" y="376.875" fill="';

    parts[1] = color;

    parts[2] =
      '" rx="17.536" /><text xml:space="preserve" fill="#0B101A" font-family="ui-monospace,Cascadia Mono,Menlo,Monaco,Segoe UI Mono,Roboto Mono,Oxygen Mono,Ubuntu Monospace,Source Code Pro,Droid Sans Mono,Fira Mono,Courier,monospace" font-size="16"><tspan x="45.393" y="399.851">';

    parts[3] = string.concat(LibString.slice(policyholder, 0, 6), "...", LibString.slice(policyholder, 38, 42));

    parts[4] =
      '</tspan></text><path fill="#fff" d="M341 127.067a11.433 11.433 0 0 0 8.066-8.067 11.436 11.436 0 0 0 8.067 8.067 11.433 11.433 0 0 0-8.067 8.066 11.43 11.43 0 0 0-8.066-8.066Z" /><path stroke="#fff" stroke-width="1.5" d="M349.036 248.018V140.875" /><circle cx="349.036" cy="259.178" r="4.018" fill="#fff" /><path stroke="#fff" stroke-width="1.5" d="M349.036 292.214v-21.429" /><path fill="#fff" d="M343.364 33.506a1.364 1.364 0 0 0-2.728 0V43.85l-7.314-7.314a1.364 1.364 0 0 0-1.929 1.928l7.315 7.315h-10.344a1.364 1.364 0 0 0 0 2.727h10.344l-7.315 7.315a1.365 1.365 0 0 0 1.929 1.928l7.314-7.314v10.344a1.364 1.364 0 0 0 2.728 0V50.435l7.314 7.314a1.364 1.364 0 0 0 1.929-1.928l-7.315-7.315h10.344a1.364 1.364 0 1 0 0-2.727h-10.344l7.315-7.315a1.365 1.365 0 0 0-1.929-1.928l-7.314 7.314V33.506ZM73.81 44.512h-4.616v1.932h1.777v10.045h-2.29v1.932h6.82V56.49h-1.69V44.512ZM82.469 44.512h-4.617v1.932h1.777v10.045h-2.29v1.932h6.82V56.49h-1.69V44.512ZM88.847 51.534c.097-.995.783-1.526 2.02-1.526 1.236 0 1.854.531 1.854 1.68v.28l-3.4.416c-2.02.251-3.603 1.13-3.603 3.11 0 1.971 1.497 3.101 3.767 3.101 1.903 0 2.743-.724 3.14-1.343h.192v1.17h2.647v-6.337c0-2.763-1.777-4.009-4.54-4.009-2.782 0-4.482 1.246-4.685 3.168v.29h2.608Zm-.338 3.835c0-.763.58-1.13 1.42-1.246l2.792-.367v.435c0 1.632-1.082 2.453-2.57 2.453-1.043 0-1.642-.502-1.642-1.275ZM97.614 58.42h2.608v-6.51c0-1.246.657-1.787 1.575-1.787.821 0 1.226.474 1.226 1.275v7.023h2.609v-6.51c0-1.247.656-1.788 1.564-1.788.831 0 1.227.474 1.227 1.275v7.023h2.618v-7.38c0-1.835-1.159-2.927-2.927-2.927-1.584 0-2.318.686-2.743 1.44h-.194c-.289-.657-1.004-1.44-2.472-1.44-1.44 0-2.067.6-2.415 1.208h-.193v-1.015h-2.483v10.114ZM115.654 51.534c.097-.995.782-1.526 2.019-1.526 1.236 0 1.854.531 1.854 1.68v.28l-3.4.416c-2.019.251-3.603 1.13-3.603 3.11 0 1.971 1.498 3.101 3.767 3.101 1.903 0 2.744-.724 3.14-1.343h.193v1.17h2.647v-6.337c0-2.763-1.778-4.009-4.54-4.009-2.782 0-4.482 1.246-4.685 3.168v.29h2.608Zm-.338 3.835c0-.763.58-1.13 1.42-1.246l2.791-.367v.435c0 1.632-1.081 2.453-2.569 2.453-1.043 0-1.642-.502-1.642-1.275ZM35.314 52.07a.906.906 0 0 1 .88-.895h11.72a4.205 4.205 0 0 0 3.896-2.597 4.22 4.22 0 0 0 .323-1.614V32h-3.316v14.964a.907.907 0 0 1-.88.894H36.205a4.206 4.206 0 0 0-2.972 1.235A4.219 4.219 0 0 0 32 52.07v10.329h3.314v-10.33ZM53.6 34.852h-.147l.141.14v3.086h3.05l1.43 1.446a4.21 4.21 0 0 0-2.418 1.463 4.222 4.222 0 0 0-.95 2.664v18.752h3.3V43.647a.909.909 0 0 1 .894-.895h.508c1.947 0 2.608-1.086 2.803-1.543.196-.456.498-1.7-.88-3.085l-3.23-3.261h-1.006" /><path fill="#fff" d="M44.834 60.77a5.448 5.448 0 0 1 3.89 1.629h4.012a8.8 8.8 0 0 0-3.243-3.608 8.781 8.781 0 0 0-12.562 3.608h4.012a5.459 5.459 0 0 1 3.89-1.629Z" />';

    parts[5] = logo;

    parts[6] =
      '</g><defs><radialGradient id="d" cx="0" cy="0" r="1" gradientTransform="rotate(-90.831 270.037 36.188) scale(115.966 274.979)" gradientUnits="userSpaceOnUse"><stop stop-color="';

    parts[7] = color;

    parts[8] = '" /><stop offset="1" stop-color="';

    parts[9] = color;

    parts[10] =
      '" stop-opacity="0" /></radialGradient><radialGradient id="f" cx="0" cy="0" r="1" gradientTransform="matrix(7.1866 -72.99558 127.41796 12.54463 239.305 292.746)" gradientUnits="userSpaceOnUse"><stop stop-color="';

    parts[11] = color;

    parts[12] = '" /><stop offset="1" stop-color="';

    parts[13] = color;

    parts[14] =
      '" stop-opacity="0" /></radialGradient><radialGradient id="h" cx="0" cy="0" r="1" gradientTransform="rotate(-94.142 264.008 51.235) scale(212.85 177.126)" gradientUnits="userSpaceOnUse"><stop stop-color="';

    parts[15] = color;

    parts[16] = '" /><stop offset="1" stop-color="';

    parts[17] = color;

    parts[18] =
      '" stop-opacity="0" /></radialGradient><radialGradient id="i" cx="0" cy="0" r="1" gradientTransform="matrix(23.59563 32 -33.15047 24.44394 98.506 137.893)" gradientUnits="userSpaceOnUse"><stop stop-color="#0B101A" /><stop offset=".609" stop-color="';

    parts[19] = color;

    parts[20] =
      '" /><stop offset="1" stop-color="#fff" /></radialGradient><filter id="c" width="346.748" height="277.643" x="52.9" y="108.695" color-interpolation-filters="sRGB" filterUnits="userSpaceOnUse"><feFlood flood-opacity="0" result="BackgroundImageFix" /><feBlend in="SourceGraphic" in2="BackgroundImageFix" result="shape" /><feGaussianBlur result="effect1_foregroundBlur_260_71" stdDeviation="25" /></filter><filter id="e" width="221.224" height="170.469" x="120.757" y="169.482" color-interpolation-filters="sRGB" filterUnits="userSpaceOnUse"><feFlood flood-opacity="0" result="BackgroundImageFix" /><feBlend in="SourceGraphic" in2="BackgroundImageFix" result="shape" /><feGaussianBlur result="effect1_foregroundBlur_260_71" stdDeviation="10" /></filter><filter id="g" width="446.748" height="377.643" x="14.251" y="60.147" color-interpolation-filters="sRGB" filterUnits="userSpaceOnUse"><feFlood flood-opacity="0" result="BackgroundImageFix" /><feBlend in="SourceGraphic" in2="BackgroundImageFix" result="shape" /><feGaussianBlur result="effect1_foregroundBlur_260_71" stdDeviation="50" /></filter><clipPath id="a"><rect width="390" height="500" fill="#fff" rx="13.393" /></clipPath></defs></svg>';

    // This output has been broken up into multiple outputs to avoid a stack too deep error
    string memory output1 =
      string.concat(parts[0], parts[1], parts[2], parts[3], parts[4], parts[5], parts[6], parts[7], parts[8]);
    string memory output2 =
      string.concat(parts[9], parts[10], parts[11], parts[12], parts[13], parts[14], parts[15], parts[16], parts[17]);
    string memory output = string.concat(output1, output2, parts[18], parts[19], parts[20]);

    string memory json = Base64.encode(
      bytes(
        string.concat(
          '{"name": "',
          LibString.escapeJSON(name),
          ' Member", "description": "This NFT represents membership in the Llama organization: ',
          LibString.escapeJSON(name),
          ". The owner of this NFT can participate in governance according to their roles and permissions. Visit https://app.llama.xyz/profiles/",
          policyholder,
          ' to view their profile page.", "external_url": "https://app.llama.xyz", "image": "data:image/svg+xml;base64,',
          Base64.encode(bytes(output)),
          '"}'
        )
      )
    );
    output = string.concat("data:application/json;base64,", json);

    return output;
  }

  /// @notice Returns the contract URI for a given Llama policy.
  /// @param name The name of the Llama instance.
<<<<<<< HEAD
  function contractURI(string memory name) external pure returns (string memory) {
=======
  function getContractURI(string memory name) public pure returns (string memory) {
>>>>>>> 16f3e3e5
    string[5] memory parts;
    parts[0] = '{ "name": "Llama Policies: ';
    parts[1] = LibString.escapeJSON(name);
    parts[2] = '", "description": "This collection includes all members of the Llama organization: ';
    parts[3] = LibString.escapeJSON(name);
    parts[4] =
      '. Visit https://app.llama.xyz to learn more.", "image":"https://llama.xyz/policy-nft/llama-profile.png", "external_link": "https://app.llama.xyz", "banner":"https://llama.xyz/policy-nft/llama-banner.png" }';
    string memory json = Base64.encode(bytes(string.concat(parts[0], parts[1], parts[2], parts[3], parts[4])));
    return string.concat("data:application/json;base64,", json);
  }
}<|MERGE_RESOLUTION|>--- conflicted
+++ resolved
@@ -124,11 +124,7 @@
 
   /// @notice Returns the contract URI for a given Llama policy.
   /// @param name The name of the Llama instance.
-<<<<<<< HEAD
-  function contractURI(string memory name) external pure returns (string memory) {
-=======
-  function getContractURI(string memory name) public pure returns (string memory) {
->>>>>>> 16f3e3e5
+  function getContractURI(string memory name) external pure returns (string memory) {
     string[5] memory parts;
     parts[0] = '{ "name": "Llama Policies: ';
     parts[1] = LibString.escapeJSON(name);
