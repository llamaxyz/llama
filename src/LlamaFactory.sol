// SPDX-License-Identifier: MIT
pragma solidity 0.8.19;

import {Clones} from "@openzeppelin/proxy/Clones.sol";

import {ILlamaAccount} from "src/interfaces/ILlamaAccount.sol";
import {ILlamaPolicyMetadata} from "src/interfaces/ILlamaPolicyMetadata.sol";
import {ILlamaStrategy} from "src/interfaces/ILlamaStrategy.sol";
import {LlamaUtils} from "src/lib/LlamaUtils.sol";
import {LlamaCoreInitializationConfig, RoleHolderData, RolePermissionData} from "src/lib/Structs.sol";
import {RoleDescription} from "src/lib/UDVTs.sol";
import {LlamaCore} from "src/LlamaCore.sol";
import {LlamaExecutor} from "src/LlamaExecutor.sol";
import {LlamaPolicy} from "src/LlamaPolicy.sol";

/// @title Llama Factory
/// @author Llama (devsdosomething@llama.xyz)
/// @notice Factory for deploying new Llama instances.
contract LlamaFactory {
  // ======================================
  // ======== Errors and Modifiers ========
  // ======================================

  /// @dev The initial set of role holders has to have at least one role holder with role ID 1.
  error InvalidDeployConfiguration();

  // ========================
  // ======== Events ========
  // ========================

  /// @dev Emitted when a new Llama instance is created.
  event LlamaInstanceCreated(
    uint256 indexed id,
    string indexed name,
    address llamaCore,
    address llamaExecutor,
    address llamaPolicy,
    uint256 chainId
  );

  // =============================================================
  // ======== Constants, Immutables and Storage Variables ========
  // =============================================================

  /// @notice At deployment, this role is given permission to call the `setRolePermission` function.
  /// However, this may change depending on how the Llama instance is configured.
  /// @dev This is done to mitigate the chances of deploying a misconfigured Llama instance that is
  /// unusable. See the documentation for more info.
  uint8 public constant BOOTSTRAP_ROLE = 1;

  /// @notice The Llama core implementation (logic) contract.
  LlamaCore public immutable LLAMA_CORE_LOGIC;

  /// @notice The Llama policy implementation (logic) contract.
  LlamaPolicy public immutable LLAMA_POLICY_LOGIC;

<<<<<<< HEAD
  /// @notice The Llama policy implementation (logic) contract.
=======
  /// @notice The Llama policy metadata implementation (logic) contract.
>>>>>>> 16f3e3e5
  ILlamaPolicyMetadata public immutable LLAMA_POLICY_METADATA_LOGIC;

  /// @notice The executor of the Llama instance's executor responsible for deploying new Llama instances.
  LlamaExecutor public immutable ROOT_LLAMA_EXECUTOR;

  /// @notice The core of the Llama instance responsible for deploying new Llama instances.
  LlamaCore public immutable ROOT_LLAMA_CORE;

  /// @notice The current number of Llama instances created.
  uint256 public llamaCount;

  // ======================================================
  // ======== Contract Creation and Initialization ========
  // ======================================================

  /// @dev Constructs the Llama Factory and deploys the root Llama instance.
  constructor(
    LlamaCore llamaCoreLogic,
    ILlamaStrategy initialLlamaStrategyLogic,
    ILlamaAccount initialLlamaAccountLogic,
    LlamaPolicy llamaPolicyLogic,
    ILlamaPolicyMetadata llamaPolicyMetadataLogic,
    string memory name,
    bytes[] memory initialStrategies,
    bytes[] memory initialAccounts,
    RoleDescription[] memory initialRoleDescriptions,
    RoleHolderData[] memory initialRoleHolders,
    RolePermissionData[] memory initialRolePermissions
  ) {
    LLAMA_CORE_LOGIC = llamaCoreLogic;
    LLAMA_POLICY_LOGIC = llamaPolicyLogic;
    LLAMA_POLICY_METADATA_LOGIC = llamaPolicyMetadataLogic;

    string memory rootColor = "#6A45EC";
    string memory rootLogo =
      '<g><path fill="#fff" d="M91.749 446.038H85.15v2.785h2.54v14.483h-3.272v2.785h9.746v-2.785h-2.416v-17.268ZM104.122 446.038h-6.598v2.785h2.54v14.483h-3.271v2.785h9.745v-2.785h-2.416v-17.268ZM113.237 456.162c.138-1.435 1.118-2.2 2.885-2.2 1.767 0 2.651.765 2.651 2.423v.403l-4.859.599c-2.885.362-5.149 1.63-5.149 4.484 0 2.841 2.14 4.47 5.383 4.47 2.72 0 3.921-1.044 4.487-1.935h.276v1.685h3.782v-9.135c0-3.983-2.54-5.78-6.488-5.78-3.975 0-6.404 1.797-6.694 4.568v.418h3.726Zm-.483 5.528c0-1.1.829-1.629 2.03-1.796l3.989-.529v.626c0 2.354-1.546 3.537-3.672 3.537-1.491 0-2.347-.724-2.347-1.838ZM125.765 466.091h3.727v-9.386c0-1.796.938-2.576 2.25-2.576 1.173 0 1.753.682 1.753 1.838v10.124h3.727v-9.386c0-1.796.939-2.576 2.236-2.576 1.187 0 1.753.682 1.753 1.838v10.124h3.741v-10.639c0-2.646-1.657-4.22-4.183-4.22-2.264 0-3.312.989-3.92 2.075h-.276c-.414-.947-1.436-2.075-3.534-2.075-2.056 0-2.954.864-3.45 1.741h-.277v-1.462h-3.547v14.58ZM151.545 456.162c.138-1.435 1.118-2.2 2.885-2.2 1.767 0 2.65.765 2.65 2.423v.403l-4.859.599c-2.885.362-5.149 1.63-5.149 4.484 0 2.841 2.14 4.47 5.384 4.47 2.719 0 3.92-1.044 4.486-1.935h.276v1.685H161v-9.135c0-3.983-2.54-5.78-6.488-5.78-3.975 0-6.404 1.797-6.694 4.568v.418h3.727Zm-.484 5.528c0-1.1.829-1.629 2.03-1.796l3.989-.529v.626c0 2.354-1.546 3.537-3.672 3.537-1.491 0-2.347-.724-2.347-1.838Z"/><g fill="#6A45EC"><path d="M36.736 456.934c.004-.338.137-.661.372-.901.234-.241.552-.38.886-.389h16.748a5.961 5.961 0 0 0 2.305-.458 6.036 6.036 0 0 0 3.263-3.287c.303-.737.46-1.528.46-2.326V428h-4.738v21.573c-.004.337-.137.66-.372.901-.234.24-.552.379-.886.388H38.01a5.984 5.984 0 0 0-4.248 1.781A6.108 6.108 0 0 0 32 456.934v14.891h4.736v-14.891ZM62.868 432.111h-.21l.2.204v4.448h4.36l2.043 2.084a6.008 6.008 0 0 0-3.456 2.109 6.12 6.12 0 0 0-1.358 3.841v27.034h4.717v-27.04c.005-.341.14-.666.38-.907.237-.24.56-.378.897-.383h.726c2.783 0 3.727-1.566 4.006-2.224.28-.658.711-2.453-1.257-4.448l-4.617-4.702h-1.437M50.34 469.477a7.728 7.728 0 0 1 3.013.61c.955.403 1.82.994 2.547 1.738h5.732a12.645 12.645 0 0 0-4.634-5.201 12.467 12.467 0 0 0-6.658-1.93c-2.355 0-4.662.669-6.659 1.93a12.644 12.644 0 0 0-4.634 5.201h5.733a7.799 7.799 0 0 1 2.546-1.738 7.728 7.728 0 0 1 3.014-.61Z"/></g></g>';
    (ROOT_LLAMA_CORE) = deploy(
      name,
      initialLlamaStrategyLogic,
      initialLlamaAccountLogic,
      initialStrategies,
      initialAccounts,
      initialRoleDescriptions,
      initialRoleHolders,
      initialRolePermissions,
      rootColor,
      rootLogo
    );

    ROOT_LLAMA_EXECUTOR = ROOT_LLAMA_CORE.executor();
  }

  // ===========================================
  // ======== External and Public Logic ========
  // ===========================================

  /// @notice Deploys a new Llama instance.
  /// @dev This function can only be called by the root Llama instance.
  /// @param name The name of this Llama instance.
  /// @param strategyLogic The strategy implementation (logic) contract to use for this Llama instance.
  /// @param accountLogic The account implementation (logic) contract to use for this Llama instance.
  /// @param initialStrategies Array of initial strategy configurations.
  /// @param initialAccounts Array of initial account configurations.
  /// @param initialRoleDescriptions Array of initial role descriptions.
  /// @param initialRoleHolders Array of initial role holders, their quantities and their role expirations.
  /// @param initialRolePermissions Array of initial permissions given to roles.
  /// @param color The background color as any valid SVG color (e.g. #00FF00) for the deployed Llama instance's NFT.
  /// @param logo The SVG string representing the logo for the deployed Llama instance's NFT.
  /// @return core The address of the `LlamaCore` of the newly created instance.
  function deploy(
    string memory name,
    ILlamaStrategy strategyLogic,
    ILlamaAccount accountLogic,
    bytes[] memory initialStrategies,
    bytes[] memory initialAccounts,
    RoleDescription[] memory initialRoleDescriptions,
    RoleHolderData[] memory initialRoleHolders,
    RolePermissionData[] memory initialRolePermissions,
    string memory color,
    string memory logo
  ) public returns (LlamaCore core) {
    // There must be at least one role holder with role ID of 1, since that role ID is initially
    // given permission to call `setRolePermission`. This is required to reduce the chance that an
    // instance is deployed with an invalid configuration that results in the instance being unusable.
    // Role ID 1 is referred to as the bootstrap role. We require that the bootstrap role is the
    // first role in the `initialRoleHolders` array, and that it never expires.
    if (initialRoleHolders.length == 0) revert InvalidDeployConfiguration();
    if (initialRoleHolders[0].role != BOOTSTRAP_ROLE) revert InvalidDeployConfiguration();
    if (initialRoleHolders[0].expiration != type(uint64).max) revert InvalidDeployConfiguration();

    // Deploy and initialize `LlamaCore`.
    core =
      LlamaCore(Clones.cloneDeterministic(address(LLAMA_CORE_LOGIC), keccak256(abi.encodePacked(name, msg.sender))));
    LlamaCoreInitializationConfig memory coreConfig = LlamaCoreInitializationConfig(
      name,
      LLAMA_POLICY_LOGIC,
      strategyLogic,
      accountLogic,
      initialStrategies,
      initialAccounts,
      initialRoleDescriptions,
      initialRoleHolders,
      initialRolePermissions,
      LLAMA_POLICY_METADATA_LOGIC,
      color,
      logo,
      msg.sender
    );
    core.initialize(coreConfig);

    LlamaExecutor executor = core.executor();
    LlamaPolicy policy = core.policy();
    emit LlamaInstanceCreated(llamaCount, name, address(core), address(executor), address(policy), block.chainid);

    llamaCount = LlamaUtils.uncheckedIncrement(llamaCount);
  }
}<|MERGE_RESOLUTION|>--- conflicted
+++ resolved
@@ -54,11 +54,7 @@
   /// @notice The Llama policy implementation (logic) contract.
   LlamaPolicy public immutable LLAMA_POLICY_LOGIC;
 
-<<<<<<< HEAD
-  /// @notice The Llama policy implementation (logic) contract.
-=======
   /// @notice The Llama policy metadata implementation (logic) contract.
->>>>>>> 16f3e3e5
   ILlamaPolicyMetadata public immutable LLAMA_POLICY_METADATA_LOGIC;
 
   /// @notice The executor of the Llama instance's executor responsible for deploying new Llama instances.
