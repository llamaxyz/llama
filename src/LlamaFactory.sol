--- conflicted
+++ resolved
@@ -197,7 +197,8 @@
     if (initialRoleHolders[0].expiration != type(uint64).max) revert InvalidDeployConfiguration();
 
     // Deploy and initialize `LlamaCore`.
-    core = LlamaCore(Clones.cloneDeterministic(address(LLAMA_CORE_LOGIC), keccak256(abi.encodePacked(name))));
+    core =
+      LlamaCore(Clones.cloneDeterministic(address(LLAMA_CORE_LOGIC), keccak256(abi.encodePacked(name, msg.sender))));
     LlamaCoreInitializationConfig memory coreConfig = LlamaCoreInitializationConfig(
       name,
       LLAMA_POLICY_LOGIC,
@@ -215,14 +216,6 @@
     );
     core.initialize(coreConfig);
 
-<<<<<<< HEAD
-    core =
-      LlamaCore(Clones.cloneDeterministic(address(LLAMA_CORE_LOGIC), keccak256(abi.encodePacked(name, msg.sender))));
-
-    bytes32 bootstrapPermissionId = core.initialize(config);
-    LlamaPolicy policy = core.policy();
-=======
->>>>>>> 9b8b9f5d
     LlamaExecutor executor = core.executor();
     LlamaPolicy policy = core.policy();
     emit LlamaInstanceCreated(llamaCount, name, address(core), address(executor), address(policy), block.chainid);
