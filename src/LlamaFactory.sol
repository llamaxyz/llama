// SPDX-License-Identifier: MIT
pragma solidity 0.8.19;

import {Clones} from "@openzeppelin/proxy/Clones.sol";

import {ILlamaAccount} from "src/interfaces/ILlamaAccount.sol";
import {ILlamaStrategy} from "src/interfaces/ILlamaStrategy.sol";
import {LlamaUtils} from "src/lib/LlamaUtils.sol";
import {LlamaCoreInitializationConfig, RoleHolderData, RolePermissionData} from "src/lib/Structs.sol";
import {RoleDescription} from "src/lib/UDVTs.sol";
import {LlamaCore} from "src/LlamaCore.sol";
import {LlamaExecutor} from "src/LlamaExecutor.sol";
import {LlamaPolicy} from "src/LlamaPolicy.sol";
import {LlamaPolicyMetadata} from "src/LlamaPolicyMetadata.sol";

/// @title Llama Factory
/// @author Llama (devsdosomething@llama.xyz)
/// @notice Factory for deploying new Llama instances.
contract LlamaFactory {
  // ======================================
  // ======== Errors and Modifiers ========
  // ======================================

  /// @dev The initial set of role holders has to have at least one role holder with role ID 1.
  error InvalidDeployConfiguration();

  /// @dev A protected external function in the factory can only be called by the root instance's `LlamaExecutor`.
  error OnlyRootLlama();

  /// @dev Checks that the caller is the root Llama executor and reverts if not.
  modifier onlyRootLlama() {
    if (msg.sender != address(ROOT_LLAMA_EXECUTOR)) revert OnlyRootLlama();
    _;
  }

  // ========================
  // ======== Events ========
  // ========================

  /// @dev Emitted when a new Llama instance is created.
  event LlamaInstanceCreated(
    uint256 indexed id,
    string indexed name,
    address llamaCore,
    address llamaExecutor,
    address llamaPolicy,
    uint256 chainId
  );

  /// @dev Emitted when a new Llama policy metadata contract is set.
  event PolicyMetadataSet(LlamaPolicyMetadata indexed llamaPolicyMetadata);

  // =============================================================
  // ======== Constants, Immutables and Storage Variables ========
  // =============================================================

  /// @notice At deployment, this role is given permission to call the `setRolePermission` function.
  /// However, this may change depending on how the Llama instance is configured.
  /// @dev This is done to mitigate the chances of deploying a misconfigured Llama instance that is
  /// unusable. See the documentation for more info.
  uint8 public constant BOOTSTRAP_ROLE = 1;

  /// @notice The Llama core implementation (logic) contract.
  LlamaCore public immutable LLAMA_CORE_LOGIC;

  /// @notice The Llama policy implementation (logic) contract.
  LlamaPolicy public immutable LLAMA_POLICY_LOGIC;

  /// @notice The executor of the Llama instance's executor responsible for deploying new Llama instances.
  LlamaExecutor public immutable ROOT_LLAMA_EXECUTOR;

  /// @notice The core of the Llama instance responsible for deploying new Llama instances.
  LlamaCore public immutable ROOT_LLAMA_CORE;

  /// @notice The Llama policy metadata contract.
  LlamaPolicyMetadata public llamaPolicyMetadata;

  /// @notice The current number of Llama instances created.
  uint256 public llamaCount;

  // ======================================================
  // ======== Contract Creation and Initialization ========
  // ======================================================

  /// @dev Constructs the Llama Factory and deploys the root Llama instance.
  constructor(
    LlamaCore llamaCoreLogic,
    ILlamaStrategy initialLlamaStrategyLogic,
    ILlamaAccount initialLlamaAccountLogic,
    LlamaPolicy llamaPolicyLogic,
    LlamaPolicyMetadata _llamaPolicyMetadata,
    string memory name,
    bytes[] memory initialStrategies,
    bytes[] memory initialAccounts,
    RoleDescription[] memory initialRoleDescriptions,
    RoleHolderData[] memory initialRoleHolders,
    RolePermissionData[] memory initialRolePermissions
  ) {
    string memory rootColor = "#6A45EC";
    string memory rootLogo =
      '<g><path fill="#fff" d="M91.749 446.038H85.15v2.785h2.54v14.483h-3.272v2.785h9.746v-2.785h-2.416v-17.268ZM104.122 446.038h-6.598v2.785h2.54v14.483h-3.271v2.785h9.745v-2.785h-2.416v-17.268ZM113.237 456.162c.138-1.435 1.118-2.2 2.885-2.2 1.767 0 2.651.765 2.651 2.423v.403l-4.859.599c-2.885.362-5.149 1.63-5.149 4.484 0 2.841 2.14 4.47 5.383 4.47 2.72 0 3.921-1.044 4.487-1.935h.276v1.685h3.782v-9.135c0-3.983-2.54-5.78-6.488-5.78-3.975 0-6.404 1.797-6.694 4.568v.418h3.726Zm-.483 5.528c0-1.1.829-1.629 2.03-1.796l3.989-.529v.626c0 2.354-1.546 3.537-3.672 3.537-1.491 0-2.347-.724-2.347-1.838ZM125.765 466.091h3.727v-9.386c0-1.796.938-2.576 2.25-2.576 1.173 0 1.753.682 1.753 1.838v10.124h3.727v-9.386c0-1.796.939-2.576 2.236-2.576 1.187 0 1.753.682 1.753 1.838v10.124h3.741v-10.639c0-2.646-1.657-4.22-4.183-4.22-2.264 0-3.312.989-3.92 2.075h-.276c-.414-.947-1.436-2.075-3.534-2.075-2.056 0-2.954.864-3.45 1.741h-.277v-1.462h-3.547v14.58ZM151.545 456.162c.138-1.435 1.118-2.2 2.885-2.2 1.767 0 2.65.765 2.65 2.423v.403l-4.859.599c-2.885.362-5.149 1.63-5.149 4.484 0 2.841 2.14 4.47 5.384 4.47 2.719 0 3.92-1.044 4.486-1.935h.276v1.685H161v-9.135c0-3.983-2.54-5.78-6.488-5.78-3.975 0-6.404 1.797-6.694 4.568v.418h3.727Zm-.484 5.528c0-1.1.829-1.629 2.03-1.796l3.989-.529v.626c0 2.354-1.546 3.537-3.672 3.537-1.491 0-2.347-.724-2.347-1.838Z"/><g fill="#6A45EC"><path d="M36.736 456.934c.004-.338.137-.661.372-.901.234-.241.552-.38.886-.389h16.748a5.961 5.961 0 0 0 2.305-.458 6.036 6.036 0 0 0 3.263-3.287c.303-.737.46-1.528.46-2.326V428h-4.738v21.573c-.004.337-.137.66-.372.901-.234.24-.552.379-.886.388H38.01a5.984 5.984 0 0 0-4.248 1.781A6.108 6.108 0 0 0 32 456.934v14.891h4.736v-14.891ZM62.868 432.111h-.21l.2.204v4.448h4.36l2.043 2.084a6.008 6.008 0 0 0-3.456 2.109 6.12 6.12 0 0 0-1.358 3.841v27.034h4.717v-27.04c.005-.341.14-.666.38-.907.237-.24.56-.378.897-.383h.726c2.783 0 3.727-1.566 4.006-2.224.28-.658.711-2.453-1.257-4.448l-4.617-4.702h-1.437M50.34 469.477a7.728 7.728 0 0 1 3.013.61c.955.403 1.82.994 2.547 1.738h5.732a12.645 12.645 0 0 0-4.634-5.201 12.467 12.467 0 0 0-6.658-1.93c-2.355 0-4.662.669-6.659 1.93a12.644 12.644 0 0 0-4.634 5.201h5.733a7.799 7.799 0 0 1 2.546-1.738 7.728 7.728 0 0 1 3.014-.61Z"/></g></g>';
    LLAMA_CORE_LOGIC = llamaCoreLogic;
    LLAMA_POLICY_LOGIC = llamaPolicyLogic;

    _setPolicyMetadata(_llamaPolicyMetadata);

    (ROOT_LLAMA_CORE) = _deploy(
      name,
      initialLlamaStrategyLogic,
      initialLlamaAccountLogic,
      initialStrategies,
      initialAccounts,
      initialRoleDescriptions,
      initialRoleHolders,
      initialRolePermissions,
      rootColor,
      rootLogo
    );

    ROOT_LLAMA_EXECUTOR = ROOT_LLAMA_CORE.executor();
  }

  // ===========================================
  // ======== External and Public Logic ========
  // ===========================================

  /// @notice Deploys a new Llama instance.
  /// @dev This function can only be called by the root Llama instance.
  /// @param name The name of this Llama instance.
  /// @param strategyLogic The strategy implementation (logic) contract to use for this Llama instance.
  /// @param accountLogic The account implementation (logic) contract to use for this Llama instance.
  /// @param initialStrategies Array of initial strategy configurations.
  /// @param initialAccounts Array of initial account configurations.
  /// @param initialRoleDescriptions Array of initial role descriptions.
  /// @param initialRoleHolders Array of initial role holders, their quantities and their role expirations.
  /// @param initialRolePermissions Array of initial permissions given to roles.
  /// @param color The background color as any valid SVG color (e.g. #00FF00) for the deployed Llama instance's NFT.
  /// @param logo The SVG string representing the logo for the deployed Llama instance's NFT.
  /// @return core The address of the `LlamaCore` of the newly created instance.
  function deploy(
    string memory name,
    ILlamaStrategy strategyLogic,
    ILlamaAccount accountLogic,
    bytes[] memory initialStrategies,
    bytes[] memory initialAccounts,
    RoleDescription[] memory initialRoleDescriptions,
    RoleHolderData[] memory initialRoleHolders,
    RolePermissionData[] memory initialRolePermissions,
    string memory color,
    string memory logo
  ) external onlyRootLlama returns (LlamaCore core) {
    (core) = _deploy(
      name,
      strategyLogic,
      accountLogic,
      initialStrategies,
      initialAccounts,
      initialRoleDescriptions,
      initialRoleHolders,
      initialRolePermissions,
      color,
      logo
    );
  }

  /// @notice Sets the Llama policy metadata contract.
  /// @dev This function can only be called by the root Llama instance.
  /// @param _llamaPolicyMetadata The Llama policy metadata contract.
  function setPolicyMetadata(LlamaPolicyMetadata _llamaPolicyMetadata) external onlyRootLlama {
    _setPolicyMetadata(_llamaPolicyMetadata);
  }

  // ================================
  // ======== Internal Logic ========
  // ================================

  /// @dev Deploys a new Llama instance.
  function _deploy(
    string memory name,
    ILlamaStrategy strategyLogic,
    ILlamaAccount accountLogic,
    bytes[] memory initialStrategies,
    bytes[] memory initialAccounts,
    RoleDescription[] memory initialRoleDescriptions,
    RoleHolderData[] memory initialRoleHolders,
    RolePermissionData[] memory initialRolePermissions,
    string memory color,
    string memory logo
  ) internal returns (LlamaCore core) {
    // There must be at least one role holder with role ID of 1, since that role ID is initially
    // given permission to call `setRolePermission`. This is required to reduce the chance that an
    // instance is deployed with an invalid configuration that results in the instance being unusable.
    // Role ID 1 is referred to as the bootstrap role. We require that the bootstrap role is the
    // first role in the `initialRoleHolders` array, and that it never expires.
    if (initialRoleHolders.length == 0) revert InvalidDeployConfiguration();
    if (initialRoleHolders[0].role != BOOTSTRAP_ROLE) revert InvalidDeployConfiguration();
    if (initialRoleHolders[0].expiration != type(uint64).max) revert InvalidDeployConfiguration();

    // Deploy and initialize `LlamaCore`.
    core = LlamaCore(Clones.cloneDeterministic(address(LLAMA_CORE_LOGIC), keccak256(abi.encodePacked(name))));
    LlamaCoreInitializationConfig memory coreConfig = LlamaCoreInitializationConfig(
      name,
      LLAMA_POLICY_LOGIC,
      strategyLogic,
      accountLogic,
      initialStrategies,
      initialAccounts,
      initialRoleDescriptions,
      initialRoleHolders,
      initialRolePermissions,
      llamaPolicyMetadata,
      color,
      logo,
      msg.sender
    );
    core.initialize(coreConfig);

<<<<<<< HEAD
    core =
      LlamaCore(Clones.cloneDeterministic(address(LLAMA_CORE_LOGIC), keccak256(abi.encodePacked(name, msg.sender))));

    bytes32 bootstrapPermissionId = core.initialize(config);
    LlamaPolicy policy = core.policy();
=======
>>>>>>> 4fbc4576
    LlamaExecutor executor = core.executor();
    LlamaPolicy policy = core.policy();
    emit LlamaInstanceCreated(llamaCount, name, address(core), address(executor), address(policy), block.chainid);

    llamaCount = LlamaUtils.uncheckedIncrement(llamaCount);
  }

  /// @dev Sets the Llama policy metadata contract.
  function _setPolicyMetadata(LlamaPolicyMetadata _llamaPolicyMetadata) internal {
    llamaPolicyMetadata = _llamaPolicyMetadata;
    emit PolicyMetadataSet(_llamaPolicyMetadata);
  }
}<|MERGE_RESOLUTION|>--- conflicted
+++ resolved
@@ -215,14 +215,6 @@
     );
     core.initialize(coreConfig);
 
-<<<<<<< HEAD
-    core =
-      LlamaCore(Clones.cloneDeterministic(address(LLAMA_CORE_LOGIC), keccak256(abi.encodePacked(name, msg.sender))));
-
-    bytes32 bootstrapPermissionId = core.initialize(config);
-    LlamaPolicy policy = core.policy();
-=======
->>>>>>> 4fbc4576
     LlamaExecutor executor = core.executor();
     LlamaPolicy policy = core.policy();
     emit LlamaInstanceCreated(llamaCount, name, address(core), address(executor), address(policy), block.chainid);
