--- conflicted
+++ resolved
@@ -591,14 +591,9 @@
     // Save action.
     Action storage newAction = actions[actionId];
     newAction.infoHash = _infoHash(actionId, policyholder, role, strategy, target, value, data);
-<<<<<<< HEAD
     newAction.creationTime = LlamaUtils.toUint64(block.timestamp);
+    newAction.isScript = authorizedScripts[target];
     actionsCount = LlamaUtils.uncheckedIncrement(actionsCount); // Safety: Can never overflow a uint256 by incrementing.
-=======
-    newAction.creationTime = _toUint64(block.timestamp);
-    newAction.isScript = authorizedScripts[target];
-    actionsCount = _uncheckedIncrement(actionsCount); // Safety: Can never overflow a uint256 by incrementing.
->>>>>>> de7168db
 
     emit ActionCreated(actionId, policyholder, strategy, target, value, data, description);
   }
