// SPDX-License-Identifier: MIT
pragma solidity 0.8.19;

import {Clones} from "@openzeppelin/proxy/Clones.sol";
import {Initializable} from "@openzeppelin/proxy/utils/Initializable.sol";

import {ILlamaAccount} from "src/interfaces/ILlamaAccount.sol";
import {ILlamaActionGuard} from "src/interfaces/ILlamaActionGuard.sol";
import {ILlamaStrategy} from "src/interfaces/ILlamaStrategy.sol";
import {ActionState} from "src/lib/Enums.sol";
import {LlamaUtils} from "src/lib/LlamaUtils.sol";
import {
  Action,
  ActionInfo,
  LlamaCoreInitializationConfig,
  LlamaPolicyInitializationConfig,
  PermissionData,
  RoleHolderData,
  RolePermissionData
} from "src/lib/Structs.sol";
import {RoleDescription} from "src/lib/UDVTs.sol";
import {LlamaExecutor} from "src/LlamaExecutor.sol";
import {LlamaFactory} from "src/LlamaFactory.sol";
import {LlamaPolicy} from "src/LlamaPolicy.sol";
import {LlamaPolicyMetadata} from "src/LlamaPolicyMetadata.sol";

/// @title Llama Core
/// @author Llama (devsdosomething@llama.xyz)
/// @notice Manages the action process from creation to execution.
contract LlamaCore is Initializable {
  // =========================
  // ======== Structs ========
  // =========================

  /// @dev Stores the two different status values for a strategy.
  struct StrategyStatus {
    bool deployed; // Whether or not the strategy has been deployed from this `LlamaCore`.
    bool authorized; // Whether or not the strategy has been authorized for action creations in this `LlamaCore`.
  }

  // ======================================
  // ======== Errors and Modifiers ========
  // ======================================

  /// @dev Policyholder cannot cast if it has 0 quantity of role.
  /// @param policyholder Address of policyholder.
  /// @param role The role being used in the cast.
  error CannotCastWithZeroQuantity(address policyholder, uint8 role);

  /// @dev Policyholder cannot cast after the minimum execution time.
  error CannotDisapproveAfterMinExecutionTime();

  /// @dev An action's target contract cannot be the executor.
  error CannotSetExecutorAsTarget();

  /// @dev Address cannot be used.
  error RestrictedAddress();

  /// @dev Policyholders can only cast once.
  error DuplicateCast();

  /// @dev Action execution failed.
  /// @param reason Data returned by the function called by the action.
  error FailedActionExecution(bytes reason);

  /// @dev `ActionInfo` does not hash to the correct value.
  error InfoHashMismatch();

  /// @dev `msg.value` does not equal the action's value.
  error IncorrectMsgValue();

  /// @dev The action is not in the expected state.
  /// @param current The current state of the action.
  error InvalidActionState(ActionState current);

  /// @dev The policyholder does not have the role at action creation time.
  error InvalidPolicyholder();

  /// @dev The recovered signer does not match the expected policyholder.
  error InvalidSignature();

  /// @dev An action cannot queue successfully if it's `minExecutionTime` is less than `block.timestamp`.
  error MinExecutionTimeCannotBeInThePast();

  /// @dev The provided strategy address does not map to a deployed strategy.
  error NonExistentStrategy();

  /// @dev Only callable by a Llama instance's executor.
  error OnlyLlama();

  /// @dev Policyholder does not have the permission ID to create the action.
  error PolicyholderDoesNotHavePermission();

  /// @dev If `block.timestamp` is less than `minExecutionTime`, the action cannot be executed.
  error MinExecutionTimeNotReached();

  /// @dev Actions can only be created with authorized strategies.
  error UnauthorizedStrategy();

  /// @dev Strategies can only be created with valid logic contracts.
  error UnauthorizedStrategyLogic();

  /// @dev Accounts can only be created with valid logic contracts.
  error UnauthorizedAccountLogic();

  /// @dev Checks that the caller is the Llama Executor and reverts if not.
  modifier onlyLlama() {
    if (msg.sender != address(executor)) revert OnlyLlama();
    _;
  }

  // ========================
  // ======== Events ========
  // ========================

  /// @dev Emitted when an account is created.
  event AccountCreated(ILlamaAccount account, ILlamaAccount indexed accountLogic, bytes initializationData);

  /// @dev Emitted when a new account implementation (logic) contract is authorized or unauthorized.
  event AccountLogicAuthorizationSet(ILlamaAccount indexed accountLogic, bool authorized);

  /// @dev Emitted when an action is created.
  event ActionCreated(
    uint256 id,
    address indexed creator,
    uint8 role,
    ILlamaStrategy indexed strategy,
    address indexed target,
    uint256 value,
    bytes data,
    string description
  );

  /// @dev Emitted when an action is canceled.
  event ActionCanceled(uint256 id, address indexed caller);

  /// @dev Emitted when an action guard is set.
  event ActionGuardSet(address indexed target, bytes4 indexed selector, ILlamaActionGuard actionGuard);

  /// @dev Emitted when an action is queued.
  event ActionQueued(
    uint256 id,
    address indexed caller,
    ILlamaStrategy indexed strategy,
    address indexed creator,
    uint256 minExecutionTime
  );

  /// @dev Emitted when an action is executed.
  event ActionExecuted(
    uint256 id, address indexed caller, ILlamaStrategy indexed strategy, address indexed creator, bytes result
  );

  /// @dev Emitted when an approval is cast.
  event ApprovalCast(uint256 id, address indexed policyholder, uint8 indexed role, uint256 quantity, string reason);

  /// @dev Emitted when a disapproval is cast.
  event DisapprovalCast(uint256 id, address indexed policyholder, uint8 indexed role, uint256 quantity, string reason);

  /// @dev Emitted when a deployed strategy is authorized or unauthorized.
  event StrategyAuthorizationSet(ILlamaStrategy indexed strategy, bool authorized);

  /// @dev Emitted when a strategy is created.
  event StrategyCreated(ILlamaStrategy strategy, ILlamaStrategy indexed strategyLogic, bytes initializationData);

  /// @dev Emitted when a new strategy implementation (logic) contract is authorized or unauthorized.
  event StrategyLogicAuthorizationSet(ILlamaStrategy indexed strategyLogic, bool authorized);

  /// @dev Emitted when a script is authorized or unauthorized.
  event ScriptAuthorizationSet(address indexed script, bool authorized);

  // =================================================
  // ======== Constants and Storage Variables ========
  // =================================================

  /// @dev EIP-712 base typehash.
  bytes32 internal constant EIP712_DOMAIN_TYPEHASH =
    keccak256("EIP712Domain(string name,string version,uint256 chainId,address verifyingContract)");

  /// @dev EIP-712 createAction typehash.
  bytes32 internal constant CREATE_ACTION_TYPEHASH = keccak256(
    "CreateAction(address policyholder,uint8 role,address strategy,address target,uint256 value,bytes data,string description,uint256 nonce)"
  );

  /// @dev EIP-712 castApproval typehash.
  bytes32 internal constant CAST_APPROVAL_TYPEHASH = keccak256(
    "CastApproval(address policyholder,uint8 role,ActionInfo actionInfo,string reason,uint256 nonce)ActionInfo(uint256 id,address creator,uint8 creatorRole,address strategy,address target,uint256 value,bytes data)"
  );

  /// @dev EIP-712 castDisapproval typehash.
  bytes32 internal constant CAST_DISAPPROVAL_TYPEHASH = keccak256(
    "CastDisapproval(address policyholder,uint8 role,ActionInfo actionInfo,string reason,uint256 nonce)ActionInfo(uint256 id,address creator,uint8 creatorRole,address strategy,address target,uint256 value,bytes data)"
  );

  /// @dev EIP-712 actionInfo typehash.
  bytes32 internal constant ACTION_INFO_TYPEHASH = keccak256(
    "ActionInfo(uint256 id,address creator,uint8 creatorRole,address strategy,address target,uint256 value,bytes data)"
  );

  /// @dev Mapping of actionIds to Actions.
  /// @dev Making this `public` results in stack too deep with no optimizer, but this data can be
  /// accessed with the `getAction` function so this is ok. We want the contracts to compile
  /// without the optimizer so `forge coverage` can be used.
  mapping(uint256 => Action) internal actions;

  /// @notice The contract that executes actions for this Llama instance.
  LlamaExecutor public executor;

  /// @notice The ERC721 contract that defines the policies for this Llama instance.
  /// @dev We intentionally put this first so it's packed with the `Initializable` storage
  // variables, which are the key variables we want to check before and after a delegatecall.
  LlamaPolicy public policy;

  /// @notice Name of this Llama instance.
  string public name;

  /// @notice The current number of actions created.
  uint256 public actionsCount;

  /// @notice Mapping of actionIds to policyholders to approvals.
  mapping(uint256 => mapping(address => bool)) public approvals;

  /// @notice Mapping of actionIds to policyholders to disapprovals.
  mapping(uint256 => mapping(address => bool)) public disapprovals;

  /// @notice Mapping of all deployed strategies and their current authorizaton status.
  mapping(ILlamaStrategy => StrategyStatus) public strategies;

  /// @notice Mapping of all authorized scripts.
  mapping(address => bool) public authorizedScripts;

  /// @notice Mapping of policyholders to function selectors to current nonces for EIP-712 signatures.
  /// @dev This is used to prevent replay attacks by incrementing the nonce for each operation (`createAction`,
  /// `castApproval` and `castDisapproval`) signed by the policyholder.
  mapping(address => mapping(bytes4 => uint256)) public nonces;

  /// @notice Mapping of target to selector to actionGuard address.
  mapping(address target => mapping(bytes4 selector => ILlamaActionGuard)) public actionGuard;

  /// @notice Mapping of all authorized Llama account implementation (logic) contracts.
  mapping(ILlamaAccount => bool) public authorizedAccountLogics;

  /// @notice Mapping of all authorized Llama strategy implementation (logic) contracts.
  mapping(ILlamaStrategy => bool) public authorizedStrategyLogics;

  // ======================================================
  // ======== Contract Creation and Initialization ========
  // ======================================================

  constructor() {
    _disableInitializers();
  }

  /// @notice Initializes a new `LlamaCore` clone.
  /// @param config The struct that contains the configuration for this Llama instance. See `Structs.sol` for details on
  /// the parameters
  function initialize(LlamaCoreInitializationConfig calldata config) external initializer {
    name = config.name;
    // Deploy Executor.
    executor = new LlamaExecutor();
<<<<<<< HEAD
    policy = LlamaPolicy(
      Clones.cloneDeterministic(address(config.policyLogic), keccak256(abi.encodePacked(name, config.deployer)))
    );
=======
>>>>>>> 9b8b9f5d

    // Deploy and initialize `LlamaPolicy` with holders of role ID 1 (Bootstrap Role) given permission to change role
    // permissions. This is required to reduce the chance that an instance is deployed with an invalid configuration
    // that results in the instance being unusable.
    policy = LlamaPolicy(Clones.cloneDeterministic(address(config.policyLogic), keccak256(abi.encodePacked(name))));
    // Calculated from the first strategy configuration passed in.
    ILlamaStrategy bootstrapStrategy = ILlamaStrategy(
      Clones.predictDeterministicAddress(
        address(config.strategyLogic), keccak256(config.initialStrategies[0]), address(this)
      )
    );
    bytes32 bootstrapPermissionId =
      keccak256(abi.encode(PermissionData(address(policy), LlamaPolicy.setRolePermission.selector, bootstrapStrategy)));
    LlamaPolicyInitializationConfig memory policyConfig = LlamaPolicyInitializationConfig(
      config.name,
      config.initialRoleDescriptions,
      config.initialRoleHolders,
      config.initialRolePermissions,
      config.llamaPolicyMetadata,
      config.color,
      config.logo,
      address(executor),
      bootstrapPermissionId
    );
    policy.initialize(policyConfig);

    // Authorize strategy logic contract and deploy strategies.
    _setStrategyLogicAuthorization(config.strategyLogic, true);
    _deployStrategies(config.strategyLogic, config.initialStrategies);

    // Authorize account logic contract and deploy accounts.
    _setAccountLogicAuthorization(config.accountLogic, true);
    _deployAccounts(config.accountLogic, config.initialAccounts);
  }

  // ===========================================
  // ======== External and Public Logic ========
  // ===========================================

  /// @notice Creates an action. The creator needs to hold a policy with the permission ID of the provided
  /// `(target, selector, strategy)`.
  /// @dev Use `""` for `description` if there is no description.
  /// @param role The role that will be used to determine the permission ID of the policyholder.
  /// @param strategy The strategy contract that will determine how the action is executed.
  /// @param target The contract called when the action is executed.
  /// @param value The value in wei to be sent when the action is executed.
  /// @param data Data to be called on the target when the action is executed.
  /// @param description A human readable description of the action and the changes it will enact.
  /// @return actionId Action ID of the newly created action.
  function createAction(
    uint8 role,
    ILlamaStrategy strategy,
    address target,
    uint256 value,
    bytes calldata data,
    string memory description
  ) external returns (uint256 actionId) {
    actionId = _createAction(msg.sender, role, strategy, target, value, data, description);
  }

  /// @notice Creates an action via an off-chain signature. The creator needs to hold a policy with the permission ID
  /// of the provided `(target, selector, strategy)`.
  /// @dev Use `""` for `description` if there is no description.
  /// @param policyholder The policyholder that signed the message.
  /// @param role The role that will be used to determine the permission ID of the policyholder.
  /// @param strategy The strategy contract that will determine how the action is executed.
  /// @param target The contract called when the action is executed.
  /// @param value The value in wei to be sent when the action is executed.
  /// @param data Data to be called on the target when the action is executed.
  /// @param description A human readable description of the action and the changes it will enact.
  /// @param v ECDSA signature component: Parity of the `y` coordinate of point `R`
  /// @param r ECDSA signature component: x-coordinate of `R`
  /// @param s ECDSA signature component: `s` value of the signature
  /// @return actionId Action ID of the newly created action.
  function createActionBySig(
    address policyholder,
    uint8 role,
    ILlamaStrategy strategy,
    address target,
    uint256 value,
    bytes calldata data,
    string memory description,
    uint8 v,
    bytes32 r,
    bytes32 s
  ) external returns (uint256 actionId) {
    bytes32 digest = _getCreateActionTypedDataHash(policyholder, role, strategy, target, value, data, description);
    address signer = ecrecover(digest, v, r, s);
    if (signer == address(0) || signer != policyholder) revert InvalidSignature();
    actionId = _createAction(signer, role, strategy, target, value, data, description);
  }

  /// @notice Queue an action by its `actionInfo` struct if it's in Approved state.
  /// @param actionInfo Data required to create an action.
  function queueAction(ActionInfo calldata actionInfo) external {
    Action storage action = actions[actionInfo.id];
    ActionState currentState = getActionState(actionInfo);
    if (currentState != ActionState.Approved) revert InvalidActionState(currentState);

    uint64 minExecutionTime = actionInfo.strategy.minExecutionTime(actionInfo);
    if (minExecutionTime < block.timestamp) revert MinExecutionTimeCannotBeInThePast();
    action.minExecutionTime = minExecutionTime;
    emit ActionQueued(actionInfo.id, msg.sender, actionInfo.strategy, actionInfo.creator, minExecutionTime);
  }

  /// @notice Execute an action by its `actionInfo` struct if it's in Queued state and `minExecutionTime` has passed.
  /// @param actionInfo Data required to create an action.
  function executeAction(ActionInfo calldata actionInfo) external payable {
    // Initial checks that action is ready to execute.
    Action storage action = actions[actionInfo.id];
    ActionState currentState = getActionState(actionInfo);

    if (currentState != ActionState.Queued) revert InvalidActionState(currentState);
    if (block.timestamp < action.minExecutionTime) revert MinExecutionTimeNotReached();
    if (msg.value != actionInfo.value) revert IncorrectMsgValue();

    action.executed = true;

    // Check pre-execution action guard.
    ILlamaActionGuard guard = actionGuard[actionInfo.target][bytes4(actionInfo.data)];
    if (guard != ILlamaActionGuard(address(0))) guard.validatePreActionExecution(actionInfo);

    // Execute action.
    (bool success, bytes memory result) =
      executor.execute{value: actionInfo.value}(actionInfo.target, action.isScript, actionInfo.data);

    if (!success) revert FailedActionExecution(result);

    // Check post-execution action guard.
    if (guard != ILlamaActionGuard(address(0))) guard.validatePostActionExecution(actionInfo);

    // Action successfully executed.
    emit ActionExecuted(actionInfo.id, msg.sender, actionInfo.strategy, actionInfo.creator, result);
  }

  /// @notice Cancels an action by its `actionInfo` struct.
  /// @dev Rules for cancelation are defined by the strategy.
  /// @param actionInfo Data required to create an action.
  function cancelAction(ActionInfo calldata actionInfo) external {
    Action storage action = actions[actionInfo.id];
    _validateActionInfoHash(action.infoHash, actionInfo);

    // We don't need an explicit check on action existence because if it doesn't exist the strategy will be the zero
    // address, and Solidity will revert since there is no code at the zero address.
    actionInfo.strategy.validateActionCancelation(actionInfo, msg.sender);

    action.canceled = true;
    emit ActionCanceled(actionInfo.id, msg.sender);
  }

  /// @notice How policyholders add their support of the approval of an action with a reason.
  /// @dev Use `""` for `reason` if there is no reason.
  /// @param role The role the policyholder uses to cast their approval.
  /// @param actionInfo Data required to create an action.
  /// @param reason The reason given for the approval by the policyholder.
  function castApproval(uint8 role, ActionInfo calldata actionInfo, string calldata reason) external {
    return _castApproval(msg.sender, role, actionInfo, reason);
  }

  /// @notice How policyholders add their support of the approval of an action via an off-chain signature.
  /// @dev Use `""` for `reason` if there is no reason.
  /// @param policyholder The policyholder that signed the message.
  /// @param role The role the policyholder uses to cast their approval.
  /// @param actionInfo Data required to create an action.
  /// @param reason The reason given for the approval by the policyholder.
  /// @param v ECDSA signature component: Parity of the `y` coordinate of point `R`
  /// @param r ECDSA signature component: x-coordinate of `R`
  /// @param s ECDSA signature component: `s` value of the signature
  function castApprovalBySig(
    address policyholder,
    uint8 role,
    ActionInfo calldata actionInfo,
    string calldata reason,
    uint8 v,
    bytes32 r,
    bytes32 s
  ) external {
    bytes32 digest = _getCastApprovalTypedDataHash(policyholder, role, actionInfo, reason);
    address signer = ecrecover(digest, v, r, s);
    if (signer == address(0) || signer != policyholder) revert InvalidSignature();
    return _castApproval(signer, role, actionInfo, reason);
  }

  /// @notice How policyholders add their support of the disapproval of an action with a reason.
  /// @dev Use `""` for `reason` if there is no reason.
  /// @param role The role the policyholder uses to cast their disapproval.
  /// @param actionInfo Data required to create an action.
  /// @param reason The reason given for the disapproval by the policyholder.
  function castDisapproval(uint8 role, ActionInfo calldata actionInfo, string calldata reason) external {
    return _castDisapproval(msg.sender, role, actionInfo, reason);
  }

  /// @notice How policyholders add their support of the disapproval of an action via an off-chain signature.
  /// @dev Use `""` for `reason` if there is no reason.
  /// @param policyholder The policyholder that signed the message.
  /// @param role The role the policyholder uses to cast their disapproval.
  /// @param actionInfo Data required to create an action.
  /// @param reason The reason given for the approval by the policyholder.
  /// @param v ECDSA signature component: Parity of the `y` coordinate of point `R`
  /// @param r ECDSA signature component: x-coordinate of `R`
  /// @param s ECDSA signature component: `s` value of the signature
  function castDisapprovalBySig(
    address policyholder,
    uint8 role,
    ActionInfo calldata actionInfo,
    string calldata reason,
    uint8 v,
    bytes32 r,
    bytes32 s
  ) external {
    bytes32 digest = _getCastDisapprovalTypedDataHash(policyholder, role, actionInfo, reason);
    address signer = ecrecover(digest, v, r, s);
    if (signer == address(0) || signer != policyholder) revert InvalidSignature();
    return _castDisapproval(signer, role, actionInfo, reason);
  }

  /// @notice Authorizes a strategy implementation (logic) contract.
  /// @dev Unauthorizing a strategy logic contract will not affect previously deployed strategies.
  /// @param strategyLogic The strategy logic contract to authorize.
  /// @param authorized `true` to authorize the strategy logic, `false` to unauthorize it.
  function setStrategyLogicAuthorization(ILlamaStrategy strategyLogic, bool authorized) external onlyLlama {
    _setStrategyLogicAuthorization(strategyLogic, authorized);
  }

  /// @notice Deploy new strategies and add them to the mapping of authorized strategies.
  /// @param llamaStrategyLogic address of the Llama strategy logic contract.
  /// @param strategyConfigs Array of new strategy configurations.
  function createStrategies(ILlamaStrategy llamaStrategyLogic, bytes[] calldata strategyConfigs) external onlyLlama {
    _deployStrategies(llamaStrategyLogic, strategyConfigs);
  }

  /// @notice Sets `strategy` authorization status, which determines if it can be used to create actions.
  /// @dev To unauthorize a deployed `strategy`, set `authorized` to `false`.
  /// @param strategy The address of the deployed strategy contract.
  /// @param authorized `true` to authorize the strategy, `false` to unauthorize it.
  function authorizeStrategy(ILlamaStrategy strategy, bool authorized) external onlyLlama {
    _authorizeStrategy(strategy, authorized);
  }

  /// @notice Authorizes an account implementation (logic) contract.
  /// @dev Unauthorizing an account logic contract will not affect previously deployed accounts.
  /// @param accountLogic The account logic contract to authorize.
  /// @param authorized `true` to authorize the account logic, `false` to unauthorize it.
  function setAccountLogicAuthorization(ILlamaAccount accountLogic, bool authorized) external onlyLlama {
    _setAccountLogicAuthorization(accountLogic, authorized);
  }

  /// @notice Deploy new accounts.
  /// @param llamaAccountLogic address of the Llama account logic contract.
  /// @param accountConfigs Array of new account configurations.
  function createAccounts(ILlamaAccount llamaAccountLogic, bytes[] calldata accountConfigs) external onlyLlama {
    _deployAccounts(llamaAccountLogic, accountConfigs);
  }

  /// @notice Sets `guard` as the action guard for the given `target` and `selector`.
  /// @dev To remove a guard, set `guard` to the zero address.
  /// @param target The target contract where the `guard` will apply.
  /// @param selector The function selector where the `guard` will apply.
  function setGuard(address target, bytes4 selector, ILlamaActionGuard guard) external onlyLlama {
    if (target == address(this) || target == address(policy)) revert RestrictedAddress();
    actionGuard[target][selector] = guard;
    emit ActionGuardSet(target, selector, guard);
  }

  /// @notice Authorizes `script` to be eligible to be delegatecalled from the executor.
  /// @dev To unauthorize a `script`, set `authorized` to `false`.
  /// @param script The address of the script contract.
  /// @param authorized `true` to authorize the script, `false` to unauthorize it.
  function setScriptAuthorization(address script, bool authorized) external onlyLlama {
    if (script == address(this) || script == address(policy)) revert RestrictedAddress();
    authorizedScripts[script] = authorized;
    emit ScriptAuthorizationSet(script, authorized);
  }

  /// @notice Increments the caller's nonce for the given `selector`. This is useful for revoking
  /// signatures that have not been used yet.
  /// @param selector The function selector to increment the nonce for.
  function incrementNonce(bytes4 selector) external {
    // Safety: Can never overflow a uint256 by incrementing.
    nonces[msg.sender][selector] = LlamaUtils.uncheckedIncrement(nonces[msg.sender][selector]);
  }

  /// @notice Get an Action struct by `actionId`.
  /// @param actionId ID of the action.
  /// @return The Action struct.
  function getAction(uint256 actionId) external view returns (Action memory) {
    return actions[actionId];
  }

  /// @notice Returns the timestamp of most recently created action.
  /// @dev Used by `LlamaPolicy` to ensure policy management does not occur immediately after action
  /// creation in the same timestamp, as this could result in invalid role supply counts being used.
  function getLastActionTimestamp() external view returns (uint256 timestamp) {
    return actionsCount == 0 ? 0 : actions[actionsCount - 1].creationTime;
  }

  /// @notice Get the current action state of an action by its `actionInfo` struct.
  /// @param actionInfo Data required to create an action.
  /// @return The current action state of the action.
  function getActionState(ActionInfo calldata actionInfo) public view returns (ActionState) {
    // We don't need an explicit check on the action ID to make sure it exists, because if the
    // action does not exist, the expected payload hash from storage will be `bytes32(0)`, so
    // bypassing this check by providing a non-existent actionId would require finding a collision
    // to get a hash of zero.
    Action storage action = actions[actionInfo.id];
    _validateActionInfoHash(action.infoHash, actionInfo);

    if (action.canceled) return ActionState.Canceled;

    if (action.executed) return ActionState.Executed;

    if (actionInfo.strategy.isActionActive(actionInfo)) return ActionState.Active;

    if (!actionInfo.strategy.isActionApproved(actionInfo)) return ActionState.Failed;

    if (action.minExecutionTime == 0) return ActionState.Approved;

    if (actionInfo.strategy.isActionDisapproved(actionInfo)) return ActionState.Failed;

    if (actionInfo.strategy.isActionExpired(actionInfo)) return ActionState.Expired;

    return ActionState.Queued;
  }

  // ================================
  // ======== Internal Logic ========
  // ================================

  /// @dev Creates an action. The creator needs to hold a policy with the permission ID of the provided
  /// `(target, selector, strategy)`.
  function _createAction(
    address policyholder,
    uint8 role,
    ILlamaStrategy strategy,
    address target,
    uint256 value,
    bytes calldata data,
    string memory description
  ) internal returns (uint256 actionId) {
    if (target == address(executor)) revert CannotSetExecutorAsTarget();
    if (!strategies[strategy].authorized) revert UnauthorizedStrategy();

    PermissionData memory permission = PermissionData(target, bytes4(data), strategy);
    bytes32 permissionId = keccak256(abi.encode(permission));

    // Typically (such as in Governor contracts) this should check that the caller has permission
    // at `block.number|timestamp - 1` but here we're just checking if the caller *currently* has
    // permission. Technically this introduces a race condition if e.g. an action to revoke a role
    // from someone (or revoke a permission from a role) is ready to be executed at the same time as
    // an action is created, as the order of transactions in the block then affects if action
    // creation would succeed. However, we are ok with this tradeoff because it means we don't need
    // to checkpoint the `canCreateAction` mapping which is simpler and cheaper, and in practice
    // this race condition is unlikely to matter.
    if (!policy.hasPermissionId(policyholder, role, permissionId)) revert PolicyholderDoesNotHavePermission();

    // Validate action creation.
    actionId = actionsCount;
    actionsCount = LlamaUtils.uncheckedIncrement(actionsCount); // Safety: Can never overflow a uint256 by incrementing.

    ActionInfo memory actionInfo = ActionInfo(actionId, policyholder, role, strategy, target, value, data);
    strategy.validateActionCreation(actionInfo);

    // Scope to avoid stack too deep
    {
      // Save action.
      Action storage newAction = actions[actionId];
      newAction.infoHash = _infoHash(actionId, policyholder, role, strategy, target, value, data);
      newAction.creationTime = LlamaUtils.toUint64(block.timestamp);
      newAction.isScript = authorizedScripts[target];

      ILlamaActionGuard guard = actionGuard[target][bytes4(data)];
      if (guard != ILlamaActionGuard(address(0))) guard.validateActionCreation(actionInfo);
    }

    emit ActionCreated(actionId, policyholder, role, strategy, target, value, data, description);
  }

  /// @dev How policyholders that have the right role contribute towards the approval of an action with a reason.
  function _castApproval(address policyholder, uint8 role, ActionInfo calldata actionInfo, string memory reason)
    internal
  {
    (Action storage action, uint96 quantity) = _preCastAssertions(actionInfo, policyholder, role, ActionState.Active);

    action.totalApprovals = _newCastCount(action.totalApprovals, quantity);
    approvals[actionInfo.id][policyholder] = true;
    emit ApprovalCast(actionInfo.id, policyholder, role, quantity, reason);
  }

  /// @dev How policyholders that have the right role contribute towards the disapproval of an action with a reason.
  function _castDisapproval(address policyholder, uint8 role, ActionInfo calldata actionInfo, string memory reason)
    internal
  {
    (Action storage action, uint96 quantity) = _preCastAssertions(actionInfo, policyholder, role, ActionState.Queued);

    action.totalDisapprovals = _newCastCount(action.totalDisapprovals, quantity);
    disapprovals[actionInfo.id][policyholder] = true;
    emit DisapprovalCast(actionInfo.id, policyholder, role, quantity, reason);
  }

  /// @dev The only `expectedState` values allowed to be passed into this method are Active or Queued.
  function _preCastAssertions(
    ActionInfo calldata actionInfo,
    address policyholder,
    uint8 role,
    ActionState expectedState
  ) internal returns (Action storage action, uint96 quantity) {
    action = actions[actionInfo.id];
    ActionState currentState = getActionState(actionInfo);
    if (currentState != expectedState) revert InvalidActionState(currentState);

    bool isApproval = expectedState == ActionState.Active;
    bool alreadyCast = isApproval ? approvals[actionInfo.id][policyholder] : disapprovals[actionInfo.id][policyholder];
    if (alreadyCast) revert DuplicateCast();

    bool hasRole = policy.hasRole(policyholder, role, action.creationTime);
    if (!hasRole) revert InvalidPolicyholder();

    if (isApproval) {
      actionInfo.strategy.checkIfApprovalEnabled(actionInfo, policyholder, role);
      quantity = actionInfo.strategy.getApprovalQuantityAt(policyholder, role, action.creationTime);
      if (quantity == 0) revert CannotCastWithZeroQuantity(policyholder, role);
    } else {
      if (block.timestamp >= action.minExecutionTime) revert CannotDisapproveAfterMinExecutionTime();
      actionInfo.strategy.checkIfDisapprovalEnabled(actionInfo, policyholder, role);
      quantity = actionInfo.strategy.getDisapprovalQuantityAt(policyholder, role, action.creationTime);
      if (quantity == 0) revert CannotCastWithZeroQuantity(policyholder, role);
    }
  }

  /// @dev Returns the new total count of approvals or disapprovals.
  function _newCastCount(uint96 currentCount, uint96 quantity) internal pure returns (uint96) {
    if (currentCount == type(uint96).max || quantity == type(uint96).max) return type(uint96).max;
    return currentCount + quantity;
  }

  /// @dev Sets the authorization status for a strategy implementation (logic) contract.
  function _setStrategyLogicAuthorization(ILlamaStrategy strategyLogic, bool authorized) internal {
    authorizedStrategyLogics[strategyLogic] = authorized;
    emit StrategyLogicAuthorizationSet(strategyLogic, authorized);
  }

  /// @dev Deploys new strategies. Takes in the strategy logic contract to be used and an array of configurations to
  /// initialize the new strategies with.
  function _deployStrategies(ILlamaStrategy llamaStrategyLogic, bytes[] calldata strategyConfigs) internal {
    if (!authorizedStrategyLogics[llamaStrategyLogic]) revert UnauthorizedStrategyLogic();

    uint256 strategyLength = strategyConfigs.length;
    for (uint256 i = 0; i < strategyLength; i = LlamaUtils.uncheckedIncrement(i)) {
      bytes32 salt = keccak256(strategyConfigs[i]);
      ILlamaStrategy strategy = ILlamaStrategy(Clones.cloneDeterministic(address(llamaStrategyLogic), salt));
      strategy.initialize(strategyConfigs[i]);
      strategies[strategy].deployed = true;
      _authorizeStrategy(strategy, true);
      emit StrategyCreated(strategy, llamaStrategyLogic, strategyConfigs[i]);
    }
  }

  /// @dev Sets the `strategy` authorization status to `authorized`.
  function _authorizeStrategy(ILlamaStrategy strategy, bool authorized) internal {
    if (!strategies[strategy].deployed) revert NonExistentStrategy();
    strategies[strategy].authorized = authorized;
    emit StrategyAuthorizationSet(strategy, authorized);
  }

  /// @dev Authorizes an account implementation (logic) contract.
  function _setAccountLogicAuthorization(ILlamaAccount accountLogic, bool authorized) internal {
    authorizedAccountLogics[accountLogic] = authorized;
    emit AccountLogicAuthorizationSet(accountLogic, authorized);
  }

  /// @dev Deploys new accounts. Takes in the account logic contract to be used and an array of configurations to
  /// initialize the new accounts with.
  function _deployAccounts(ILlamaAccount llamaAccountLogic, bytes[] calldata accountConfigs) internal {
    if (!authorizedAccountLogics[llamaAccountLogic]) revert UnauthorizedAccountLogic();

    uint256 accountLength = accountConfigs.length;
    for (uint256 i = 0; i < accountLength; i = LlamaUtils.uncheckedIncrement(i)) {
      bytes32 salt = keccak256(accountConfigs[i]);
      ILlamaAccount account = ILlamaAccount(Clones.cloneDeterministic(address(llamaAccountLogic), salt));
      account.initialize(accountConfigs[i]);
      emit AccountCreated(account, llamaAccountLogic, accountConfigs[i]);
    }
  }

  /// @dev Returns the hash of the `createAction` parameters using the `actionInfo` struct.
  function _infoHash(ActionInfo calldata actionInfo) internal pure returns (bytes32) {
    return _infoHash(
      actionInfo.id,
      actionInfo.creator,
      actionInfo.creatorRole,
      actionInfo.strategy,
      actionInfo.target,
      actionInfo.value,
      actionInfo.data
    );
  }

  /// @dev Returns the hash of the `createAction` parameters.
  function _infoHash(
    uint256 id,
    address creator,
    uint8 creatorRole,
    ILlamaStrategy strategy,
    address target,
    uint256 value,
    bytes calldata data
  ) internal pure returns (bytes32) {
    return keccak256(abi.encodePacked(id, creator, creatorRole, strategy, target, value, data));
  }

  /// @dev Validates that the hash of the `actionInfo` struct matches the provided hash.
  function _validateActionInfoHash(bytes32 actualHash, ActionInfo calldata actionInfo) internal pure {
    bytes32 expectedHash = _infoHash(actionInfo);
    if (actualHash != expectedHash) revert InfoHashMismatch();
  }

  /// @dev Returns the current nonce for a given policyholder and selector, and increments it. Used to prevent
  /// replay attacks.
  function _useNonce(address policyholder, bytes4 selector) internal returns (uint256 nonce) {
    nonce = nonces[policyholder][selector];
    nonces[policyholder][selector] = LlamaUtils.uncheckedIncrement(nonce);
  }

  // -------- EIP-712 Getters --------

  /// @dev Returns the EIP-712 domain separator.
  function _getDomainHash() internal view returns (bytes32) {
    return keccak256(
      abi.encode(EIP712_DOMAIN_TYPEHASH, keccak256(bytes(name)), keccak256(bytes("1")), block.chainid, address(this))
    );
  }

  /// @dev Returns the hash of the ABI-encoded EIP-712 message for the `CreateAction` domain, which can be used to
  /// recover the signer.
  function _getCreateActionTypedDataHash(
    address policyholder,
    uint8 role,
    ILlamaStrategy strategy,
    address target,
    uint256 value,
    bytes calldata data,
    string memory description
  ) internal returns (bytes32) {
    // Calculating and storing nonce in memory and using that below, instead of calculating in place to prevent stack
    // too deep error.
    uint256 nonce = _useNonce(policyholder, msg.sig);

    bytes32 createActionHash = keccak256(
      abi.encode(
        CREATE_ACTION_TYPEHASH,
        policyholder,
        role,
        address(strategy),
        target,
        value,
        keccak256(data),
        keccak256(bytes(description)),
        nonce
      )
    );

    return keccak256(abi.encodePacked("\x19\x01", _getDomainHash(), createActionHash));
  }

  /// @dev Returns the hash of the ABI-encoded EIP-712 message for the `CastApproval` domain, which can be used to
  /// recover the signer.
  function _getCastApprovalTypedDataHash(
    address policyholder,
    uint8 role,
    ActionInfo calldata actionInfo,
    string calldata reason
  ) internal returns (bytes32) {
    bytes32 castApprovalHash = keccak256(
      abi.encode(
        CAST_APPROVAL_TYPEHASH,
        policyholder,
        role,
        _getActionInfoHash(actionInfo),
        keccak256(bytes(reason)),
        _useNonce(policyholder, msg.sig)
      )
    );

    return keccak256(abi.encodePacked("\x19\x01", _getDomainHash(), castApprovalHash));
  }

  /// @dev Returns the hash of the ABI-encoded EIP-712 message for the `CastDisapproval` domain, which can be used to
  /// recover the signer.
  function _getCastDisapprovalTypedDataHash(
    address policyholder,
    uint8 role,
    ActionInfo calldata actionInfo,
    string calldata reason
  ) internal returns (bytes32) {
    bytes32 castDisapprovalHash = keccak256(
      abi.encode(
        CAST_DISAPPROVAL_TYPEHASH,
        policyholder,
        role,
        _getActionInfoHash(actionInfo),
        keccak256(bytes(reason)),
        _useNonce(policyholder, msg.sig)
      )
    );

    return keccak256(abi.encodePacked("\x19\x01", _getDomainHash(), castDisapprovalHash));
  }

  /// @dev Returns the hash of `actionInfo`.
  function _getActionInfoHash(ActionInfo calldata actionInfo) internal pure returns (bytes32) {
    return keccak256(
      abi.encode(
        ACTION_INFO_TYPEHASH,
        actionInfo.id,
        actionInfo.creator,
        actionInfo.creatorRole,
        address(actionInfo.strategy),
        actionInfo.target,
        actionInfo.value,
        keccak256(actionInfo.data)
      )
    );
  }
}<|MERGE_RESOLUTION|>--- conflicted
+++ resolved
@@ -258,17 +258,13 @@
     name = config.name;
     // Deploy Executor.
     executor = new LlamaExecutor();
-<<<<<<< HEAD
+
+    // Deploy and initialize `LlamaPolicy` with holders of role ID 1 (Bootstrap Role) given permission to change role
+    // permissions. This is required to reduce the chance that an instance is deployed with an invalid configuration
+    // that results in the instance being unusable.
     policy = LlamaPolicy(
       Clones.cloneDeterministic(address(config.policyLogic), keccak256(abi.encodePacked(name, config.deployer)))
     );
-=======
->>>>>>> 9b8b9f5d
-
-    // Deploy and initialize `LlamaPolicy` with holders of role ID 1 (Bootstrap Role) given permission to change role
-    // permissions. This is required to reduce the chance that an instance is deployed with an invalid configuration
-    // that results in the instance being unusable.
-    policy = LlamaPolicy(Clones.cloneDeterministic(address(config.policyLogic), keccak256(abi.encodePacked(name))));
     // Calculated from the first strategy configuration passed in.
     ILlamaStrategy bootstrapStrategy = ILlamaStrategy(
       Clones.predictDeterministicAddress(
