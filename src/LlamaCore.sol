--- conflicted
+++ resolved
@@ -258,36 +258,10 @@
   /// @param target The contract called when the action is executed.
   /// @param value The value in wei to be sent when the action is executed.
   /// @param data Data to be called on the `target` when the action is executed.
+  /// @param description A human readable description of the action and the changes it will enact.
   /// @param v ECDSA signature component: Parity of the `y` coordinate of point `R`
   /// @param r ECDSA signature component: x-coordinate of `R`
   /// @param s ECDSA signature component: `s` value of the signature
-<<<<<<< HEAD
-=======
-  /// @return actionId actionId of the newly created action.
-  function createActionBySig(
-    address policyholder,
-    uint8 role,
-    ILlamaStrategy strategy,
-    address target,
-    uint256 value,
-    bytes calldata data,
-    uint8 v,
-    bytes32 r,
-    bytes32 s
-  ) external returns (uint256) {
-    return _createActionBySig(policyholder, role, strategy, target, value, data, "", v, r, s);
-  }
-
-  /// @notice Creates an action via an off-chain signature. The creator needs to hold a policy with the permissionId of
-  /// the provided {target, selector, strategy}.
-  /// @param policyholder The policyholder that signed the message.
-  /// @param role The role that will be used to determine the permissionId of the policy holder.
-  /// @param strategy The ILlamaStrategy contract that will determine how the action is executed.
-  /// @param target The contract called when the action is executed.
-  /// @param value The value in wei to be sent when the action is executed.
-  /// @param data Data to be called on the `target` when the action is executed.
->>>>>>> 9a87d9d6
-  /// @param description A human readable description of the action and the changes it will enact.
   /// @return actionId actionId of the newly created action.
   function createActionBySig(
     address policyholder,
@@ -301,35 +275,10 @@
     bytes32 r,
     bytes32 s
   ) external returns (uint256 actionId) {
-<<<<<<< HEAD
-    bytes32 digest = keccak256(
-      abi.encodePacked(
-        "\x19\x01",
-        keccak256(
-          abi.encode(
-            EIP712_DOMAIN_TYPEHASH, keccak256(bytes(name)), keccak256(bytes("1")), block.chainid, address(this)
-          )
-        ),
-        keccak256(
-          abi.encode(
-            CREATE_ACTION_TYPEHASH,
-            role,
-            address(strategy),
-            target,
-            value,
-            keccak256(data),
-            policyholder,
-            _useNonce(policyholder, msg.sig)
-          )
-        )
-      )
-    );
+    bytes32 digest = _getCreateActionTypedDataHash(policyholder, role, strategy, target, value, data, description);
     address signer = ecrecover(digest, v, r, s);
     if (signer == address(0) || signer != policyholder) revert InvalidSignature();
     actionId = _createAction(signer, role, strategy, target, value, data, description);
-=======
-    return _createActionBySig(policyholder, role, strategy, target, value, data, description, v, r, s);
->>>>>>> 9a87d9d6
   }
 
   /// @notice Queue an action by actionId if it's in Approved state.
@@ -600,27 +549,6 @@
     emit ActionCreated(actionId, policyholder, role, strategy, target, value, data, description);
   }
 
-<<<<<<< HEAD
-=======
-  function _createActionBySig(
-    address policyholder,
-    uint8 role,
-    ILlamaStrategy strategy,
-    address target,
-    uint256 value,
-    bytes calldata data,
-    string memory description,
-    uint8 v,
-    bytes32 r,
-    bytes32 s
-  ) internal returns (uint256 actionId) {
-    bytes32 digest = _getCreateActionTypedDataHash(policyholder, role, strategy, target, value, data, description);
-    address signer = ecrecover(digest, v, r, s);
-    if (signer == address(0) || signer != policyholder) revert InvalidSignature();
-    actionId = _createAction(signer, role, strategy, target, value, data, description);
-  }
-
->>>>>>> 9a87d9d6
   function _castApproval(address policyholder, uint8 role, ActionInfo calldata actionInfo, string memory reason)
     internal
   {
