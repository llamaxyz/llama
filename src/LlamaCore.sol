// SPDX-License-Identifier: MIT
pragma solidity 0.8.19;

import {Clones} from "@openzeppelin/proxy/Clones.sol";
import {Initializable} from "@openzeppelin/proxy/utils/Initializable.sol";

import {ILlamaAccount} from "src/interfaces/ILlamaAccount.sol";
import {ILlamaActionGuard} from "src/interfaces/ILlamaActionGuard.sol";
import {ILlamaStrategy} from "src/interfaces/ILlamaStrategy.sol";
import {ActionState} from "src/lib/Enums.sol";
import {LlamaUtils} from "src/lib/LlamaUtils.sol";
import {
  Action,
  ActionInfo,
  LlamaCoreInitializationConfig,
  LlamaPolicyInitializationConfig,
  PermissionData,
  RoleHolderData,
  RolePermissionData
} from "src/lib/Structs.sol";
import {RoleDescription} from "src/lib/UDVTs.sol";
import {LlamaExecutor} from "src/LlamaExecutor.sol";
import {LlamaFactory} from "src/LlamaFactory.sol";
import {LlamaPolicy} from "src/LlamaPolicy.sol";

/// @title Llama Core
/// @author Llama (devsdosomething@llama.xyz)
/// @notice Manages the action process from creation to execution.
contract LlamaCore is Initializable {
  // =========================
  // ======== Structs ========
  // =========================

  /// @dev Stores the two different status values for a strategy.
  struct StrategyStatus {
    bool deployed; // Whether or not the strategy has been deployed from this `LlamaCore`.
    bool authorized; // Whether or not the strategy has been authorized for action creations in this `LlamaCore`.
  }

  // ======================================
  // ======== Errors and Modifiers ========
  // ======================================

  /// @dev Policyholder cannot cast if it has 0 quantity of role.
  /// @param policyholder Address of policyholder.
  /// @param role The role being used in the cast.
  error CannotCastWithZeroQuantity(address policyholder, uint8 role);

  /// @dev Policyholder cannot cast after the minimum execution time.
  error CannotDisapproveAfterMinExecutionTime();

  /// @dev An action's target contract cannot be the executor.
  error CannotSetExecutorAsTarget();

  /// @dev Address cannot be used.
  error RestrictedAddress();

  /// @dev Policyholders can only cast once.
  error DuplicateCast();

  /// @dev Action execution failed.
  /// @param reason Data returned by the function called by the action.
  error FailedActionExecution(bytes reason);

  /// @dev `ActionInfo` does not hash to the correct value.
  error InfoHashMismatch();

  /// @dev `msg.value` does not equal the action's value.
  error IncorrectMsgValue();

  /// @dev The action is not in the expected state.
  /// @param current The current state of the action.
  error InvalidActionState(ActionState current);

  /// @dev The policyholder does not have the role at action creation time.
  error InvalidPolicyholder();

  /// @dev The recovered signer does not match the expected policyholder.
  error InvalidSignature();

  /// @dev An action cannot queue successfully if it's `minExecutionTime` is less than `block.timestamp`.
  error MinExecutionTimeCannotBeInThePast();

  /// @dev The provided strategy address does not map to a deployed strategy.
  error NonExistentStrategy();

  /// @dev Only callable by a Llama instance's executor.
  error OnlyLlama();

  /// @dev Policyholder does not have the permission ID to create the action.
  error PolicyholderDoesNotHavePermission();

  /// @dev If `block.timestamp` is less than `minExecutionTime`, the action cannot be executed.
  error MinExecutionTimeNotReached();

  /// @dev Actions can only be created with authorized strategies.
  error UnauthorizedStrategy();

  /// @dev Strategies can only be created with valid logic contracts.
  error UnauthorizedStrategyLogic();

  /// @dev Accounts can only be created with valid logic contracts.
  error UnauthorizedAccountLogic();

  /// @dev Checks that the caller is the Llama Executor and reverts if not.
  modifier onlyLlama() {
    if (msg.sender != address(executor)) revert OnlyLlama();
    _;
  }

  // ========================
  // ======== Events ========
  // ========================

  /// @dev Emitted when an account is created.
  event AccountCreated(ILlamaAccount account, ILlamaAccount indexed accountLogic, bytes initializationData);

  /// @dev Emitted when a new account implementation (logic) contract is authorized or unauthorized.
  event AccountLogicAuthorizationSet(ILlamaAccount indexed accountLogic, bool authorized);

  /// @dev Emitted when an action is created.
  event ActionCreated(
    uint256 id,
    address indexed creator,
    uint8 role,
    ILlamaStrategy indexed strategy,
    address indexed target,
    uint256 value,
    bytes data,
    string description
  );

  /// @dev Emitted when an action is canceled.
  event ActionCanceled(uint256 id, address indexed caller);

  /// @dev Emitted when an action guard is set.
  event ActionGuardSet(address indexed target, bytes4 indexed selector, ILlamaActionGuard actionGuard);

  /// @dev Emitted when an action is queued.
  event ActionQueued(
    uint256 id,
    address indexed caller,
    ILlamaStrategy indexed strategy,
    address indexed creator,
    uint256 minExecutionTime
  );

  /// @dev Emitted when an action is executed.
  event ActionExecuted(
    uint256 id, address indexed caller, ILlamaStrategy indexed strategy, address indexed creator, bytes result
  );

  /// @dev Emitted when an approval is cast.
  event ApprovalCast(uint256 id, address indexed policyholder, uint8 indexed role, uint256 quantity, string reason);

  /// @dev Emitted when a disapproval is cast.
  event DisapprovalCast(uint256 id, address indexed policyholder, uint8 indexed role, uint256 quantity, string reason);

  /// @dev Emitted when a deployed strategy is authorized or unauthorized.
  event StrategyAuthorizationSet(ILlamaStrategy indexed strategy, bool authorized);

  /// @dev Emitted when a strategy is created.
  event StrategyCreated(ILlamaStrategy strategy, ILlamaStrategy indexed strategyLogic, bytes initializationData);

  /// @dev Emitted when a new strategy implementation (logic) contract is authorized or unauthorized.
  event StrategyLogicAuthorizationSet(ILlamaStrategy indexed strategyLogic, bool authorized);

  /// @dev Emitted when a script is authorized or unauthorized.
  event ScriptAuthorizationSet(address indexed script, bool authorized);

  // =================================================
  // ======== Constants and Storage Variables ========
  // =================================================

  /// @dev EIP-712 base typehash.
  bytes32 internal constant EIP712_DOMAIN_TYPEHASH =
    keccak256("EIP712Domain(string name,string version,uint256 chainId,address verifyingContract)");

  /// @dev EIP-712 createAction typehash.
  bytes32 internal constant CREATE_ACTION_TYPEHASH = keccak256(
    "CreateAction(address policyholder,uint8 role,address strategy,address target,uint256 value,bytes data,string description,uint256 nonce)"
  );

  /// @dev EIP-712 castApproval typehash.
  bytes32 internal constant CAST_APPROVAL_TYPEHASH = keccak256(
    "CastApproval(address policyholder,uint8 role,ActionInfo actionInfo,string reason,uint256 nonce)ActionInfo(uint256 id,address creator,uint8 creatorRole,address strategy,address target,uint256 value,bytes data)"
  );

  /// @dev EIP-712 castDisapproval typehash.
  bytes32 internal constant CAST_DISAPPROVAL_TYPEHASH = keccak256(
    "CastDisapproval(address policyholder,uint8 role,ActionInfo actionInfo,string reason,uint256 nonce)ActionInfo(uint256 id,address creator,uint8 creatorRole,address strategy,address target,uint256 value,bytes data)"
  );

  /// @dev EIP-712 actionInfo typehash.
  bytes32 internal constant ACTION_INFO_TYPEHASH = keccak256(
    "ActionInfo(uint256 id,address creator,uint8 creatorRole,address strategy,address target,uint256 value,bytes data)"
  );

  /// @dev Mapping of actionIds to Actions.
  /// @dev Making this `public` results in stack too deep with no optimizer, but this data can be
  /// accessed with the `getAction` function so this is ok. We want the contracts to compile
  /// without the optimizer so `forge coverage` can be used.
  mapping(uint256 => Action) internal actions;

  /// @notice The contract that executes actions for this Llama instance.
  LlamaExecutor public executor;

  /// @notice The ERC721 contract that defines the policies for this Llama instance.
  /// @dev We intentionally put this first so it's packed with the `Initializable` storage
  // variables, which are the key variables we want to check before and after a delegatecall.
  LlamaPolicy public policy;

  /// @notice Name of this Llama instance.
  string public name;

  /// @notice The current number of actions created.
  uint256 public actionsCount;

  /// @notice Mapping of actionIds to policyholders to approvals.
  mapping(uint256 => mapping(address => bool)) public approvals;

  /// @notice Mapping of actionIds to policyholders to disapprovals.
  mapping(uint256 => mapping(address => bool)) public disapprovals;

  /// @notice Mapping of all deployed strategies and their current authorizaton status.
  mapping(ILlamaStrategy => StrategyStatus) public strategies;

  /// @notice Mapping of all authorized scripts.
  mapping(address => bool) public authorizedScripts;

  /// @notice Mapping of policyholders to function selectors to current nonces for EIP-712 signatures.
  /// @dev This is used to prevent replay attacks by incrementing the nonce for each operation (`createAction`,
  /// `castApproval` and `castDisapproval`) signed by the policyholder.
  mapping(address => mapping(bytes4 => uint256)) public nonces;

  /// @notice Mapping of target to selector to actionGuard address.
  mapping(address target => mapping(bytes4 selector => ILlamaActionGuard)) public actionGuard;

  /// @notice Mapping of all authorized Llama account implementation (logic) contracts.
  mapping(ILlamaAccount => bool) public authorizedAccountLogics;

  /// @notice Mapping of all authorized Llama strategy implementation (logic) contracts.
  mapping(ILlamaStrategy => bool) public authorizedStrategyLogics;

  // ======================================================
  // ======== Contract Creation and Initialization ========
  // ======================================================

  constructor() {
    _disableInitializers();
  }

  /// @notice Initializes a new `LlamaCore` clone.
<<<<<<< HEAD
  /// @param config The struct that contains the configuration for this Llama instance.
=======
  /// @param config The struct that contains the configuration for this Llama instance. See `Structs.sol` for details on
  /// the parameters
>>>>>>> 16f3e3e5
  function initialize(LlamaCoreInitializationConfig calldata config) external initializer {
    name = config.name;
    // Deploy Executor.
    executor = new LlamaExecutor();

<<<<<<< HEAD
    // Deploy and initialize `LlamaPolicy` with holders of role ID 1 (Bootsrap Role) given permission to change role
=======
    // Deploy and initialize `LlamaPolicy` with holders of role ID 1 (Bootstrap Role) given permission to change role
>>>>>>> 16f3e3e5
    // permissions. This is required to reduce the chance that an instance is deployed with an invalid configuration
    // that results in the instance being unusable.
    policy = LlamaPolicy(
      Clones.cloneDeterministic(address(config.policyLogic), keccak256(abi.encodePacked(name, config.deployer)))
    );
<<<<<<< HEAD

    // Calcuated from the first strategy configuration passed in.
=======
    // Calculated from the first strategy configuration passed in.
>>>>>>> 16f3e3e5
    ILlamaStrategy bootstrapStrategy = ILlamaStrategy(
      Clones.predictDeterministicAddress(
        address(config.strategyLogic), keccak256(config.initialStrategies[0]), address(this)
      )
    );
    bytes32 bootstrapPermissionId =
      keccak256(abi.encode(PermissionData(address(policy), LlamaPolicy.setRolePermission.selector, bootstrapStrategy)));

    LlamaPolicyInitializationConfig memory policyConfig = LlamaPolicyInitializationConfig(
      config.name,
      config.initialRoleDescriptions,
      config.initialRoleHolders,
      config.initialRolePermissions,
      config.llamaPolicyMetadataLogic,
      config.color,
      config.logo,
      address(executor),
      bootstrapPermissionId
    );
    policy.initialize(policyConfig);

    // Authorize strategy logic contract and deploy strategies.
    _setStrategyLogicAuthorization(config.strategyLogic, true);
    _deployStrategies(config.strategyLogic, config.initialStrategies);

    // Authorize account logic contract and deploy accounts.
    _setAccountLogicAuthorization(config.accountLogic, true);
    _deployAccounts(config.accountLogic, config.initialAccounts);
  }

  // ===========================================
  // ======== External and Public Logic ========
  // ===========================================

  /// @notice Creates an action. The creator needs to hold a policy with the permission ID of the provided
  /// `(target, selector, strategy)`.
  /// @dev Use `""` for `description` if there is no description.
  /// @param role The role that will be used to determine the permission ID of the policyholder.
  /// @param strategy The strategy contract that will determine how the action is executed.
  /// @param target The contract called when the action is executed.
  /// @param value The value in wei to be sent when the action is executed.
  /// @param data Data to be called on the target when the action is executed.
  /// @param description A human readable description of the action and the changes it will enact.
  /// @return actionId Action ID of the newly created action.
  function createAction(
    uint8 role,
    ILlamaStrategy strategy,
    address target,
    uint256 value,
    bytes calldata data,
    string memory description
  ) external returns (uint256 actionId) {
    actionId = _createAction(msg.sender, role, strategy, target, value, data, description);
  }

  /// @notice Creates an action via an off-chain signature. The creator needs to hold a policy with the permission ID
  /// of the provided `(target, selector, strategy)`.
  /// @dev Use `""` for `description` if there is no description.
  /// @param policyholder The policyholder that signed the message.
  /// @param role The role that will be used to determine the permission ID of the policyholder.
  /// @param strategy The strategy contract that will determine how the action is executed.
  /// @param target The contract called when the action is executed.
  /// @param value The value in wei to be sent when the action is executed.
  /// @param data Data to be called on the target when the action is executed.
  /// @param description A human readable description of the action and the changes it will enact.
  /// @param v ECDSA signature component: Parity of the `y` coordinate of point `R`
  /// @param r ECDSA signature component: x-coordinate of `R`
  /// @param s ECDSA signature component: `s` value of the signature
  /// @return actionId Action ID of the newly created action.
  function createActionBySig(
    address policyholder,
    uint8 role,
    ILlamaStrategy strategy,
    address target,
    uint256 value,
    bytes calldata data,
    string memory description,
    uint8 v,
    bytes32 r,
    bytes32 s
  ) external returns (uint256 actionId) {
    bytes32 digest = _getCreateActionTypedDataHash(policyholder, role, strategy, target, value, data, description);
    address signer = ecrecover(digest, v, r, s);
    if (signer == address(0) || signer != policyholder) revert InvalidSignature();
    actionId = _createAction(signer, role, strategy, target, value, data, description);
  }

  /// @notice Queue an action by its `actionInfo` struct if it's in Approved state.
  /// @param actionInfo Data required to create an action.
  function queueAction(ActionInfo calldata actionInfo) external {
    Action storage action = actions[actionInfo.id];
    ActionState currentState = getActionState(actionInfo);
    if (currentState != ActionState.Approved) revert InvalidActionState(currentState);

    uint64 minExecutionTime = actionInfo.strategy.minExecutionTime(actionInfo);
    if (minExecutionTime < block.timestamp) revert MinExecutionTimeCannotBeInThePast();
    action.minExecutionTime = minExecutionTime;
    emit ActionQueued(actionInfo.id, msg.sender, actionInfo.strategy, actionInfo.creator, minExecutionTime);
  }

  /// @notice Execute an action by its `actionInfo` struct if it's in Queued state and `minExecutionTime` has passed.
  /// @param actionInfo Data required to create an action.
  function executeAction(ActionInfo calldata actionInfo) external payable {
    // Initial checks that action is ready to execute.
    Action storage action = actions[actionInfo.id];
    ActionState currentState = getActionState(actionInfo);

    if (currentState != ActionState.Queued) revert InvalidActionState(currentState);
    if (block.timestamp < action.minExecutionTime) revert MinExecutionTimeNotReached();
    if (msg.value != actionInfo.value) revert IncorrectMsgValue();

    action.executed = true;

    // Check pre-execution action guard.
    ILlamaActionGuard guard = actionGuard[actionInfo.target][bytes4(actionInfo.data)];
    if (guard != ILlamaActionGuard(address(0))) guard.validatePreActionExecution(actionInfo);

    // Execute action.
    (bool success, bytes memory result) =
      executor.execute{value: actionInfo.value}(actionInfo.target, action.isScript, actionInfo.data);

    if (!success) revert FailedActionExecution(result);

    // Check post-execution action guard.
    if (guard != ILlamaActionGuard(address(0))) guard.validatePostActionExecution(actionInfo);

    // Action successfully executed.
    emit ActionExecuted(actionInfo.id, msg.sender, actionInfo.strategy, actionInfo.creator, result);
  }

  /// @notice Cancels an action by its `actionInfo` struct.
  /// @dev Rules for cancelation are defined by the strategy.
  /// @param actionInfo Data required to create an action.
  function cancelAction(ActionInfo calldata actionInfo) external {
    Action storage action = actions[actionInfo.id];
    _validateActionInfoHash(action.infoHash, actionInfo);

    // We don't need an explicit check on action existence because if it doesn't exist the strategy will be the zero
    // address, and Solidity will revert since there is no code at the zero address.
    actionInfo.strategy.validateActionCancelation(actionInfo, msg.sender);

    action.canceled = true;
    emit ActionCanceled(actionInfo.id, msg.sender);
  }

  /// @notice How policyholders add their support of the approval of an action with a reason.
  /// @dev Use `""` for `reason` if there is no reason.
  /// @param role The role the policyholder uses to cast their approval.
  /// @param actionInfo Data required to create an action.
  /// @param reason The reason given for the approval by the policyholder.
  function castApproval(uint8 role, ActionInfo calldata actionInfo, string calldata reason) external {
    return _castApproval(msg.sender, role, actionInfo, reason);
  }

  /// @notice How policyholders add their support of the approval of an action via an off-chain signature.
  /// @dev Use `""` for `reason` if there is no reason.
  /// @param policyholder The policyholder that signed the message.
  /// @param role The role the policyholder uses to cast their approval.
  /// @param actionInfo Data required to create an action.
  /// @param reason The reason given for the approval by the policyholder.
  /// @param v ECDSA signature component: Parity of the `y` coordinate of point `R`
  /// @param r ECDSA signature component: x-coordinate of `R`
  /// @param s ECDSA signature component: `s` value of the signature
  function castApprovalBySig(
    address policyholder,
    uint8 role,
    ActionInfo calldata actionInfo,
    string calldata reason,
    uint8 v,
    bytes32 r,
    bytes32 s
  ) external {
    bytes32 digest = _getCastApprovalTypedDataHash(policyholder, role, actionInfo, reason);
    address signer = ecrecover(digest, v, r, s);
    if (signer == address(0) || signer != policyholder) revert InvalidSignature();
    return _castApproval(signer, role, actionInfo, reason);
  }

  /// @notice How policyholders add their support of the disapproval of an action with a reason.
  /// @dev Use `""` for `reason` if there is no reason.
  /// @param role The role the policyholder uses to cast their disapproval.
  /// @param actionInfo Data required to create an action.
  /// @param reason The reason given for the disapproval by the policyholder.
  function castDisapproval(uint8 role, ActionInfo calldata actionInfo, string calldata reason) external {
    return _castDisapproval(msg.sender, role, actionInfo, reason);
  }

  /// @notice How policyholders add their support of the disapproval of an action via an off-chain signature.
  /// @dev Use `""` for `reason` if there is no reason.
  /// @param policyholder The policyholder that signed the message.
  /// @param role The role the policyholder uses to cast their disapproval.
  /// @param actionInfo Data required to create an action.
  /// @param reason The reason given for the approval by the policyholder.
  /// @param v ECDSA signature component: Parity of the `y` coordinate of point `R`
  /// @param r ECDSA signature component: x-coordinate of `R`
  /// @param s ECDSA signature component: `s` value of the signature
  function castDisapprovalBySig(
    address policyholder,
    uint8 role,
    ActionInfo calldata actionInfo,
    string calldata reason,
    uint8 v,
    bytes32 r,
    bytes32 s
  ) external {
    bytes32 digest = _getCastDisapprovalTypedDataHash(policyholder, role, actionInfo, reason);
    address signer = ecrecover(digest, v, r, s);
    if (signer == address(0) || signer != policyholder) revert InvalidSignature();
    return _castDisapproval(signer, role, actionInfo, reason);
  }

  /// @notice Authorizes a strategy implementation (logic) contract.
  /// @dev Unauthorizing a strategy logic contract will not affect previously deployed strategies.
  /// @param strategyLogic The strategy logic contract to authorize.
  /// @param authorized `true` to authorize the strategy logic, `false` to unauthorize it.
  function setStrategyLogicAuthorization(ILlamaStrategy strategyLogic, bool authorized) external onlyLlama {
    _setStrategyLogicAuthorization(strategyLogic, authorized);
  }

  /// @notice Deploy new strategies and add them to the mapping of authorized strategies.
  /// @param llamaStrategyLogic address of the Llama strategy logic contract.
  /// @param strategyConfigs Array of new strategy configurations.
  function createStrategies(ILlamaStrategy llamaStrategyLogic, bytes[] calldata strategyConfigs) external onlyLlama {
    _deployStrategies(llamaStrategyLogic, strategyConfigs);
  }

  /// @notice Sets `strategy` authorization status, which determines if it can be used to create actions.
  /// @dev To unauthorize a deployed `strategy`, set `authorized` to `false`.
  /// @param strategy The address of the deployed strategy contract.
  /// @param authorized `true` to authorize the strategy, `false` to unauthorize it.
  function authorizeStrategy(ILlamaStrategy strategy, bool authorized) external onlyLlama {
    _authorizeStrategy(strategy, authorized);
  }

  /// @notice Authorizes an account implementation (logic) contract.
  /// @dev Unauthorizing an account logic contract will not affect previously deployed accounts.
  /// @param accountLogic The account logic contract to authorize.
  /// @param authorized `true` to authorize the account logic, `false` to unauthorize it.
  function setAccountLogicAuthorization(ILlamaAccount accountLogic, bool authorized) external onlyLlama {
    _setAccountLogicAuthorization(accountLogic, authorized);
  }

  /// @notice Deploy new accounts.
  /// @param llamaAccountLogic address of the Llama account logic contract.
  /// @param accountConfigs Array of new account configurations.
  function createAccounts(ILlamaAccount llamaAccountLogic, bytes[] calldata accountConfigs) external onlyLlama {
    _deployAccounts(llamaAccountLogic, accountConfigs);
  }

  /// @notice Sets `guard` as the action guard for the given `target` and `selector`.
  /// @dev To remove a guard, set `guard` to the zero address.
  /// @param target The target contract where the `guard` will apply.
  /// @param selector The function selector where the `guard` will apply.
  function setGuard(address target, bytes4 selector, ILlamaActionGuard guard) external onlyLlama {
    if (target == address(this) || target == address(policy)) revert RestrictedAddress();
    actionGuard[target][selector] = guard;
    emit ActionGuardSet(target, selector, guard);
  }

  /// @notice Authorizes `script` to be eligible to be delegatecalled from the executor.
  /// @dev To unauthorize a `script`, set `authorized` to `false`.
  /// @param script The address of the script contract.
  /// @param authorized `true` to authorize the script, `false` to unauthorize it.
  function setScriptAuthorization(address script, bool authorized) external onlyLlama {
    if (script == address(this) || script == address(policy)) revert RestrictedAddress();
    authorizedScripts[script] = authorized;
    emit ScriptAuthorizationSet(script, authorized);
  }

  /// @notice Increments the caller's nonce for the given `selector`. This is useful for revoking
  /// signatures that have not been used yet.
  /// @param selector The function selector to increment the nonce for.
  function incrementNonce(bytes4 selector) external {
    // Safety: Can never overflow a uint256 by incrementing.
    nonces[msg.sender][selector] = LlamaUtils.uncheckedIncrement(nonces[msg.sender][selector]);
  }

  /// @notice Get an Action struct by `actionId`.
  /// @param actionId ID of the action.
  /// @return The Action struct.
  function getAction(uint256 actionId) external view returns (Action memory) {
    return actions[actionId];
  }

  /// @notice Get the current action state of an action by its `actionInfo` struct.
  /// @param actionInfo Data required to create an action.
  /// @return The current action state of the action.
  function getActionState(ActionInfo calldata actionInfo) public view returns (ActionState) {
    // We don't need an explicit check on the action ID to make sure it exists, because if the
    // action does not exist, the expected payload hash from storage will be `bytes32(0)`, so
    // bypassing this check by providing a non-existent actionId would require finding a collision
    // to get a hash of zero.
    Action storage action = actions[actionInfo.id];
    _validateActionInfoHash(action.infoHash, actionInfo);

    if (action.canceled) return ActionState.Canceled;

    if (action.executed) return ActionState.Executed;

    if (actionInfo.strategy.isActionActive(actionInfo)) return ActionState.Active;

    if (!actionInfo.strategy.isActionApproved(actionInfo)) return ActionState.Failed;

    if (action.minExecutionTime == 0) return ActionState.Approved;

    if (actionInfo.strategy.isActionDisapproved(actionInfo)) return ActionState.Failed;

    if (actionInfo.strategy.isActionExpired(actionInfo)) return ActionState.Expired;

    return ActionState.Queued;
  }

  // ================================
  // ======== Internal Logic ========
  // ================================

  /// @dev Creates an action. The creator needs to hold a policy with the permission ID of the provided
  /// `(target, selector, strategy)`.
  function _createAction(
    address policyholder,
    uint8 role,
    ILlamaStrategy strategy,
    address target,
    uint256 value,
    bytes calldata data,
    string memory description
  ) internal returns (uint256 actionId) {
    if (target == address(executor)) revert CannotSetExecutorAsTarget();
    if (!strategies[strategy].authorized) revert UnauthorizedStrategy();

    PermissionData memory permission = PermissionData(target, bytes4(data), strategy);
    bytes32 permissionId = keccak256(abi.encode(permission));

    // Typically (such as in Governor contracts) this should check that the caller has permission
    // at `block.number|timestamp - 1` but here we're just checking if the caller *currently* has
    // permission. Technically this introduces a race condition if e.g. an action to revoke a role
    // from someone (or revoke a permission from a role) is ready to be executed at the same time as
    // an action is created, as the order of transactions in the block then affects if action
    // creation would succeed. However, we are ok with this tradeoff because it means we don't need
    // to checkpoint the `canCreateAction` mapping which is simpler and cheaper, and in practice
    // this race condition is unlikely to matter.
    if (!policy.hasPermissionId(policyholder, role, permissionId)) revert PolicyholderDoesNotHavePermission();

    // Validate action creation.
    actionId = actionsCount;
    actionsCount = LlamaUtils.uncheckedIncrement(actionsCount); // Safety: Can never overflow a uint256 by incrementing.

    ActionInfo memory actionInfo = ActionInfo(actionId, policyholder, role, strategy, target, value, data);
    strategy.validateActionCreation(actionInfo);

    // Scope to avoid stack too deep
    {
      // Save action.
      Action storage newAction = actions[actionId];
      newAction.infoHash = _infoHash(actionId, policyholder, role, strategy, target, value, data);
      newAction.creationTime = LlamaUtils.toUint64(block.timestamp);
      newAction.isScript = authorizedScripts[target];

      ILlamaActionGuard guard = actionGuard[target][bytes4(data)];
      if (guard != ILlamaActionGuard(address(0))) guard.validateActionCreation(actionInfo);
    }

    emit ActionCreated(actionId, policyholder, role, strategy, target, value, data, description);
  }

  /// @dev How policyholders that have the right role contribute towards the approval of an action with a reason.
  function _castApproval(address policyholder, uint8 role, ActionInfo calldata actionInfo, string memory reason)
    internal
  {
    (Action storage action, uint96 quantity) = _preCastAssertions(actionInfo, policyholder, role, ActionState.Active);

    action.totalApprovals = _newCastCount(action.totalApprovals, quantity);
    approvals[actionInfo.id][policyholder] = true;
    emit ApprovalCast(actionInfo.id, policyholder, role, quantity, reason);
  }

  /// @dev How policyholders that have the right role contribute towards the disapproval of an action with a reason.
  function _castDisapproval(address policyholder, uint8 role, ActionInfo calldata actionInfo, string memory reason)
    internal
  {
    (Action storage action, uint96 quantity) = _preCastAssertions(actionInfo, policyholder, role, ActionState.Queued);

    action.totalDisapprovals = _newCastCount(action.totalDisapprovals, quantity);
    disapprovals[actionInfo.id][policyholder] = true;
    emit DisapprovalCast(actionInfo.id, policyholder, role, quantity, reason);
  }

  /// @dev The only `expectedState` values allowed to be passed into this method are Active or Queued.
  function _preCastAssertions(
    ActionInfo calldata actionInfo,
    address policyholder,
    uint8 role,
    ActionState expectedState
  ) internal returns (Action storage action, uint96 quantity) {
    action = actions[actionInfo.id];
    ActionState currentState = getActionState(actionInfo);
    if (currentState != expectedState) revert InvalidActionState(currentState);

    bool isApproval = expectedState == ActionState.Active;
    bool alreadyCast = isApproval ? approvals[actionInfo.id][policyholder] : disapprovals[actionInfo.id][policyholder];
    if (alreadyCast) revert DuplicateCast();

    // We look up data at `action.creationTime - 1` to avoid race conditions: A user's role balances
    // can change after action creation in the same block, so we can't actually know what the
    // correct values are at the time of action creation.
    uint256 checkpointTime = action.creationTime - 1;
    bool hasRole = policy.hasRole(policyholder, role, checkpointTime);
    if (!hasRole) revert InvalidPolicyholder();

    if (isApproval) {
      actionInfo.strategy.checkIfApprovalEnabled(actionInfo, policyholder, role);
      quantity = actionInfo.strategy.getApprovalQuantityAt(policyholder, role, checkpointTime);
      if (quantity == 0) revert CannotCastWithZeroQuantity(policyholder, role);
    } else {
      if (block.timestamp >= action.minExecutionTime) revert CannotDisapproveAfterMinExecutionTime();
      actionInfo.strategy.checkIfDisapprovalEnabled(actionInfo, policyholder, role);
      quantity = actionInfo.strategy.getDisapprovalQuantityAt(policyholder, role, checkpointTime);
      if (quantity == 0) revert CannotCastWithZeroQuantity(policyholder, role);
    }
  }

  /// @dev Returns the new total count of approvals or disapprovals.
  function _newCastCount(uint96 currentCount, uint96 quantity) internal pure returns (uint96) {
    if (currentCount == type(uint96).max || quantity == type(uint96).max) return type(uint96).max;
    return currentCount + quantity;
  }

  /// @dev Sets the authorization status for a strategy implementation (logic) contract.
  function _setStrategyLogicAuthorization(ILlamaStrategy strategyLogic, bool authorized) internal {
    authorizedStrategyLogics[strategyLogic] = authorized;
    emit StrategyLogicAuthorizationSet(strategyLogic, authorized);
  }

  /// @dev Deploys new strategies. Takes in the strategy logic contract to be used and an array of configurations to
  /// initialize the new strategies with.
  function _deployStrategies(ILlamaStrategy llamaStrategyLogic, bytes[] calldata strategyConfigs) internal {
    if (!authorizedStrategyLogics[llamaStrategyLogic]) revert UnauthorizedStrategyLogic();

    uint256 strategyLength = strategyConfigs.length;
    for (uint256 i = 0; i < strategyLength; i = LlamaUtils.uncheckedIncrement(i)) {
      bytes32 salt = keccak256(strategyConfigs[i]);
      ILlamaStrategy strategy = ILlamaStrategy(Clones.cloneDeterministic(address(llamaStrategyLogic), salt));
      strategy.initialize(strategyConfigs[i]);
      strategies[strategy].deployed = true;
      _authorizeStrategy(strategy, true);
      emit StrategyCreated(strategy, llamaStrategyLogic, strategyConfigs[i]);
    }
  }

  /// @dev Sets the `strategy` authorization status to `authorized`.
  function _authorizeStrategy(ILlamaStrategy strategy, bool authorized) internal {
    if (!strategies[strategy].deployed) revert NonExistentStrategy();
    strategies[strategy].authorized = authorized;
    emit StrategyAuthorizationSet(strategy, authorized);
  }

  /// @dev Authorizes an account implementation (logic) contract.
  function _setAccountLogicAuthorization(ILlamaAccount accountLogic, bool authorized) internal {
    authorizedAccountLogics[accountLogic] = authorized;
    emit AccountLogicAuthorizationSet(accountLogic, authorized);
  }

  /// @dev Deploys new accounts. Takes in the account logic contract to be used and an array of configurations to
  /// initialize the new accounts with.
  function _deployAccounts(ILlamaAccount llamaAccountLogic, bytes[] calldata accountConfigs) internal {
    if (!authorizedAccountLogics[llamaAccountLogic]) revert UnauthorizedAccountLogic();

    uint256 accountLength = accountConfigs.length;
    for (uint256 i = 0; i < accountLength; i = LlamaUtils.uncheckedIncrement(i)) {
      bytes32 salt = keccak256(accountConfigs[i]);
      ILlamaAccount account = ILlamaAccount(Clones.cloneDeterministic(address(llamaAccountLogic), salt));
      account.initialize(accountConfigs[i]);
      emit AccountCreated(account, llamaAccountLogic, accountConfigs[i]);
    }
  }

  /// @dev Returns the hash of the `createAction` parameters using the `actionInfo` struct.
  function _infoHash(ActionInfo calldata actionInfo) internal pure returns (bytes32) {
    return _infoHash(
      actionInfo.id,
      actionInfo.creator,
      actionInfo.creatorRole,
      actionInfo.strategy,
      actionInfo.target,
      actionInfo.value,
      actionInfo.data
    );
  }

  /// @dev Returns the hash of the `createAction` parameters.
  function _infoHash(
    uint256 id,
    address creator,
    uint8 creatorRole,
    ILlamaStrategy strategy,
    address target,
    uint256 value,
    bytes calldata data
  ) internal pure returns (bytes32) {
    return keccak256(abi.encodePacked(id, creator, creatorRole, strategy, target, value, data));
  }

  /// @dev Validates that the hash of the `actionInfo` struct matches the provided hash.
  function _validateActionInfoHash(bytes32 actualHash, ActionInfo calldata actionInfo) internal pure {
    bytes32 expectedHash = _infoHash(actionInfo);
    if (actualHash != expectedHash) revert InfoHashMismatch();
  }

  /// @dev Returns the current nonce for a given policyholder and selector, and increments it. Used to prevent
  /// replay attacks.
  function _useNonce(address policyholder, bytes4 selector) internal returns (uint256 nonce) {
    nonce = nonces[policyholder][selector];
    nonces[policyholder][selector] = LlamaUtils.uncheckedIncrement(nonce);
  }

  // -------- EIP-712 Getters --------

  /// @dev Returns the EIP-712 domain separator.
  function _getDomainHash() internal view returns (bytes32) {
    return keccak256(
      abi.encode(EIP712_DOMAIN_TYPEHASH, keccak256(bytes(name)), keccak256(bytes("1")), block.chainid, address(this))
    );
  }

  /// @dev Returns the hash of the ABI-encoded EIP-712 message for the `CreateAction` domain, which can be used to
  /// recover the signer.
  function _getCreateActionTypedDataHash(
    address policyholder,
    uint8 role,
    ILlamaStrategy strategy,
    address target,
    uint256 value,
    bytes calldata data,
    string memory description
  ) internal returns (bytes32) {
    // Calculating and storing nonce in memory and using that below, instead of calculating in place to prevent stack
    // too deep error.
    uint256 nonce = _useNonce(policyholder, msg.sig);

    bytes32 createActionHash = keccak256(
      abi.encode(
        CREATE_ACTION_TYPEHASH,
        policyholder,
        role,
        address(strategy),
        target,
        value,
        keccak256(data),
        keccak256(bytes(description)),
        nonce
      )
    );

    return keccak256(abi.encodePacked("\x19\x01", _getDomainHash(), createActionHash));
  }

  /// @dev Returns the hash of the ABI-encoded EIP-712 message for the `CastApproval` domain, which can be used to
  /// recover the signer.
  function _getCastApprovalTypedDataHash(
    address policyholder,
    uint8 role,
    ActionInfo calldata actionInfo,
    string calldata reason
  ) internal returns (bytes32) {
    bytes32 castApprovalHash = keccak256(
      abi.encode(
        CAST_APPROVAL_TYPEHASH,
        policyholder,
        role,
        _getActionInfoHash(actionInfo),
        keccak256(bytes(reason)),
        _useNonce(policyholder, msg.sig)
      )
    );

    return keccak256(abi.encodePacked("\x19\x01", _getDomainHash(), castApprovalHash));
  }

  /// @dev Returns the hash of the ABI-encoded EIP-712 message for the `CastDisapproval` domain, which can be used to
  /// recover the signer.
  function _getCastDisapprovalTypedDataHash(
    address policyholder,
    uint8 role,
    ActionInfo calldata actionInfo,
    string calldata reason
  ) internal returns (bytes32) {
    bytes32 castDisapprovalHash = keccak256(
      abi.encode(
        CAST_DISAPPROVAL_TYPEHASH,
        policyholder,
        role,
        _getActionInfoHash(actionInfo),
        keccak256(bytes(reason)),
        _useNonce(policyholder, msg.sig)
      )
    );

    return keccak256(abi.encodePacked("\x19\x01", _getDomainHash(), castDisapprovalHash));
  }

  /// @dev Returns the hash of `actionInfo`.
  function _getActionInfoHash(ActionInfo calldata actionInfo) internal pure returns (bytes32) {
    return keccak256(
      abi.encode(
        ACTION_INFO_TYPEHASH,
        actionInfo.id,
        actionInfo.creator,
        actionInfo.creatorRole,
        address(actionInfo.strategy),
        actionInfo.target,
        actionInfo.value,
        keccak256(actionInfo.data)
      )
    );
  }
}<|MERGE_RESOLUTION|>--- conflicted
+++ resolved
@@ -251,33 +251,20 @@
   }
 
   /// @notice Initializes a new `LlamaCore` clone.
-<<<<<<< HEAD
-  /// @param config The struct that contains the configuration for this Llama instance.
-=======
   /// @param config The struct that contains the configuration for this Llama instance. See `Structs.sol` for details on
   /// the parameters
->>>>>>> 16f3e3e5
   function initialize(LlamaCoreInitializationConfig calldata config) external initializer {
     name = config.name;
     // Deploy Executor.
     executor = new LlamaExecutor();
 
-<<<<<<< HEAD
-    // Deploy and initialize `LlamaPolicy` with holders of role ID 1 (Bootsrap Role) given permission to change role
-=======
     // Deploy and initialize `LlamaPolicy` with holders of role ID 1 (Bootstrap Role) given permission to change role
->>>>>>> 16f3e3e5
     // permissions. This is required to reduce the chance that an instance is deployed with an invalid configuration
     // that results in the instance being unusable.
     policy = LlamaPolicy(
       Clones.cloneDeterministic(address(config.policyLogic), keccak256(abi.encodePacked(name, config.deployer)))
     );
-<<<<<<< HEAD
-
-    // Calcuated from the first strategy configuration passed in.
-=======
     // Calculated from the first strategy configuration passed in.
->>>>>>> 16f3e3e5
     ILlamaStrategy bootstrapStrategy = ILlamaStrategy(
       Clones.predictDeterministicAddress(
         address(config.strategyLogic), keccak256(config.initialStrategies[0]), address(this)
