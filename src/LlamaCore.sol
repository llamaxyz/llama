--- conflicted
+++ resolved
@@ -140,16 +140,11 @@
   /// @dev Emitted when a strategy is created.
   event StrategyCreated(ILlamaStrategy strategy, ILlamaStrategy indexed strategyLogic, bytes initializationData);
 
-<<<<<<< HEAD
   /// @dev Emitted when a strategy is authorized.
   event StrategyAuthorized(ILlamaStrategy strategy, bool authorized);
 
-  /// @dev Emitted when an account is created.
-  event AccountCreated(ILlamaAccount account, ILlamaAccount indexed accountLogic, bytes initializationData);
-=======
   /// @dev Emitted when a new strategy implementation (logic) contract is authorized or unauthorized.
   event StrategyLogicAuthorizationSet(ILlamaStrategy indexed strategyLogic, bool authorized);
->>>>>>> 9e4d1583
 
   /// @dev Emitted when a script is authorized.
   event ScriptAuthorizationSet(address script, bool authorized);
@@ -470,21 +465,20 @@
     _deployStrategies(llamaStrategyLogic, strategyConfigs);
   }
 
-<<<<<<< HEAD
   /// @notice Authorizes `strategy` to be eligible to be used in actions.
   /// @param strategy The address of the strategy contract.
   /// @param authorized True to authorize the strategy, false to unauthorize it.
   /// @dev To remove a `strategy`, set `authorized` to `false`.
   function authorizeStrategy(ILlamaStrategy strategy, bool authorized) external onlyLlama {
     _authorizeStrategy(strategy, authorized);
-=======
+  }
+  
   /// @notice Authorizes an account implementation (logic) contract.
   /// @dev Unauthorizing an account logic contract will not affect previously deployed accounts.
   /// @param accountLogic The account logic contract to authorize.
   /// @param authorized True to authorize the account logic, false to unauthorize it.
   function setAccountLogicAuthorization(ILlamaAccount accountLogic, bool authorized) external onlyLlama {
     _setAccountLogicAuthorization(accountLogic, authorized);
->>>>>>> 9e4d1583
   }
 
   /// @notice Deploy new accounts.
@@ -703,18 +697,17 @@
     }
   }
 
-<<<<<<< HEAD
   /// @dev Sets the `strategy` authorization status to `authorized`.
   function _authorizeStrategy(ILlamaStrategy strategy, bool authorized) internal {
     if (!deployedStrategies[strategy]) revert NonExistentStrategy();
     authorizedStrategies[strategy] = authorized;
     emit StrategyAuthorized(strategy, authorized);
-=======
+  }
+  
   /// @dev Authorizes an account implementation (logic) contract.
   function _setAccountLogicAuthorization(ILlamaAccount accountLogic, bool authorized) internal {
     authorizedAccountLogics[accountLogic] = authorized;
     emit AccountLogicAuthorizationSet(accountLogic, authorized);
->>>>>>> 9e4d1583
   }
 
   /// @dev Deploys new accounts. Takes in the account logic contract to be used and an array of configurations to
