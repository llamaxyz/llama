// SPDX-License-Identifier: MIT
pragma solidity 0.8.19;

import {Clones} from "@openzeppelin/proxy/Clones.sol";
import {Initializable} from "@openzeppelin/proxy/utils/Initializable.sol";

import {IActionGuard} from "src/interfaces/IActionGuard.sol";
import {ILlamaStrategy} from "src/interfaces/ILlamaStrategy.sol";
import {ActionState} from "src/lib/Enums.sol";
import {Action, ActionInfo, PermissionData} from "src/lib/Structs.sol";
import {LlamaAccount} from "src/LlamaAccount.sol";
import {LlamaFactory} from "src/LlamaFactory.sol";
import {LlamaPolicy} from "src/LlamaPolicy.sol";

/// @title Core of a llama instance
/// @author Llama (devsdosomething@llama.xyz)
/// @notice Main point of interaction of a llama instance (i.e. entry into and exit from).
contract LlamaCore is Initializable {
  // ======================================
  // ======== Errors and Modifiers ========
  // ======================================

  error CannotUseCoreOrPolicy();
  error DuplicateCast();
  error FailedActionExecution(bytes reason);
  error InfoHashMismatch();
  error InsufficientMsgValue();
  error InvalidActionState(ActionState expected);
  error InvalidCancelation();
  error InvalidPolicyholder();
  error InvalidSignature();
  error InvalidStrategy();
  error OnlyLlama();
  error PolicyholderDoesNotHavePermission();
  error ProhibitedByActionGuard(bytes32 reason);
  error ProhibitedByStrategy(bytes32 reason);
  error RoleHasZeroSupply(uint8 role);
  error Slot0Changed();
  error TimelockNotFinished();
  error UnauthorizedStrategyLogic();
  error UnsafeCast(uint256 n);

  modifier onlyLlama() {
    if (msg.sender != address(this)) revert OnlyLlama();
    _;
  }

  // ========================
  // ======== Events ========
  // ========================

  event ActionCreated(
    uint256 indexed id,
    address indexed creator,
    ILlamaStrategy indexed strategy,
    address target,
    uint256 value,
    bytes data,
    string description
  );
  event ActionCanceled(uint256 id);
  event ActionGuardSet(address indexed target, bytes4 indexed selector, IActionGuard actionGuard);
  event ActionQueued(
    uint256 id, address indexed caller, ILlamaStrategy indexed strategy, address indexed creator, uint256 executionTime
  );
  event ActionExecuted(
    uint256 id, address indexed caller, ILlamaStrategy indexed strategy, address indexed creator, bytes result
  );
  event ApprovalCast(uint256 id, address indexed policyholder, uint256 quantity, string reason);
  event DisapprovalCast(uint256 id, address indexed policyholder, uint256 quantity, string reason);
  event StrategyAuthorized(
    ILlamaStrategy indexed strategy, ILlamaStrategy indexed strategyLogic, bytes initializationData
  );
  event StrategyUnauthorized(ILlamaStrategy indexed strategy);
  event AccountCreated(LlamaAccount indexed account, string name);
  event ScriptAuthorized(address indexed script, bool authorized);

  // =============================================================
  // ======== Constants, Immutables and Storage Variables ========
  // =============================================================

  /// @notice EIP-712 base typehash.
  bytes32 internal constant EIP712_DOMAIN_TYPEHASH =
    keccak256("EIP712Domain(string name,string version,uint256 chainId,address verifyingContract)");

  /// @notice EIP-712 createAction typehash.
  bytes32 internal constant CREATE_ACTION_TYPEHASH = keccak256(
    "CreateAction(uint8 role,address strategy,address target,uint256 value,bytes data,address policyholder,uint256 nonce)"
  );

  /// @notice EIP-712 castApproval typehash.
  bytes32 internal constant CAST_APPROVAL_TYPEHASH = keccak256(
    "CastApproval((uint256 id, address creator, ILlamaStrategy strategy, address target, uint256 value, bytes data),uint8 role,string reason,address policyholder,uint256 nonce)"
  );

  /// @notice EIP-712 castDisapproval typehash.
  bytes32 internal constant CAST_DISAPPROVAL_TYPEHASH = keccak256(
    "CastDisapproval((uint256 id, address creator, ILlamaStrategy strategy, address target, uint256 value, bytes data),uint8 role,string reason,address policyholder,uint256 nonce)"
  );

  /// @notice The NFT contract that defines the policies for this llama instance.
  /// @dev We intentionally put this first so it's packed with the `Initializable` storage
  // variables, which are the key variables we want to check before and after a delegatecall.
  LlamaPolicy public policy;

  /// @notice The LlamaFactory contract that deployed this llama instance.
  LlamaFactory public factory;

  /// @notice The Llama Account implementation (logic) contract.
  LlamaAccount public llamaAccountLogic;

  /// @notice Name of this llama instance.
  string public name;

  /// @notice The current number of actions created.
  uint256 public actionsCount;

  /// @notice Mapping of actionIds to Actions.
  /// @dev Making this `public` results in stack too deep with no optimizer, but this data can be
  /// accessed with the `getAction` function so this is ok. We want the contracts to compile
  /// without the optimizer so `forge coverage` can be used.
  mapping(uint256 => Action) internal actions;

  /// @notice Mapping of actionIds to policyholders to approvals.
  mapping(uint256 => mapping(address => bool)) public approvals;

  /// @notice Mapping of action ids to policyholders to disapprovals.
  mapping(uint256 => mapping(address => bool)) public disapprovals;

  /// @notice Mapping of all authorized strategies.
  mapping(ILlamaStrategy => bool) public authorizedStrategies;

  /// @notice Mapping of all authorized scripts.
  mapping(address => bool) public authorizedScripts;

  /// @notice Mapping of policyholders to function selectors to current nonces for EIP-712 signatures.
  /// @dev This is used to prevent replay attacks by incrementing the nonce for each operation (createAction,
  /// castApproval and castDisapproval) signed by the policyholder.
  mapping(address => mapping(bytes4 => uint256)) public nonces;

  /// @notice Mapping of target to selector to actionGuard address.
  mapping(address target => mapping(bytes4 selector => IActionGuard)) public actionGuard;

  // ======================================================
  // ======== Contract Creation and Initialization ========
  // ======================================================

  constructor() initializer {}

  /// @notice Initializes a new LlamaCore clone.
  /// @param _name The name of the LlamaCore clone.
  /// @param _policy This llama instance's policy contract.
  /// @param _llamaStrategyLogic The Llama Strategy implementation (logic) contract.
  /// @param _llamaAccountLogic The Llama Account implementation (logic) contract.
  /// @param initialStrategies The configuration of the initial strategies.
  /// @param initialAccounts The configuration of the initial strategies.
  function initialize(
    string memory _name,
    LlamaPolicy _policy,
    ILlamaStrategy _llamaStrategyLogic,
    LlamaAccount _llamaAccountLogic,
    bytes[] calldata initialStrategies,
    string[] calldata initialAccounts
  ) external initializer {
    factory = LlamaFactory(msg.sender);
    name = _name;
    policy = _policy;
    llamaAccountLogic = _llamaAccountLogic;

    _deployStrategies(_llamaStrategyLogic, initialStrategies);
    _deployAccounts(initialAccounts);
  }

  // ===========================================
  // ======== External and Public Logic ========
  // ===========================================

  /// @notice Creates an action. The creator needs to hold a policy with the permissionId of the provided
  /// {target, selector, strategy}.
  /// @param role The role that will be used to determine the permissionId of the policy holder.
  /// @param strategy The ILlamaStrategy contract that will determine how the action is executed.
  /// @param target The contract called when the action is executed.
  /// @param value The value in wei to be sent when the action is executed.
  /// @param data Data to be called on the `target` when the action is executed.
  /// @return actionId actionId of the newly created action.
  function createAction(uint8 role, ILlamaStrategy strategy, address target, uint256 value, bytes calldata data)
    external
    returns (uint256 actionId)
  {
    actionId = _createAction(msg.sender, role, strategy, target, value, data, "");
  }

  /// @notice Creates an action. The creator needs to hold a policy with the permissionId of the provided
  /// {target, selector, strategy}.
  /// @param role The role that will be used to determine the permissionId of the policy holder.
  /// @param strategy The ILlamaStrategy contract that will determine how the action is executed.
  /// @param target The contract called when the action is executed.
  /// @param value The value in wei to be sent when the action is executed.
  /// @param data Data to be called on the `target` when the action is executed.
  /// @param description A human readable description of the action and the changes it will enact.
  /// @return actionId actionId of the newly created action.
  function createAction(
    uint8 role,
    ILlamaStrategy strategy,
    address target,
    uint256 value,
    bytes calldata data,
    string memory description
  ) external returns (uint256 actionId) {
    actionId = _createAction(msg.sender, role, strategy, target, value, data, description);
  }

  /// @notice Creates an action via an off-chain signature. The creator needs to hold a policy with the permissionId of
  /// the provided {target, selector, strategy}.
  /// @param role The role that will be used to determine the permissionId of the policy holder.
  /// @param strategy The ILlamaStrategy contract that will determine how the action is executed.
  /// @param target The contract called when the action is executed.
  /// @param value The value in wei to be sent when the action is executed.
  /// @param data Data to be called on the `target` when the action is executed.
  /// @param policyholder The policyholder that signed the message.
  /// @param v ECDSA signature component: Parity of the `y` coordinate of point `R`
  /// @param r ECDSA signature component: x-coordinate of `R`
  /// @param s ECDSA signature component: `s` value of the signature
  /// @return actionId actionId of the newly created action.
  function createActionBySig(
    uint8 role,
    ILlamaStrategy strategy,
    address target,
    uint256 value,
    bytes calldata data,
    address policyholder,
    uint8 v,
    bytes32 r,
    bytes32 s
  ) external returns (uint256) {
    return _createActionBySig(role, strategy, target, value, data, policyholder, v, r, s, "");
  }

  /// @notice Creates an action via an off-chain signature. The creator needs to hold a policy with the permissionId of
  /// the provided {target, selector, strategy}.
  /// @param role The role that will be used to determine the permissionId of the policy holder.
  /// @param strategy The ILlamaStrategy contract that will determine how the action is executed.
  /// @param target The contract called when the action is executed.
  /// @param value The value in wei to be sent when the action is executed.
  /// @param data Data to be called on the `target` when the action is executed.
  /// @param policyholder The policyholder that signed the message.
  /// @param description A human readable description of the action and the changes it will enact.
  /// @param v ECDSA signature component: Parity of the `y` coordinate of point `R`
  /// @param r ECDSA signature component: x-coordinate of `R`
  /// @param s ECDSA signature component: `s` value of the signature
  /// @return actionId actionId of the newly created action.
  function createActionBySig(
    uint8 role,
    ILlamaStrategy strategy,
    address target,
    uint256 value,
    bytes calldata data,
    address policyholder,
    uint8 v,
    bytes32 r,
    bytes32 s,
    string memory description
  ) external returns (uint256 actionId) {
    return _createActionBySig(role, strategy, target, value, data, policyholder, v, r, s, description);
  }

  /// @notice Queue an action by actionId if it's in Approved state.
  /// @param actionInfo Data required to create an action.
  function queueAction(ActionInfo calldata actionInfo) external {
    Action storage action = actions[actionInfo.id];
    _validateActionInfoHash(action.infoHash, actionInfo);
    if (getActionState(actionInfo) != ActionState.Approved) revert InvalidActionState(ActionState.Approved);

    uint64 minExecutionTime = actionInfo.strategy.minExecutionTime(actionInfo);
    action.minExecutionTime = minExecutionTime;
    emit ActionQueued(actionInfo.id, msg.sender, actionInfo.strategy, actionInfo.creator, minExecutionTime);
  }

  /// @notice Execute an action by actionId if it's in Queued state and executionTime has passed.
  /// @param actionInfo Data required to create an action.
  function executeAction(ActionInfo calldata actionInfo) external payable {
    Action storage action = actions[actionInfo.id];
    _validateActionInfoHash(action.infoHash, actionInfo);

    // Initial checks that action is ready to execute.
    if (getActionState(actionInfo) != ActionState.Queued) revert InvalidActionState(ActionState.Queued);
    if (block.timestamp < action.minExecutionTime) revert TimelockNotFinished();
    if (msg.value < actionInfo.value) revert InsufficientMsgValue();

    action.executed = true;

    // Check pre-execution action guard.
    IActionGuard guard = actionGuard[actionInfo.target][bytes4(actionInfo.data)];
    if (guard != IActionGuard(address(0))) guard.validatePreActionExecution(actionInfo);

    // Execute action.
    bool success;
    bytes memory result;

    if (authorizedScripts[actionInfo.target]) {
      // Whenever we're executing arbitrary code in the context of LlamaCore, we want to ensure that
      // none of the storage in this contract changes in unexpected ways, as this could let someone
      // who sneaks in a malicious (or buggy) target to effectively take ownership of this contract.
      // However, this contract has a lot of storage so it's not practical to check all slots,
      // especially since some may be expected to change. Therefore we instead just check slot0,
      // since that slot (1) contains core variables that should never be changed, and (2) is the
      // first slot so it's the most likely to be accidentally overwritten with a bad script. The
      // storage layout of this contract is below:
      //
      // | Variable Name        | Type                                                         | Slot | Offset | Bytes |
      // |----------------------|--------------------------------------------------------------|------|--------|-------|
      // | _initialized         | uint8                                                        | 0    | 0      | 1     |
      // | _initializing        | bool                                                         | 0    | 1      | 1     |
      // | policy               | contract LlamaPolicy                                         | 0    | 2      | 20    |
      // | factory              | contract LlamaFactory                                        | 1    | 0      | 20    |
      // | llamaAccountLogic    | contract LlamaAccount                                        | 2    | 0      | 20    |
      // | name                 | string                                                       | 3    | 0      | 32    |
      // | actionsCount         | uint256                                                      | 4    | 0      | 32    |
      // | actions              | mapping(uint256 => struct Action)                            | 5    | 0      | 32    |
      // | approvals            | mapping(uint256 => mapping(address => bool))                 | 6    | 0      | 32    |
      // | disapprovals         | mapping(uint256 => mapping(address => bool))                 | 7    | 0      | 32    |
      // | authorizedStrategies | mapping(contract ILlamaStrategy => bool)                     | 8    | 0      | 32    |
      // | authorizedScripts    | mapping(address => bool)                                     | 9    | 0      | 32    |
      // | nonces               | mapping(address => mapping(bytes4 => uint256))               | 10   | 0      | 32    |
      // | actionGuard          | mapping(address => mapping(bytes4 => contract IActionGuard)) | 11   | 0      | 32    |

      bytes32 originalStorage = _readSlot0();
      (success, result) = actionInfo.target.delegatecall(actionInfo.data);
      if (originalStorage != _readSlot0()) revert Slot0Changed();
    } else {
      (success, result) = actionInfo.target.call{value: actionInfo.value}(actionInfo.data);
    }

    if (!success) revert FailedActionExecution(result);

    // Check post-execution action guard.
    if (guard != IActionGuard(address(0))) guard.validatePostActionExecution(actionInfo);

    // Action successfully executed.
    emit ActionExecuted(actionInfo.id, msg.sender, actionInfo.strategy, actionInfo.creator, result);
  }

  /// @notice Cancels an action. Rules for cancelation are defined by the strategy.
  /// @param actionInfo Data required to create an action.
  function cancelAction(ActionInfo calldata actionInfo) external {
    Action storage action = actions[actionInfo.id];
    _validateActionInfoHash(action.infoHash, actionInfo);

    // We don't need an explicit check on action existence because if it doesn't exist the strategy will be the zero
    // address, and Solidity will revert since there is no code at the zero address.
    actionInfo.strategy.validateActionCancelation(actionInfo, msg.sender);

    action.canceled = true;
    emit ActionCanceled(actionInfo.id);
  }

  /// @notice How policyholders add their support of the approval of an action.
  /// @param actionInfo Data required to create an action.
  /// @param role The role the policyholder uses to cast their approval.
  function castApproval(ActionInfo calldata actionInfo, uint8 role) external {
    return _castApproval(msg.sender, role, actionInfo, "");
  }

  /// @notice How policyholders add their support of the approval of an action with a reason.
  /// @param actionInfo Data required to create an action.
  /// @param role The role the policyholder uses to cast their approval.
  /// @param reason The reason given for the approval by the policyholder.
  function castApproval(ActionInfo calldata actionInfo, uint8 role, string calldata reason) external {
    return _castApproval(msg.sender, role, actionInfo, reason);
  }

  /// @notice How policyholders add their support of the approval of an action via an off-chain signature.
  /// @param actionInfo Data required to create an action.
  /// @param role The role the policyholder uses to cast their approval.
  /// @param reason The reason given for the approval by the policyholder.
  /// @param policyholder The policyholder that signed the message.
  /// @param v ECDSA signature component: Parity of the `y` coordinate of point `R`
  /// @param r ECDSA signature component: x-coordinate of `R`
  /// @param s ECDSA signature component: `s` value of the signature
  function castApprovalBySig(
    ActionInfo calldata actionInfo,
    uint8 role,
    string calldata reason,
    address policyholder,
    uint8 v,
    bytes32 r,
    bytes32 s
  ) external {
    bytes32 digest = keccak256(
      abi.encodePacked(
        "\x19\x01",
        keccak256(
          abi.encode(
            EIP712_DOMAIN_TYPEHASH, keccak256(bytes(name)), keccak256(bytes("1")), block.chainid, address(this)
          )
        ),
        keccak256(
          abi.encode(
            CAST_APPROVAL_TYPEHASH,
            actionInfo,
            role,
            keccak256(bytes(reason)),
            policyholder,
            _useNonce(policyholder, msg.sig)
          )
        )
      )
    );
    address signer = ecrecover(digest, v, r, s);
    if (signer == address(0) || signer != policyholder) revert InvalidSignature();
    return _castApproval(signer, role, actionInfo, reason);
  }

  /// @notice How policyholders add their support of the disapproval of an action.
  /// @param actionInfo Data required to create an action.
  /// @param role The role the policyholder uses to cast their disapproval.
  function castDisapproval(ActionInfo calldata actionInfo, uint8 role) external {
    return _castDisapproval(msg.sender, role, actionInfo, "");
  }

  /// @notice How policyholders add their support of the disapproval of an action with a reason.
  /// @param actionInfo Data required to create an action.
  /// @param role The role the policyholder uses to cast their disapproval.
  /// @param reason The reason given for the disapproval by the policyholder.
  function castDisapproval(ActionInfo calldata actionInfo, uint8 role, string calldata reason) external {
    return _castDisapproval(msg.sender, role, actionInfo, reason);
  }

  /// @notice How policyholders add their support of the disapproval of an action via an off-chain signature.
  /// @param actionInfo Data required to create an action.
  /// @param role The role the policyholder uses to cast their disapproval.
  /// @param reason The reason given for the approval by the policyholder.
  /// @param policyholder The policyholder that signed the message.
  /// @param v ECDSA signature component: Parity of the `y` coordinate of point `R`
  /// @param r ECDSA signature component: x-coordinate of `R`
  /// @param s ECDSA signature component: `s` value of the signature
  function castDisapprovalBySig(
    ActionInfo calldata actionInfo,
    uint8 role,
    string calldata reason,
    address policyholder,
    uint8 v,
    bytes32 r,
    bytes32 s
  ) external {
    bytes32 digest = keccak256(
      abi.encodePacked(
        "\x19\x01",
        keccak256(
          abi.encode(
            EIP712_DOMAIN_TYPEHASH, keccak256(bytes(name)), keccak256(bytes("1")), block.chainid, address(this)
          )
        ),
        keccak256(
          abi.encode(
            CAST_DISAPPROVAL_TYPEHASH,
            actionInfo,
            role,
            keccak256(bytes(reason)),
            policyholder,
            _useNonce(policyholder, msg.sig)
          )
        )
      )
    );
    address signer = ecrecover(digest, v, r, s);
    if (signer == address(0) || signer != policyholder) revert InvalidSignature();
    return _castDisapproval(signer, role, actionInfo, reason);
  }

  /// @notice Deploy new strategies and add them to the mapping of authorized strategies.
  /// @param llamaStrategyLogic address of the Llama Strategy logic contract.
  /// @param strategies list of new Strategys to be authorized.
  function createAndAuthorizeStrategies(ILlamaStrategy llamaStrategyLogic, bytes[] calldata strategies)
    external
    onlyLlama
  {
    _deployStrategies(llamaStrategyLogic, strategies);
  }

  /// @notice Remove strategies from the mapping of authorized strategies.
  /// @param strategies list of Strategys to be removed from the mapping of authorized strategies.
  function unauthorizeStrategies(ILlamaStrategy[] calldata strategies) external onlyLlama {
    uint256 strategiesLength = strategies.length;
    for (uint256 i = 0; i < strategiesLength; i = _uncheckedIncrement(i)) {
      delete authorizedStrategies[strategies[i]];
      emit StrategyUnauthorized(strategies[i]);
    }
  }

  /// @notice Deploy new accounts.
  /// @param accounts List of names of new accounts to be created.
  function createAccounts(string[] calldata accounts) external onlyLlama {
    _deployAccounts(accounts);
  }

  /// @notice Sets `guard` as the action guard for the given `target` and `selector`.
  /// @dev To remove a guard, set `guard` to the zero address.
  function setGuard(address target, bytes4 selector, IActionGuard guard) external onlyLlama {
    if (target == address(this) || target == address(policy)) revert CannotUseCoreOrPolicy();
    actionGuard[target][selector] = guard;
    emit ActionGuardSet(target, selector, guard);
  }

  /// @notice Authorizes `script` as the action guard for the given `target` and `selector`.
  /// @dev To remove a script, set `authorized` to false.
  function authorizeScript(address script, bool authorized) external onlyLlama {
    if (script == address(this) || script == address(policy)) revert CannotUseCoreOrPolicy();
    authorizedScripts[script] = authorized;
    emit ScriptAuthorized(script, authorized);
  }

  /// @notice Get an Action struct by actionId.
  /// @param actionId id of the action.
  /// @return The Action struct.
  function getAction(uint256 actionId) external view returns (Action memory) {
    return actions[actionId];
  }

  /// @notice Get the current ActionState of an action by its actionId.
  /// @param actionInfo Data required to create an action.
  /// @return The current ActionState of the action.
  function getActionState(ActionInfo calldata actionInfo) public view returns (ActionState) {
    // We don't need an explicit check on the action ID to make sure it exists, because if the
    // action does not exist, the expected payload hash from storage will be `bytes32(0)`, so
    // bypassing this check by providing a non-existent actionId would require finding a collision
    // to get a hash of zero.
    Action storage action = actions[actionInfo.id];
    _validateActionInfoHash(action.infoHash, actionInfo);

    if (action.canceled) return ActionState.Canceled;

    if (action.executed) return ActionState.Executed;

    if (actionInfo.strategy.isActive(actionInfo)) return ActionState.Active;

    if (!actionInfo.strategy.isActionApproved(actionInfo)) return ActionState.Failed;

    if (action.minExecutionTime == 0) return ActionState.Approved;

    if (actionInfo.strategy.isActionDisapproved(actionInfo)) return ActionState.Failed;

    if (actionInfo.strategy.isActionExpired(actionInfo)) return ActionState.Expired;

    return ActionState.Queued;
  }

  // ================================
  // ======== Internal Logic ========
  // ================================

  function _createAction(
    address policyholder,
    uint8 role,
    ILlamaStrategy strategy,
    address target,
    uint256 value,
    bytes calldata data,
    string memory description
  ) internal returns (uint256 actionId) {
    if (!authorizedStrategies[strategy]) revert InvalidStrategy();

    PermissionData memory permission = PermissionData(target, bytes4(data), strategy);
    bytes32 permissionId = keccak256(abi.encode(permission));

    // Typically (such as in Governor contracts) this should check that the caller has permission
    // at `block.number|timestamp - 1` but here we're just checking if the caller *currently* has
    // permission. Technically this introduces a race condition if e.g. an action to revoke a role
    // from someone (or revoke a permission from a role) is ready to be executed at the same time as
    // an action is created, as the order of transactions in the block then affects if action
    // creation would succeed. However, we are ok with this tradeoff because it means we don't need
    // to checkpoint the `canCreateAction` mapping which is simpler and cheaper, and in practice
    // this race condition is unlikely to matter.
    if (!policy.hasPermissionId(policyholder, role, permissionId)) revert PolicyholderDoesNotHavePermission();

    // Validate action creation.
    actionId = actionsCount;

    ActionInfo memory actionInfo = ActionInfo(actionId, policyholder, strategy, target, value, data);
    strategy.validateActionCreation(actionInfo);

    IActionGuard guard = actionGuard[target][bytes4(data)];
    if (guard != IActionGuard(address(0))) guard.validateActionCreation(actionInfo);

    // Save action.
    Action storage newAction = actions[actionId];
    newAction.infoHash = _infoHash(actionId, policyholder, strategy, target, value, data);
    newAction.creationTime = _toUint64(block.timestamp);
    actionsCount = _uncheckedIncrement(actionsCount); // Safety: Can never overflow a uint256 by incrementing.

    emit ActionCreated(actionId, policyholder, strategy, target, value, data, description);
  }

<<<<<<< HEAD
    unchecked {
      ++actionsCount;
    }

    emit ActionCreated(actionId, policyholder, strategy, target, value, selector, data);
=======
  function _createActionBySig(
    uint8 role,
    ILlamaStrategy strategy,
    address target,
    uint256 value,
    bytes calldata data,
    address policyholder,
    uint8 v,
    bytes32 r,
    bytes32 s,
    string memory description
  ) internal returns (uint256 actionId) {
    bytes32 digest = keccak256(
      abi.encodePacked(
        "\x19\x01",
        keccak256(
          abi.encode(
            EIP712_DOMAIN_TYPEHASH, keccak256(bytes(name)), keccak256(bytes("1")), block.chainid, address(this)
          )
        ),
        keccak256(
          abi.encode(
            CREATE_ACTION_TYPEHASH,
            role,
            address(strategy),
            target,
            value,
            keccak256(data),
            policyholder,
            _useNonce(policyholder, msg.sig)
          )
        )
      )
    );
    address signer = ecrecover(digest, v, r, s);
    if (signer == address(0) || signer != policyholder) revert InvalidSignature();
    actionId = _createAction(signer, role, strategy, target, value, data, description);
>>>>>>> 644a06c4
  }

  function _castApproval(address policyholder, uint8 role, ActionInfo calldata actionInfo, string memory reason)
    internal
  {
    Action storage action = _preCastAssertions(actionInfo, policyholder, role, ActionState.Active);

    uint128 quantity = actionInfo.strategy.getApprovalQuantityAt(policyholder, role, action.creationTime);
    action.totalApprovals = _newCastCount(action.totalApprovals, quantity);
    approvals[actionInfo.id][policyholder] = true;
    emit ApprovalCast(actionInfo.id, policyholder, quantity, reason);
  }

  function _castDisapproval(address policyholder, uint8 role, ActionInfo calldata actionInfo, string memory reason)
    internal
  {
    Action storage action = _preCastAssertions(actionInfo, policyholder, role, ActionState.Queued);

    uint128 quantity = actionInfo.strategy.getDisapprovalQuantityAt(policyholder, role, action.creationTime);
    action.totalDisapprovals = _newCastCount(action.totalDisapprovals, quantity);
    disapprovals[actionInfo.id][policyholder] = true;
    emit DisapprovalCast(actionInfo.id, policyholder, quantity, reason);
  }

  /// @dev The only `expectedState` values allowed to be passed into this method are Active or Queued.
  function _preCastAssertions(
    ActionInfo calldata actionInfo,
    address policyholder,
    uint8 role,
    ActionState expectedState
  ) internal returns (Action storage action) {
    action = actions[actionInfo.id];
    _validateActionInfoHash(action.infoHash, actionInfo);

    if (getActionState(actionInfo) != expectedState) revert InvalidActionState(expectedState);

    bool isApproval = expectedState == ActionState.Active;
    bool alreadyCast = isApproval ? approvals[actionInfo.id][policyholder] : disapprovals[actionInfo.id][policyholder];
    if (alreadyCast) revert DuplicateCast();

    bool hasRole = policy.hasRole(policyholder, role, action.creationTime);
    if (!hasRole) revert InvalidPolicyholder();

    isApproval
      ? actionInfo.strategy.isApprovalEnabled(actionInfo, msg.sender)
      : actionInfo.strategy.isDisapprovalEnabled(actionInfo, msg.sender);
  }

  /// @dev Returns the new total count of approvals or disapprovals.
  function _newCastCount(uint128 currentCount, uint128 quantity) internal pure returns (uint128) {
    if (currentCount == type(uint128).max || quantity == type(uint128).max) return type(uint128).max;
    return currentCount + quantity;
  }

  function _deployStrategies(ILlamaStrategy llamaStrategyLogic, bytes[] calldata strategies) internal {
    if (address(factory).code.length > 0 && !factory.authorizedStrategyLogics(llamaStrategyLogic)) {
      // The only edge case where this check is skipped is if `_deployStrategies()` is called by root llama instance
      // during Llama Factory construction. This is because there is no code at the Llama Factory address yet.
      revert UnauthorizedStrategyLogic();
    }

    uint256 strategyLength = strategies.length;
    for (uint256 i = 0; i < strategyLength; i = _uncheckedIncrement(i)) {
      bytes32 salt = bytes32(keccak256(strategies[i]));
      ILlamaStrategy strategy = ILlamaStrategy(Clones.cloneDeterministic(address(llamaStrategyLogic), salt));
      strategy.initialize(strategies[i]);
      authorizedStrategies[strategy] = true;
      emit StrategyAuthorized(strategy, llamaStrategyLogic, strategies[i]);
    }
  }

  function _deployAccounts(string[] calldata accounts) internal {
    uint256 accountLength = accounts.length;
    for (uint256 i = 0; i < accountLength; i = _uncheckedIncrement(i)) {
      bytes32 salt = bytes32(keccak256(abi.encodePacked(accounts[i])));
      LlamaAccount account = LlamaAccount(payable(Clones.cloneDeterministic(address(llamaAccountLogic), salt)));
      account.initialize(accounts[i]);
      emit AccountCreated(account, accounts[i]);
    }
  }

  function _infoHash(ActionInfo calldata actionInfo) internal pure returns (bytes32) {
    return _infoHash(
      actionInfo.id, actionInfo.creator, actionInfo.strategy, actionInfo.target, actionInfo.value, actionInfo.data
    );
  }

  function _infoHash(
    uint256 id,
    address creator,
    ILlamaStrategy strategy,
    address target,
    uint256 value,
    bytes calldata data
  ) internal pure returns (bytes32) {
    return keccak256(abi.encodePacked(id, creator, strategy, target, value, data));
  }

  function _validateActionInfoHash(bytes32 actualHash, ActionInfo calldata actionInfo) internal pure {
    bytes32 expectedHash = _infoHash(actionInfo);
    if (actualHash != expectedHash) revert InfoHashMismatch();
  }

  function _useNonce(address policyholder, bytes4 selector) internal returns (uint256 nonce) {
    nonce = nonces[policyholder][selector];
    unchecked {
      nonces[policyholder][selector] = nonce + 1;
    }
  }

  /// @dev Reverts if `n` does not fit in a uint64.
  function _toUint64(uint256 n) internal pure returns (uint64) {
    if (n > type(uint64).max) revert UnsafeCast(n);
    return uint64(n);
  }

  /// @dev Reads slot 0 from storage, used to check that storage hasn't changed after delegatecall.
  function _readSlot0() internal view returns (bytes32 slot0) {
    assembly {
      slot0 := sload(0)
    }
  }

  /// @dev Increments a uint256 without checking for overflow.
  function _uncheckedIncrement(uint256 i) internal pure returns (uint256) {
    unchecked {
      return i + 1;
    }
  }
}<|MERGE_RESOLUTION|>--- conflicted
+++ resolved
@@ -591,13 +591,6 @@
     emit ActionCreated(actionId, policyholder, strategy, target, value, data, description);
   }
 
-<<<<<<< HEAD
-    unchecked {
-      ++actionsCount;
-    }
-
-    emit ActionCreated(actionId, policyholder, strategy, target, value, selector, data);
-=======
   function _createActionBySig(
     uint8 role,
     ILlamaStrategy strategy,
@@ -635,7 +628,6 @@
     address signer = ecrecover(digest, v, r, s);
     if (signer == address(0) || signer != policyholder) revert InvalidSignature();
     actionId = _createAction(signer, role, strategy, target, value, data, description);
->>>>>>> 644a06c4
   }
 
   function _castApproval(address policyholder, uint8 role, ActionInfo calldata actionInfo, string memory reason)
