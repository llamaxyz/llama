// SPDX-License-Identifier: MIT
pragma solidity 0.8.19;

import {Clones} from "@openzeppelin/proxy/Clones.sol";
import {Initializable} from "@openzeppelin/proxy/utils/Initializable.sol";

import {ILlamaAccount} from "src/interfaces/ILlamaAccount.sol";
import {ILlamaActionGuard} from "src/interfaces/ILlamaActionGuard.sol";
import {ILlamaStrategy} from "src/interfaces/ILlamaStrategy.sol";
import {ActionState} from "src/lib/Enums.sol";
import {LlamaUtils} from "src/lib/LlamaUtils.sol";
import {
  Action,
  ActionInfo,
  LlamaCoreInitializationConfig,
  LlamaPolicyInitializationConfig,
  PermissionData,
  RoleHolderData,
  RolePermissionData
} from "src/lib/Structs.sol";
import {RoleDescription} from "src/lib/UDVTs.sol";
import {LlamaExecutor} from "src/LlamaExecutor.sol";
import {LlamaFactory} from "src/LlamaFactory.sol";
import {LlamaPolicy} from "src/LlamaPolicy.sol";
import {LlamaPolicyMetadata} from "src/LlamaPolicyMetadata.sol";

/// @title Llama Core
/// @author Llama (devsdosomething@llama.xyz)
/// @notice Manages the action process from creation to execution.
contract LlamaCore is Initializable {
  // =========================
  // ======== Structs ========
  // =========================

  /// @dev Stores the two different status values for a strategy.
  struct StrategyStatus {
    bool deployed; // Whether or not the strategy has been deployed from this `LlamaCore`.
    bool authorized; // Whether or not the strategy has been authorized for action creations in this `LlamaCore`.
  }

  // ======================================
  // ======== Errors and Modifiers ========
  // ======================================

  /// @dev Policyholder cannot cast if it has 0 quantity of role.
  /// @param policyholder Address of policyholder.
  /// @param role The role being used in the cast.
  error CannotCastWithZeroQuantity(address policyholder, uint8 role);

  /// @dev Policyholder cannot cast after the minimum execution time.
  error CannotDisapproveAfterMinExecutionTime();

  /// @dev An action's target contract cannot be the executor.
  error CannotSetExecutorAsTarget();

  /// @dev Address cannot be used.
  error RestrictedAddress();

  /// @dev Policyholders can only cast once.
  error DuplicateCast();

  /// @dev Action execution failed.
  /// @param reason Data returned by the function called by the action.
  error FailedActionExecution(bytes reason);

  /// @dev `ActionInfo` does not hash to the correct value.
  error InfoHashMismatch();

  /// @dev `msg.value` does not equal the action's value.
  error IncorrectMsgValue();

  /// @dev The action is not in the expected state.
  /// @param current The current state of the action.
  error InvalidActionState(ActionState current);

  /// @dev The policyholder does not have the role at action creation time.
  error InvalidPolicyholder();

  /// @dev The recovered signer does not match the expected policyholder.
  error InvalidSignature();

  /// @dev An action cannot queue successfully if it's `minExecutionTime` is less than `block.timestamp`.
  error MinExecutionTimeCannotBeInThePast();

  /// @dev The provided strategy address does not map to a deployed strategy.
  error NonExistentStrategy();

  /// @dev Only callable by a Llama instance's executor.
  error OnlyLlama();

  /// @dev Policyholder does not have the permission ID to create the action.
  error PolicyholderDoesNotHavePermission();

  /// @dev If `block.timestamp` is less than `minExecutionTime`, the action cannot be executed.
  error MinExecutionTimeNotReached();

  /// @dev Actions can only be created with authorized strategies.
  error UnauthorizedStrategy();

  /// @dev Strategies can only be created with valid logic contracts.
  error UnauthorizedStrategyLogic();

  /// @dev Accounts can only be created with valid logic contracts.
  error UnauthorizedAccountLogic();

  /// @dev Checks that the caller is the Llama Executor and reverts if not.
  modifier onlyLlama() {
    if (msg.sender != address(executor)) revert OnlyLlama();
    _;
  }

  // ========================
  // ======== Events ========
  // ========================

  /// @dev Emitted when an account is created.
  event AccountCreated(ILlamaAccount account, ILlamaAccount indexed accountLogic, bytes initializationData);

  /// @dev Emitted when a new account implementation (logic) contract is authorized or unauthorized.
  event AccountLogicAuthorizationSet(ILlamaAccount indexed accountLogic, bool authorized);

  /// @dev Emitted when an action is created.
  event ActionCreated(
    uint256 id,
    address indexed creator,
    uint8 role,
    ILlamaStrategy indexed strategy,
    address indexed target,
    uint256 value,
    bytes data,
    string description
  );

  /// @dev Emitted when an action is canceled.
  event ActionCanceled(uint256 id, address indexed caller);

  /// @dev Emitted when an action guard is set.
  event ActionGuardSet(address indexed target, bytes4 indexed selector, ILlamaActionGuard actionGuard);

  /// @dev Emitted when an action is queued.
  event ActionQueued(
    uint256 id,
    address indexed caller,
    ILlamaStrategy indexed strategy,
    address indexed creator,
    uint256 minExecutionTime
  );

  /// @dev Emitted when an action is executed.
  event ActionExecuted(
    uint256 id, address indexed caller, ILlamaStrategy indexed strategy, address indexed creator, bytes result
  );

  /// @dev Emitted when an approval is cast.
  event ApprovalCast(uint256 id, address indexed policyholder, uint8 indexed role, uint256 quantity, string reason);

  /// @dev Emitted when a disapproval is cast.
  event DisapprovalCast(uint256 id, address indexed policyholder, uint8 indexed role, uint256 quantity, string reason);

  /// @dev Emitted when a deployed strategy is authorized or unauthorized.
  event StrategyAuthorizationSet(ILlamaStrategy indexed strategy, bool authorized);

  /// @dev Emitted when a strategy is created.
  event StrategyCreated(ILlamaStrategy strategy, ILlamaStrategy indexed strategyLogic, bytes initializationData);

  /// @dev Emitted when a new strategy implementation (logic) contract is authorized or unauthorized.
  event StrategyLogicAuthorizationSet(ILlamaStrategy indexed strategyLogic, bool authorized);

  /// @dev Emitted when a script is authorized or unauthorized.
  event ScriptAuthorizationSet(address indexed script, bool authorized);

  // =================================================
  // ======== Constants and Storage Variables ========
  // =================================================

  /// @dev EIP-712 base typehash.
  bytes32 internal constant EIP712_DOMAIN_TYPEHASH =
    keccak256("EIP712Domain(string name,string version,uint256 chainId,address verifyingContract)");

  /// @dev EIP-712 createAction typehash.
  bytes32 internal constant CREATE_ACTION_TYPEHASH = keccak256(
    "CreateAction(address policyholder,uint8 role,address strategy,address target,uint256 value,bytes data,string description,uint256 nonce)"
  );

  /// @dev EIP-712 castApproval typehash.
  bytes32 internal constant CAST_APPROVAL_TYPEHASH = keccak256(
    "CastApproval(address policyholder,uint8 role,ActionInfo actionInfo,string reason,uint256 nonce)ActionInfo(uint256 id,address creator,uint8 creatorRole,address strategy,address target,uint256 value,bytes data)"
  );

  /// @dev EIP-712 castDisapproval typehash.
  bytes32 internal constant CAST_DISAPPROVAL_TYPEHASH = keccak256(
    "CastDisapproval(address policyholder,uint8 role,ActionInfo actionInfo,string reason,uint256 nonce)ActionInfo(uint256 id,address creator,uint8 creatorRole,address strategy,address target,uint256 value,bytes data)"
  );

  /// @dev EIP-712 actionInfo typehash.
  bytes32 internal constant ACTION_INFO_TYPEHASH = keccak256(
    "ActionInfo(uint256 id,address creator,uint8 creatorRole,address strategy,address target,uint256 value,bytes data)"
  );

  /// @dev Mapping of actionIds to Actions.
  /// @dev Making this `public` results in stack too deep with no optimizer, but this data can be
  /// accessed with the `getAction` function so this is ok. We want the contracts to compile
  /// without the optimizer so `forge coverage` can be used.
  mapping(uint256 => Action) internal actions;

  /// @notice The contract that executes actions for this Llama instance.
  LlamaExecutor public executor;

  /// @notice The ERC721 contract that defines the policies for this Llama instance.
  /// @dev We intentionally put this first so it's packed with the `Initializable` storage
  // variables, which are the key variables we want to check before and after a delegatecall.
  LlamaPolicy public policy;

  /// @notice Name of this Llama instance.
  string public name;

  /// @notice The current number of actions created.
  uint256 public actionsCount;

  /// @notice Mapping of actionIds to policyholders to approvals.
  mapping(uint256 => mapping(address => bool)) public approvals;

  /// @notice Mapping of actionIds to policyholders to disapprovals.
  mapping(uint256 => mapping(address => bool)) public disapprovals;

  /// @notice Mapping of all deployed strategies and their current authorizaton status.
  mapping(ILlamaStrategy => StrategyStatus) public strategies;

  /// @notice Mapping of all authorized scripts.
  mapping(address => bool) public authorizedScripts;

  /// @notice Mapping of policyholders to function selectors to current nonces for EIP-712 signatures.
  /// @dev This is used to prevent replay attacks by incrementing the nonce for each operation (`createAction`,
  /// `castApproval` and `castDisapproval`) signed by the policyholder.
  mapping(address => mapping(bytes4 => uint256)) public nonces;

  /// @notice Mapping of target to selector to actionGuard address.
  mapping(address target => mapping(bytes4 selector => ILlamaActionGuard)) public actionGuard;

  /// @notice Mapping of all authorized Llama account implementation (logic) contracts.
  mapping(ILlamaAccount => bool) public authorizedAccountLogics;

  /// @notice Mapping of all authorized Llama strategy implementation (logic) contracts.
  mapping(ILlamaStrategy => bool) public authorizedStrategyLogics;

  // ======================================================
  // ======== Contract Creation and Initialization ========
  // ======================================================

  constructor() {
    _disableInitializers();
  }

  /// @notice Initializes a new `LlamaCore` clone.
  /// @param config The struct that contains the configuration for this Llama instance. See `Structs.sol` for details on
  /// the parameters
  function initialize(LlamaCoreInitializationConfig calldata config) external initializer {
    name = config.name;
    // Deploy Executor.
    executor = new LlamaExecutor();

    // Deploy and initialize `LlamaPolicy` with holders of role ID 1 (Bootstrap Role) given permission to change role
    // permissions. This is required to reduce the chance that an instance is deployed with an invalid configuration
    // that results in the instance being unusable.
    policy = LlamaPolicy(
      Clones.cloneDeterministic(address(config.policyLogic), keccak256(abi.encodePacked(name, config.deployer)))
    );
    // Calculated from the first strategy configuration passed in.
    ILlamaStrategy bootstrapStrategy = ILlamaStrategy(
      Clones.predictDeterministicAddress(
        address(config.strategyLogic), keccak256(config.initialStrategies[0]), address(this)
      )
    );
    bytes32 bootstrapPermissionId =
      keccak256(abi.encode(PermissionData(address(policy), LlamaPolicy.setRolePermission.selector, bootstrapStrategy)));

    LlamaPolicyInitializationConfig memory policyConfig = LlamaPolicyInitializationConfig(
      config.name,
      config.initialRoleDescriptions,
      config.initialRoleHolders,
      config.initialRolePermissions,
<<<<<<< HEAD
      config.llamaPolicyMetadataLogic,
=======
      config.llamaPolicyMetadata,
>>>>>>> 55527827
      config.color,
      config.logo,
      address(executor),
      bootstrapPermissionId
    );
    policy.initialize(policyConfig);

    // Authorize strategy logic contract and deploy strategies.
    _setStrategyLogicAuthorization(config.strategyLogic, true);
    _deployStrategies(config.strategyLogic, config.initialStrategies);

    // Authorize account logic contract and deploy accounts.
    _setAccountLogicAuthorization(config.accountLogic, true);
    _deployAccounts(config.accountLogic, config.initialAccounts);
  }

  // ===========================================
  // ======== External and Public Logic ========
  // ===========================================

  /// @notice Creates an action. The creator needs to hold a policy with the permission ID of the provided
  /// `(target, selector, strategy)`.
  /// @dev Use `""` for `description` if there is no description.
  /// @param role The role that will be used to determine the permission ID of the policyholder.
  /// @param strategy The strategy contract that will determine how the action is executed.
  /// @param target The contract called when the action is executed.
  /// @param value The value in wei to be sent when the action is executed.
  /// @param data Data to be called on the target when the action is executed.
  /// @param description A human readable description of the action and the changes it will enact.
  /// @return actionId Action ID of the newly created action.
  function createAction(
    uint8 role,
    ILlamaStrategy strategy,
    address target,
    uint256 value,
    bytes calldata data,
    string memory description
  ) external returns (uint256 actionId) {
    actionId = _createAction(msg.sender, role, strategy, target, value, data, description);
  }

  /// @notice Creates an action via an off-chain signature. The creator needs to hold a policy with the permission ID
  /// of the provided `(target, selector, strategy)`.
  /// @dev Use `""` for `description` if there is no description.
  /// @param policyholder The policyholder that signed the message.
  /// @param role The role that will be used to determine the permission ID of the policyholder.
  /// @param strategy The strategy contract that will determine how the action is executed.
  /// @param target The contract called when the action is executed.
  /// @param value The value in wei to be sent when the action is executed.
  /// @param data Data to be called on the target when the action is executed.
  /// @param description A human readable description of the action and the changes it will enact.
  /// @param v ECDSA signature component: Parity of the `y` coordinate of point `R`
  /// @param r ECDSA signature component: x-coordinate of `R`
  /// @param s ECDSA signature component: `s` value of the signature
  /// @return actionId Action ID of the newly created action.
  function createActionBySig(
    address policyholder,
    uint8 role,
    ILlamaStrategy strategy,
    address target,
    uint256 value,
    bytes calldata data,
    string memory description,
    uint8 v,
    bytes32 r,
    bytes32 s
  ) external returns (uint256 actionId) {
    bytes32 digest = _getCreateActionTypedDataHash(policyholder, role, strategy, target, value, data, description);
    address signer = ecrecover(digest, v, r, s);
    if (signer == address(0) || signer != policyholder) revert InvalidSignature();
    actionId = _createAction(signer, role, strategy, target, value, data, description);
  }

  /// @notice Queue an action by its `actionInfo` struct if it's in Approved state.
  /// @param actionInfo Data required to create an action.
  function queueAction(ActionInfo calldata actionInfo) external {
    Action storage action = actions[actionInfo.id];
    ActionState currentState = getActionState(actionInfo);
    if (currentState != ActionState.Approved) revert InvalidActionState(currentState);

    uint64 minExecutionTime = actionInfo.strategy.minExecutionTime(actionInfo);
    if (minExecutionTime < block.timestamp) revert MinExecutionTimeCannotBeInThePast();
    action.minExecutionTime = minExecutionTime;
    emit ActionQueued(actionInfo.id, msg.sender, actionInfo.strategy, actionInfo.creator, minExecutionTime);
  }

  /// @notice Execute an action by its `actionInfo` struct if it's in Queued state and `minExecutionTime` has passed.
  /// @param actionInfo Data required to create an action.
  function executeAction(ActionInfo calldata actionInfo) external payable {
    // Initial checks that action is ready to execute.
    Action storage action = actions[actionInfo.id];
    ActionState currentState = getActionState(actionInfo);

    if (currentState != ActionState.Queued) revert InvalidActionState(currentState);
    if (block.timestamp < action.minExecutionTime) revert MinExecutionTimeNotReached();
    if (msg.value != actionInfo.value) revert IncorrectMsgValue();

    action.executed = true;

    // Check pre-execution action guard.
    ILlamaActionGuard guard = actionGuard[actionInfo.target][bytes4(actionInfo.data)];
    if (guard != ILlamaActionGuard(address(0))) guard.validatePreActionExecution(actionInfo);

    // Execute action.
    (bool success, bytes memory result) =
      executor.execute{value: actionInfo.value}(actionInfo.target, action.isScript, actionInfo.data);

    if (!success) revert FailedActionExecution(result);

    // Check post-execution action guard.
    if (guard != ILlamaActionGuard(address(0))) guard.validatePostActionExecution(actionInfo);

    // Action successfully executed.
    emit ActionExecuted(actionInfo.id, msg.sender, actionInfo.strategy, actionInfo.creator, result);
  }

  /// @notice Cancels an action by its `actionInfo` struct.
  /// @dev Rules for cancelation are defined by the strategy.
  /// @param actionInfo Data required to create an action.
  function cancelAction(ActionInfo calldata actionInfo) external {
    Action storage action = actions[actionInfo.id];
    _validateActionInfoHash(action.infoHash, actionInfo);

    // We don't need an explicit check on action existence because if it doesn't exist the strategy will be the zero
    // address, and Solidity will revert since there is no code at the zero address.
    actionInfo.strategy.validateActionCancelation(actionInfo, msg.sender);

    action.canceled = true;
    emit ActionCanceled(actionInfo.id, msg.sender);
  }

  /// @notice How policyholders add their support of the approval of an action with a reason.
  /// @dev Use `""` for `reason` if there is no reason.
  /// @param role The role the policyholder uses to cast their approval.
  /// @param actionInfo Data required to create an action.
  /// @param reason The reason given for the approval by the policyholder.
  function castApproval(uint8 role, ActionInfo calldata actionInfo, string calldata reason) external {
    return _castApproval(msg.sender, role, actionInfo, reason);
  }

  /// @notice How policyholders add their support of the approval of an action via an off-chain signature.
  /// @dev Use `""` for `reason` if there is no reason.
  /// @param policyholder The policyholder that signed the message.
  /// @param role The role the policyholder uses to cast their approval.
  /// @param actionInfo Data required to create an action.
  /// @param reason The reason given for the approval by the policyholder.
  /// @param v ECDSA signature component: Parity of the `y` coordinate of point `R`
  /// @param r ECDSA signature component: x-coordinate of `R`
  /// @param s ECDSA signature component: `s` value of the signature
  function castApprovalBySig(
    address policyholder,
    uint8 role,
    ActionInfo calldata actionInfo,
    string calldata reason,
    uint8 v,
    bytes32 r,
    bytes32 s
  ) external {
    bytes32 digest = _getCastApprovalTypedDataHash(policyholder, role, actionInfo, reason);
    address signer = ecrecover(digest, v, r, s);
    if (signer == address(0) || signer != policyholder) revert InvalidSignature();
    return _castApproval(signer, role, actionInfo, reason);
  }

  /// @notice How policyholders add their support of the disapproval of an action with a reason.
  /// @dev Use `""` for `reason` if there is no reason.
  /// @param role The role the policyholder uses to cast their disapproval.
  /// @param actionInfo Data required to create an action.
  /// @param reason The reason given for the disapproval by the policyholder.
  function castDisapproval(uint8 role, ActionInfo calldata actionInfo, string calldata reason) external {
    return _castDisapproval(msg.sender, role, actionInfo, reason);
  }

  /// @notice How policyholders add their support of the disapproval of an action via an off-chain signature.
  /// @dev Use `""` for `reason` if there is no reason.
  /// @param policyholder The policyholder that signed the message.
  /// @param role The role the policyholder uses to cast their disapproval.
  /// @param actionInfo Data required to create an action.
  /// @param reason The reason given for the approval by the policyholder.
  /// @param v ECDSA signature component: Parity of the `y` coordinate of point `R`
  /// @param r ECDSA signature component: x-coordinate of `R`
  /// @param s ECDSA signature component: `s` value of the signature
  function castDisapprovalBySig(
    address policyholder,
    uint8 role,
    ActionInfo calldata actionInfo,
    string calldata reason,
    uint8 v,
    bytes32 r,
    bytes32 s
  ) external {
    bytes32 digest = _getCastDisapprovalTypedDataHash(policyholder, role, actionInfo, reason);
    address signer = ecrecover(digest, v, r, s);
    if (signer == address(0) || signer != policyholder) revert InvalidSignature();
    return _castDisapproval(signer, role, actionInfo, reason);
  }

  /// @notice Authorizes a strategy implementation (logic) contract.
  /// @dev Unauthorizing a strategy logic contract will not affect previously deployed strategies.
  /// @param strategyLogic The strategy logic contract to authorize.
  /// @param authorized `true` to authorize the strategy logic, `false` to unauthorize it.
  function setStrategyLogicAuthorization(ILlamaStrategy strategyLogic, bool authorized) external onlyLlama {
    _setStrategyLogicAuthorization(strategyLogic, authorized);
  }

  /// @notice Deploy new strategies and add them to the mapping of authorized strategies.
  /// @param llamaStrategyLogic address of the Llama strategy logic contract.
  /// @param strategyConfigs Array of new strategy configurations.
  function createStrategies(ILlamaStrategy llamaStrategyLogic, bytes[] calldata strategyConfigs) external onlyLlama {
    _deployStrategies(llamaStrategyLogic, strategyConfigs);
  }

  /// @notice Sets `strategy` authorization status, which determines if it can be used to create actions.
  /// @dev To unauthorize a deployed `strategy`, set `authorized` to `false`.
  /// @param strategy The address of the deployed strategy contract.
  /// @param authorized `true` to authorize the strategy, `false` to unauthorize it.
  function authorizeStrategy(ILlamaStrategy strategy, bool authorized) external onlyLlama {
    _authorizeStrategy(strategy, authorized);
  }

  /// @notice Authorizes an account implementation (logic) contract.
  /// @dev Unauthorizing an account logic contract will not affect previously deployed accounts.
  /// @param accountLogic The account logic contract to authorize.
  /// @param authorized `true` to authorize the account logic, `false` to unauthorize it.
  function setAccountLogicAuthorization(ILlamaAccount accountLogic, bool authorized) external onlyLlama {
    _setAccountLogicAuthorization(accountLogic, authorized);
  }

  /// @notice Deploy new accounts.
  /// @param llamaAccountLogic address of the Llama account logic contract.
  /// @param accountConfigs Array of new account configurations.
  function createAccounts(ILlamaAccount llamaAccountLogic, bytes[] calldata accountConfigs) external onlyLlama {
    _deployAccounts(llamaAccountLogic, accountConfigs);
  }

  /// @notice Sets `guard` as the action guard for the given `target` and `selector`.
  /// @dev To remove a guard, set `guard` to the zero address.
  /// @param target The target contract where the `guard` will apply.
  /// @param selector The function selector where the `guard` will apply.
  function setGuard(address target, bytes4 selector, ILlamaActionGuard guard) external onlyLlama {
    if (target == address(this) || target == address(policy)) revert RestrictedAddress();
    actionGuard[target][selector] = guard;
    emit ActionGuardSet(target, selector, guard);
  }

  /// @notice Authorizes `script` to be eligible to be delegatecalled from the executor.
  /// @dev To unauthorize a `script`, set `authorized` to `false`.
  /// @param script The address of the script contract.
  /// @param authorized `true` to authorize the script, `false` to unauthorize it.
  function setScriptAuthorization(address script, bool authorized) external onlyLlama {
    if (script == address(this) || script == address(policy)) revert RestrictedAddress();
    authorizedScripts[script] = authorized;
    emit ScriptAuthorizationSet(script, authorized);
  }

  /// @notice Increments the caller's nonce for the given `selector`. This is useful for revoking
  /// signatures that have not been used yet.
  /// @param selector The function selector to increment the nonce for.
  function incrementNonce(bytes4 selector) external {
    // Safety: Can never overflow a uint256 by incrementing.
    nonces[msg.sender][selector] = LlamaUtils.uncheckedIncrement(nonces[msg.sender][selector]);
  }

  /// @notice Get an Action struct by `actionId`.
  /// @param actionId ID of the action.
  /// @return The Action struct.
  function getAction(uint256 actionId) external view returns (Action memory) {
    return actions[actionId];
  }

  /// @notice Returns the timestamp of most recently created action.
  /// @dev Used by `LlamaPolicy` to ensure policy management does not occur immediately after action
  /// creation in the same timestamp, as this could result in invalid role supply counts being used.
  function getLastActionTimestamp() external view returns (uint256 timestamp) {
    return actionsCount == 0 ? 0 : actions[actionsCount - 1].creationTime;
  }

  /// @notice Get the current action state of an action by its `actionInfo` struct.
  /// @param actionInfo Data required to create an action.
  /// @return The current action state of the action.
  function getActionState(ActionInfo calldata actionInfo) public view returns (ActionState) {
    // We don't need an explicit check on the action ID to make sure it exists, because if the
    // action does not exist, the expected payload hash from storage will be `bytes32(0)`, so
    // bypassing this check by providing a non-existent actionId would require finding a collision
    // to get a hash of zero.
    Action storage action = actions[actionInfo.id];
    _validateActionInfoHash(action.infoHash, actionInfo);

    if (action.canceled) return ActionState.Canceled;

    if (action.executed) return ActionState.Executed;

    if (actionInfo.strategy.isActionActive(actionInfo)) return ActionState.Active;

    if (!actionInfo.strategy.isActionApproved(actionInfo)) return ActionState.Failed;

    if (action.minExecutionTime == 0) return ActionState.Approved;

    if (actionInfo.strategy.isActionDisapproved(actionInfo)) return ActionState.Failed;

    if (actionInfo.strategy.isActionExpired(actionInfo)) return ActionState.Expired;

    return ActionState.Queued;
  }

  // ================================
  // ======== Internal Logic ========
  // ================================

  /// @dev Creates an action. The creator needs to hold a policy with the permission ID of the provided
  /// `(target, selector, strategy)`.
  function _createAction(
    address policyholder,
    uint8 role,
    ILlamaStrategy strategy,
    address target,
    uint256 value,
    bytes calldata data,
    string memory description
  ) internal returns (uint256 actionId) {
    if (target == address(executor)) revert CannotSetExecutorAsTarget();
    if (!strategies[strategy].authorized) revert UnauthorizedStrategy();

    PermissionData memory permission = PermissionData(target, bytes4(data), strategy);
    bytes32 permissionId = keccak256(abi.encode(permission));

    // Typically (such as in Governor contracts) this should check that the caller has permission
    // at `block.number|timestamp - 1` but here we're just checking if the caller *currently* has
    // permission. Technically this introduces a race condition if e.g. an action to revoke a role
    // from someone (or revoke a permission from a role) is ready to be executed at the same time as
    // an action is created, as the order of transactions in the block then affects if action
    // creation would succeed. However, we are ok with this tradeoff because it means we don't need
    // to checkpoint the `canCreateAction` mapping which is simpler and cheaper, and in practice
    // this race condition is unlikely to matter.
    if (!policy.hasPermissionId(policyholder, role, permissionId)) revert PolicyholderDoesNotHavePermission();

    // Validate action creation.
    actionId = actionsCount;
    actionsCount = LlamaUtils.uncheckedIncrement(actionsCount); // Safety: Can never overflow a uint256 by incrementing.

    ActionInfo memory actionInfo = ActionInfo(actionId, policyholder, role, strategy, target, value, data);
    strategy.validateActionCreation(actionInfo);

    // Scope to avoid stack too deep
    {
      // Save action.
      Action storage newAction = actions[actionId];
      newAction.infoHash = _infoHash(actionId, policyholder, role, strategy, target, value, data);
      newAction.creationTime = LlamaUtils.toUint64(block.timestamp);
      newAction.isScript = authorizedScripts[target];

      ILlamaActionGuard guard = actionGuard[target][bytes4(data)];
      if (guard != ILlamaActionGuard(address(0))) guard.validateActionCreation(actionInfo);
    }

    emit ActionCreated(actionId, policyholder, role, strategy, target, value, data, description);
  }

  /// @dev How policyholders that have the right role contribute towards the approval of an action with a reason.
  function _castApproval(address policyholder, uint8 role, ActionInfo calldata actionInfo, string memory reason)
    internal
  {
    (Action storage action, uint96 quantity) = _preCastAssertions(actionInfo, policyholder, role, ActionState.Active);

    action.totalApprovals = _newCastCount(action.totalApprovals, quantity);
    approvals[actionInfo.id][policyholder] = true;
    emit ApprovalCast(actionInfo.id, policyholder, role, quantity, reason);
  }

  /// @dev How policyholders that have the right role contribute towards the disapproval of an action with a reason.
  function _castDisapproval(address policyholder, uint8 role, ActionInfo calldata actionInfo, string memory reason)
    internal
  {
    (Action storage action, uint96 quantity) = _preCastAssertions(actionInfo, policyholder, role, ActionState.Queued);

    action.totalDisapprovals = _newCastCount(action.totalDisapprovals, quantity);
    disapprovals[actionInfo.id][policyholder] = true;
    emit DisapprovalCast(actionInfo.id, policyholder, role, quantity, reason);
  }

  /// @dev The only `expectedState` values allowed to be passed into this method are Active or Queued.
  function _preCastAssertions(
    ActionInfo calldata actionInfo,
    address policyholder,
    uint8 role,
    ActionState expectedState
  ) internal returns (Action storage action, uint96 quantity) {
    action = actions[actionInfo.id];
    ActionState currentState = getActionState(actionInfo);
    if (currentState != expectedState) revert InvalidActionState(currentState);

    bool isApproval = expectedState == ActionState.Active;
    bool alreadyCast = isApproval ? approvals[actionInfo.id][policyholder] : disapprovals[actionInfo.id][policyholder];
    if (alreadyCast) revert DuplicateCast();

    bool hasRole = policy.hasRole(policyholder, role, action.creationTime);
    if (!hasRole) revert InvalidPolicyholder();

    if (isApproval) {
      actionInfo.strategy.checkIfApprovalEnabled(actionInfo, policyholder, role);
      quantity = actionInfo.strategy.getApprovalQuantityAt(policyholder, role, action.creationTime);
      if (quantity == 0) revert CannotCastWithZeroQuantity(policyholder, role);
    } else {
      if (block.timestamp >= action.minExecutionTime) revert CannotDisapproveAfterMinExecutionTime();
      actionInfo.strategy.checkIfDisapprovalEnabled(actionInfo, policyholder, role);
      quantity = actionInfo.strategy.getDisapprovalQuantityAt(policyholder, role, action.creationTime);
      if (quantity == 0) revert CannotCastWithZeroQuantity(policyholder, role);
    }
  }

  /// @dev Returns the new total count of approvals or disapprovals.
  function _newCastCount(uint96 currentCount, uint96 quantity) internal pure returns (uint96) {
    if (currentCount == type(uint96).max || quantity == type(uint96).max) return type(uint96).max;
    return currentCount + quantity;
  }

  /// @dev Sets the authorization status for a strategy implementation (logic) contract.
  function _setStrategyLogicAuthorization(ILlamaStrategy strategyLogic, bool authorized) internal {
    authorizedStrategyLogics[strategyLogic] = authorized;
    emit StrategyLogicAuthorizationSet(strategyLogic, authorized);
  }

  /// @dev Deploys new strategies. Takes in the strategy logic contract to be used and an array of configurations to
  /// initialize the new strategies with.
  function _deployStrategies(ILlamaStrategy llamaStrategyLogic, bytes[] calldata strategyConfigs) internal {
    if (!authorizedStrategyLogics[llamaStrategyLogic]) revert UnauthorizedStrategyLogic();

    uint256 strategyLength = strategyConfigs.length;
    for (uint256 i = 0; i < strategyLength; i = LlamaUtils.uncheckedIncrement(i)) {
      bytes32 salt = keccak256(strategyConfigs[i]);
      ILlamaStrategy strategy = ILlamaStrategy(Clones.cloneDeterministic(address(llamaStrategyLogic), salt));
      strategy.initialize(strategyConfigs[i]);
      strategies[strategy].deployed = true;
      _authorizeStrategy(strategy, true);
      emit StrategyCreated(strategy, llamaStrategyLogic, strategyConfigs[i]);
    }
  }

  /// @dev Sets the `strategy` authorization status to `authorized`.
  function _authorizeStrategy(ILlamaStrategy strategy, bool authorized) internal {
    if (!strategies[strategy].deployed) revert NonExistentStrategy();
    strategies[strategy].authorized = authorized;
    emit StrategyAuthorizationSet(strategy, authorized);
  }

  /// @dev Authorizes an account implementation (logic) contract.
  function _setAccountLogicAuthorization(ILlamaAccount accountLogic, bool authorized) internal {
    authorizedAccountLogics[accountLogic] = authorized;
    emit AccountLogicAuthorizationSet(accountLogic, authorized);
  }

  /// @dev Deploys new accounts. Takes in the account logic contract to be used and an array of configurations to
  /// initialize the new accounts with.
  function _deployAccounts(ILlamaAccount llamaAccountLogic, bytes[] calldata accountConfigs) internal {
    if (!authorizedAccountLogics[llamaAccountLogic]) revert UnauthorizedAccountLogic();

    uint256 accountLength = accountConfigs.length;
    for (uint256 i = 0; i < accountLength; i = LlamaUtils.uncheckedIncrement(i)) {
      bytes32 salt = keccak256(accountConfigs[i]);
      ILlamaAccount account = ILlamaAccount(Clones.cloneDeterministic(address(llamaAccountLogic), salt));
      account.initialize(accountConfigs[i]);
      emit AccountCreated(account, llamaAccountLogic, accountConfigs[i]);
    }
  }

  /// @dev Returns the hash of the `createAction` parameters using the `actionInfo` struct.
  function _infoHash(ActionInfo calldata actionInfo) internal pure returns (bytes32) {
    return _infoHash(
      actionInfo.id,
      actionInfo.creator,
      actionInfo.creatorRole,
      actionInfo.strategy,
      actionInfo.target,
      actionInfo.value,
      actionInfo.data
    );
  }

  /// @dev Returns the hash of the `createAction` parameters.
  function _infoHash(
    uint256 id,
    address creator,
    uint8 creatorRole,
    ILlamaStrategy strategy,
    address target,
    uint256 value,
    bytes calldata data
  ) internal pure returns (bytes32) {
    return keccak256(abi.encodePacked(id, creator, creatorRole, strategy, target, value, data));
  }

  /// @dev Validates that the hash of the `actionInfo` struct matches the provided hash.
  function _validateActionInfoHash(bytes32 actualHash, ActionInfo calldata actionInfo) internal pure {
    bytes32 expectedHash = _infoHash(actionInfo);
    if (actualHash != expectedHash) revert InfoHashMismatch();
  }

  /// @dev Returns the current nonce for a given policyholder and selector, and increments it. Used to prevent
  /// replay attacks.
  function _useNonce(address policyholder, bytes4 selector) internal returns (uint256 nonce) {
    nonce = nonces[policyholder][selector];
    nonces[policyholder][selector] = LlamaUtils.uncheckedIncrement(nonce);
  }

  // -------- EIP-712 Getters --------

  /// @dev Returns the EIP-712 domain separator.
  function _getDomainHash() internal view returns (bytes32) {
    return keccak256(
      abi.encode(EIP712_DOMAIN_TYPEHASH, keccak256(bytes(name)), keccak256(bytes("1")), block.chainid, address(this))
    );
  }

  /// @dev Returns the hash of the ABI-encoded EIP-712 message for the `CreateAction` domain, which can be used to
  /// recover the signer.
  function _getCreateActionTypedDataHash(
    address policyholder,
    uint8 role,
    ILlamaStrategy strategy,
    address target,
    uint256 value,
    bytes calldata data,
    string memory description
  ) internal returns (bytes32) {
    // Calculating and storing nonce in memory and using that below, instead of calculating in place to prevent stack
    // too deep error.
    uint256 nonce = _useNonce(policyholder, msg.sig);

    bytes32 createActionHash = keccak256(
      abi.encode(
        CREATE_ACTION_TYPEHASH,
        policyholder,
        role,
        address(strategy),
        target,
        value,
        keccak256(data),
        keccak256(bytes(description)),
        nonce
      )
    );

    return keccak256(abi.encodePacked("\x19\x01", _getDomainHash(), createActionHash));
  }

  /// @dev Returns the hash of the ABI-encoded EIP-712 message for the `CastApproval` domain, which can be used to
  /// recover the signer.
  function _getCastApprovalTypedDataHash(
    address policyholder,
    uint8 role,
    ActionInfo calldata actionInfo,
    string calldata reason
  ) internal returns (bytes32) {
    bytes32 castApprovalHash = keccak256(
      abi.encode(
        CAST_APPROVAL_TYPEHASH,
        policyholder,
        role,
        _getActionInfoHash(actionInfo),
        keccak256(bytes(reason)),
        _useNonce(policyholder, msg.sig)
      )
    );

    return keccak256(abi.encodePacked("\x19\x01", _getDomainHash(), castApprovalHash));
  }

  /// @dev Returns the hash of the ABI-encoded EIP-712 message for the `CastDisapproval` domain, which can be used to
  /// recover the signer.
  function _getCastDisapprovalTypedDataHash(
    address policyholder,
    uint8 role,
    ActionInfo calldata actionInfo,
    string calldata reason
  ) internal returns (bytes32) {
    bytes32 castDisapprovalHash = keccak256(
      abi.encode(
        CAST_DISAPPROVAL_TYPEHASH,
        policyholder,
        role,
        _getActionInfoHash(actionInfo),
        keccak256(bytes(reason)),
        _useNonce(policyholder, msg.sig)
      )
    );

    return keccak256(abi.encodePacked("\x19\x01", _getDomainHash(), castDisapprovalHash));
  }

  /// @dev Returns the hash of `actionInfo`.
  function _getActionInfoHash(ActionInfo calldata actionInfo) internal pure returns (bytes32) {
    return keccak256(
      abi.encode(
        ACTION_INFO_TYPEHASH,
        actionInfo.id,
        actionInfo.creator,
        actionInfo.creatorRole,
        address(actionInfo.strategy),
        actionInfo.target,
        actionInfo.value,
        keccak256(actionInfo.data)
      )
    );
  }
}<|MERGE_RESOLUTION|>--- conflicted
+++ resolved
@@ -279,11 +279,7 @@
       config.initialRoleDescriptions,
       config.initialRoleHolders,
       config.initialRolePermissions,
-<<<<<<< HEAD
       config.llamaPolicyMetadataLogic,
-=======
-      config.llamaPolicyMetadata,
->>>>>>> 55527827
       config.color,
       config.logo,
       address(executor),
