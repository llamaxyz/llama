--- conflicted
+++ resolved
@@ -1,155 +1,188 @@
 // SPDX-License-Identifier: MIT
 pragma solidity ^0.8.17;
 
-<<<<<<< HEAD
-import {IVertexCore} from "src/core/IVertexCore.sol";
 import {VertexPolicy, Permission} from "src/policy/VertexPolicy.sol";
 import {ERC721} from "@solmate/tokens/ERC721.sol";
 import {Strings} from "@openzeppelin/utils/Strings.sol";
-=======
-import {ERC721} from "@openzeppelin/token/ERC721/ERC721.sol";
-import {Ownable} from "@openzeppelin/access/Ownable.sol";
-
-///@dev Struct to define a permission
-struct Permission {
-    address target;
-    bytes4 signature;
-    address executor;
-}
->>>>>>> e1b8992b
 
 ///@title VertexPolicyNFT
 ///@dev VertexPolicyNFT is a (TODO: soulbound) ERC721 contract where each token has roles and permissions
 ///@dev The roles and permissions determine how the token can interact with the vertex administrator contract
 
-/* one behavior with this contract is that if a role is deleted, it will still appear in the tokenToRoles mapping.
+/* one behavior with this contract is that if a role is deleted, it will still appear in the tokenToRoles & the tokenToHasRole mapping.
  * to solve this, we could run a pre check on all role based access functions that checks if the role exists in the...
  * roles array, and if not we delete that role from the tokenToRoles mapping, however, this adds extra gas to every call.
  */
 
-contract VertexPolicyNFT is ERC721, Ownable {
-    mapping(uint256 => string[]) public tokenToRoles;
-    mapping(string => uint256[]) public rolesToPermissionSignatures;
-    string[] public roles;
+contract VertexPolicyNFT is VertexPolicy {
+    mapping(uint256 => bytes32[]) public tokenToRoles;
+    mapping(bytes32 => bytes8[]) public roleToPermissionSignatures;
+    mapping(bytes32 => mapping(bytes8 => bool)) public roleToHasPermissionSignature;
+    mapping(uint256 => mapping(bytes32 => bool)) public tokenToHasRole;
+    bytes32[] public roles;
     uint256 private _totalSupply;
-<<<<<<< HEAD
-    IVertexCore public immutable vertex;
+    address public immutable vertex;
     string public baseURI;
 
     modifier onlyVertex() {
-        if (msg.sender != address(vertex)) revert OnlyVertex();
+        if (msg.sender != vertex) revert OnlyVertex();
         _;
     }
 
-    constructor(string memory name, string memory symbol, IVertexCore _vertex) ERC721(name, symbol) {
-        vertex = _vertex;
-    }
-=======
-
-    constructor(string memory name, string memory symbol) ERC721(name, symbol) {}
-
-    event RoleAdded(string role, Permission[] permissions, uint256[] permissionSignatures);
-    event RoleRevoked(uint256 tokenId, string role);
-    event RoleDeleted(string role);
-    event PermissionAdded(string role, Permission permission, uint256 permissionSignature);
-    event PermissionDeleted(string role, Permission permission, uint256 permissionSignature);
-
-    error RoleNonExistant(string role);
->>>>>>> e1b8992b
+    constructor(string memory name, string memory symbol) ERC721(name, symbol) {
+        vertex = msg.sender;
+    }
 
     ///@dev checks if a token has a role
     ///@param tokenId the id of the token
     ///@param role the role to check
-    function hasRole(uint256 tokenId, string memory role) public view returns (bool) {
-        string[] memory userRoles = tokenToRoles[tokenId];
-        uint256 userRolesLength = userRoles.length;
-        unchecked {
-            for (uint256 i; i < userRolesLength; ++i) {
-                if (keccak256(abi.encodePacked(userRoles[i])) == keccak256(abi.encodePacked(role))) {
-                    return true;
-                }
-            }
-        }
-        return false;
+    function hasRole(uint256 tokenId, bytes32 role) public view override returns (bool) {
+        return tokenToHasRole[tokenId][role];
     }
 
     ///@dev mints a new token
     ///@param to the address to mint the token to
     ///@param userRoles the roles of the token
-    function mint(address to, string[] memory userRoles) public onlyOwner {
+    function mint(address to, bytes32[] calldata userRoles) public override onlyVertex {
+        if (balanceOf(to) != 0) {
+            revert SoulboundToken();
+        }
         uint256 tokenId = totalSupply();
         unchecked {
             _totalSupply++;
         }
         tokenToRoles[tokenId] = userRoles;
+        uint256 length = userRoles.length;
+        for (uint256 i = 0; i < length; i++) {
+            tokenToHasRole[tokenId][userRoles[i]] = true;
+        }
         _mint(to, tokenId);
     }
 
     ///@dev burns a token
     ///@param tokenId the id of the token to burn
-    function burn(uint256 tokenId) public onlyOwner {
+    function burn(uint256 tokenId) public override onlyVertex {
+        bytes32[] storage userRoles = tokenToRoles[tokenId];
+        uint256 length = userRoles.length;
+        for (uint256 i = 0; i < length; i++) {
+            delete tokenToHasRole[tokenId][userRoles[i]];
+        }
         delete tokenToRoles[tokenId];
         _burn(tokenId);
     }
 
-    ///@dev adds a role to the contract
+    ///@dev private function which adds a role to the contract
     ///@param role the role to add
     ///@param permissions the permissions of the role
-    function addRole(string calldata role, Permission[] calldata permissions) public onlyOwner {
+    function addRole(bytes32 role, Permission[] calldata permissions) private returns (bytes8[] memory) {
         roles.push(role);
         uint256 permissionsLength = permissions.length;
-        uint256[] memory permissionSignatures = new uint256[](permissionsLength);
+        bytes8[] memory permissionSignatures = new bytes8[](permissionsLength);
         unchecked {
             for (uint256 i; i < permissionsLength; ++i) {
-                uint256 permissionSignature = hashPermission(permissions[i]);
-                rolesToPermissionSignatures[role].push(permissionSignature);
+                bytes8 permissionSignature = hashPermission(permissions[i]);
+                roleToHasPermissionSignature[role][permissionSignature] = true;
+                roleToPermissionSignatures[role].push(permissionSignature);
                 permissionSignatures[i] = permissionSignature;
             }
         }
-        emit RoleAdded(role, permissions, permissionSignatures);
+        return permissionSignatures;
+    }
+
+    ///@dev allows admin to add a roles to the contract
+    ///@dev indexes in rolesArray and permissionsArray must match
+    ///@param rolesArray the roles to add
+    ///@param permissionsArray and array of permissions arrays for each role
+    function addRoles(string[] calldata rolesArray, Permission[][] calldata permissionsArray) public override onlyVertex {
+        uint256 rolesArrayLength = rolesArray.length;
+        uint256 permissionsArrayLength = permissionsArray.length;
+        if (rolesArrayLength != permissionsArrayLength || rolesArrayLength == 0) {
+            revert InvalidInput();
+        }
+        bytes32[] memory roleHashes = hashRoles(rolesArray);
+        bytes8[][] memory permissionsHashes = new bytes8[][](permissionsArrayLength);
+        for (uint256 i; i < rolesArrayLength; ++i) {
+            if (permissionsArray[i].length == 0) {
+                revert InvalidInput();
+            }
+            bytes8[] memory permissionsHash = addRole(roleHashes[i], permissionsArray[i]);
+            permissionsHashes[i] = permissionsHash;
+        }
+        emit RolesAdded(roleHashes, rolesArray, permissionsArray, permissionsHashes);
     }
 
     ///@dev assigns a role to a token
     ///@param tokenId the id of the token
-    function assignRole(uint256 tokenId, string calldata role) public onlyOwner {
-        if (rolesToPermissionSignatures[role].length == 0) {
-            revert RoleNonExistant(role);
-        }
-        tokenToRoles[tokenId].push(role);
+    function assignRoles(uint256 tokenId, bytes32[] calldata rolesArray) public override onlyVertex {
+        if (rolesArray.length == 0) {
+            revert InvalidInput();
+        }
+        uint256 rolesArrayLength = rolesArray.length;
+        unchecked {
+            for (uint256 i; i < rolesArrayLength; ++i) {
+                bytes32 role = rolesArray[i];
+                if (roleToPermissionSignatures[role].length == 0) {
+                    revert RoleNonExistant(role);
+                }
+                if (!tokenToHasRole[tokenId][role]) {
+                    tokenToHasRole[tokenId][role] = true;
+                    tokenToRoles[tokenId].push(role);
+                }
+            }
+        }
+        emit RolesAssigned(tokenId, rolesArray);
     }
 
     ///@dev revokes a role from a token
     ///@param tokenId the id of the token
-    ///@param role the role to revoke
-    function revokeRole(uint256 tokenId, string calldata role) public onlyOwner {
-        string[] storage userRoles = tokenToRoles[tokenId];
+    ///@param revokeRolesArray the array of roles to revoke
+    function revokeRoles(uint256 tokenId, bytes32[] calldata revokeRolesArray) public override onlyVertex {
+        if (revokeRolesArray.length == 0) {
+            revert InvalidInput();
+        }
+        bytes32[] storage userRoles = tokenToRoles[tokenId];
         uint256 userRolesLength = userRoles.length;
+        uint256 revokeRolesLength = revokeRolesArray.length;
         unchecked {
             for (uint256 i; i < userRolesLength; ++i) {
-                if (keccak256(abi.encodePacked(roles[i])) == keccak256(abi.encodePacked(role))) {
-                    delete userRoles[i];
-                }
-            }
-        }
-        emit RoleRevoked(tokenId, role);
-    }
-
-    ///@dev deletes a role from the contract
-    ///@param role the role to delete
-    function deleteRole(string calldata role) public onlyOwner {
-        delete rolesToPermissionSignatures[role];
-        uint256 rolesLength = roles.length;
-        unchecked {
-            for (uint256 i; i < rolesLength; ++i) {
-                if (keccak256(abi.encodePacked(roles[i])) == keccak256(abi.encodePacked(role))) {
-                    delete roles[i];
-                }
-            }
-        }
-        emit RoleDeleted(role);
-    }
-
-<<<<<<< HEAD
+                for (uint256 j; j < revokeRolesLength; ++j) {
+                    if (tokenToHasRole[tokenId][revokeRolesArray[j]]) {
+                        delete userRoles[i];
+                        delete tokenToHasRole[tokenId][revokeRolesArray[j]];
+                    }
+                }
+            }
+        }
+        emit RolesRevoked(tokenId, revokeRolesArray);
+    }
+
+    ///@dev deletes multiple roles from the contract
+    ///@param deleteRolesArray the role to delete
+    function deleteRoles(bytes32[] calldata deleteRolesArray) public override onlyVertex {
+        if (deleteRolesArray.length == 0) {
+            revert InvalidInput();
+        }
+        unchecked {
+            uint256 deleteRolesLength = deleteRolesArray.length;
+            for (uint256 i; i < deleteRolesLength; ++i) {
+                bytes32 role = deleteRolesArray[i];
+                bytes8[] storage rolePermissionSignatures = roleToPermissionSignatures[role];
+                uint256 roleToPermissionSignaturesLength = rolePermissionSignatures.length;
+                for (uint256 j; j < roleToPermissionSignaturesLength; ++j) {
+                    delete roleToHasPermissionSignature[role][rolePermissionSignatures[j]];
+                }
+                delete roleToPermissionSignatures[role];
+                uint256 rolesLength = roles.length;
+                for (uint256 k; k < rolesLength; ++k) {
+                    if (roles[k] == role) {
+                        delete roles[k];
+                    }
+                }
+            }
+        }
+        emit RolesDeleted(deleteRolesArray);
+    }
+
     ///@dev overriding transferFrom to disable transfers for SBTs
     ///@dev this is a temporary solution, we will need to conform to a Souldbound standard
     function transferFrom(address from, address to, uint256 tokenId) public override {
@@ -162,51 +195,30 @@
     function holderHasPermissionAt(address policyHolder, bytes32 permissionSignature, uint256 blockNumber) external view override returns (bool) {
         // TODO
         return true;
-=======
-    ///@dev adds a permission to a role
-    ///@param role the role to add the permission to
-    ///@param permission the permission to add
-    function addPermissionToRole(string calldata role, Permission calldata permission) public onlyOwner {
-        uint256 permissionSignature = hashPermission(permission);
-        rolesToPermissionSignatures[role][rolesToPermissionSignatures[role].length - 1] = permissionSignature;
-        emit PermissionAdded(role, permission, permissionSignature);
->>>>>>> e1b8992b
-    }
-
-    ///@dev deletes a permission from a role
-    ///@param role the role to delete the permission from
-    ///@param permission the permission to delete
-    function deletePermissionFromRole(string calldata role, Permission calldata permission) public onlyOwner {
-        uint256 permissionSignature = hashPermission(permission);
-        uint256[] storage rolePermissionSignatures = rolesToPermissionSignatures[role];
-        uint256 rolePermissionSignaturesLength = rolePermissionSignatures.length;
-        for (uint256 i; i < rolePermissionSignaturesLength; ++i) {
-            if (rolePermissionSignatures[i] == permissionSignature) {
-                delete rolePermissionSignatures[i];
-            }
-        }
-        emit PermissionDeleted(role, permission, permissionSignature);
-    }
-
-<<<<<<< HEAD
+    }
+
+    function setBaseURI(string memory _baseURI) public override onlyVertex {
+        baseURI = _baseURI;
+    }
+
+    // Total number of policy NFTs at specific block number
+    // TODO: This should queried at action creation time and stored on the Action object
+    function totalSupplyAt(uint256 blockNumber) external view override returns (uint256) {
+        // TODO
+        return totalSupply();
+    }
+
     // Total number of policy NFTs at that have at least 1 of these permissions at specific block number
     // TODO: This should queried at action creation time and stored on the Action object
-    function getSupplyByPermissions(bytes32[] memory permissions) external view override returns (uint256) {
+    function getSupplyByPermissionsAt(bytes32[] memory permissions, uint256 blockNumber) external view override returns (uint256) {
         // TODO
         return totalSupply();
-=======
-    ///@dev overriding transferFrom to disable transfers for SBTs
-    ///@dev this is a temporary solution, we will need to conform to a Souldbound standard
-    function transferFrom(address from, address to, uint256 tokenId) public override {
-        revert("VertexPolicyNFT: transferFrom is disabled");
->>>>>>> e1b8992b
     }
 
     ///@dev hashes a permission
     ///@param permission the permission to hash
-<<<<<<< HEAD
     function hashPermission(Permission calldata permission) internal pure returns (bytes8) {
-        return bytes8(keccak256(abi.encodePacked(permission.target, permission.selector, permission.strategy)));
+        return bytes8(keccak256(abi.encodePacked(permission.target, permission.signature, permission.strategy)));
     }
 
     // END TODO
@@ -233,27 +245,23 @@
             }
         }
         return output;
-=======
-    function hashPermission(Permission calldata permission) internal pure returns (uint256) {
-        return uint256(keccak256(abi.encodePacked(permission.target, permission.signature, permission.executor)));
->>>>>>> e1b8992b
     }
 
     ///@dev returns the total token supply of the contract
-    function totalSupply() public view returns (uint256) {
+    function totalSupply() public view override returns (uint256) {
         return _totalSupply;
     }
 
     ///@dev returns the permission signatures of a token
     ///@param tokenId the id of the token
-    function getPermissionSignatures(uint256 tokenId) public view returns (uint256[] memory) {
-        string[] memory userRoles = tokenToRoles[tokenId];
+    function getPermissionSignatures(uint256 tokenId) public view override returns (bytes8[] memory) {
+        bytes32[] memory userRoles = tokenToRoles[tokenId];
         (uint256 userRolesLength, uint256 permissionSignaturesLength) = getTotalPermissions(userRoles);
-        uint256[] memory permissionSignatures = new uint256[](permissionSignaturesLength);
+        bytes8[] memory permissionSignatures = new bytes8[](permissionSignaturesLength);
         uint256 psIndex;
         unchecked {
             for (uint256 i; i < userRolesLength; ++i) {
-                uint256[] memory rolePermissionSignatures = rolesToPermissionSignatures[userRoles[i]];
+                bytes8[] memory rolePermissionSignatures = roleToPermissionSignatures[userRoles[i]];
                 uint256 rolePermissionSignaturesLength = rolePermissionSignatures.length;
                 for (uint256 j; j < rolePermissionSignaturesLength; j++) {
                     permissionSignatures[psIndex] = rolePermissionSignatures[j];
@@ -265,11 +273,11 @@
     }
 
     ///@dev helper fn which returns the total number of roles and permissions of a token
-    function getTotalPermissions(string[] memory userRoles) internal view returns (uint256, uint256) {
+    function getTotalPermissions(bytes32[] memory userRoles) internal view returns (uint256, uint256) {
         uint256 permissionSignaturesLength;
         uint256 userRolesLength = userRoles.length;
         for (uint256 i; i < userRolesLength; ++i) {
-            permissionSignaturesLength += rolesToPermissionSignatures[userRoles[i]].length;
+            permissionSignaturesLength += roleToPermissionSignatures[userRoles[i]].length;
         }
         return (userRolesLength, permissionSignaturesLength);
     }
@@ -277,12 +285,12 @@
     ///@dev checks if a token has a permission
     ///@param tokenId the id of the token
     ///@param permissionSignature the signature of the permission
-    function hasPermission(uint256 tokenId, uint256 permissionSignature) public view returns (bool) {
-        uint256[] memory permissionSignatures = getPermissionSignatures(tokenId);
-        unchecked {
-            uint256 permissionSignatureLength = permissionSignatures.length;
-            for (uint256 i; i < permissionSignatureLength; ++i) {
-                if (permissionSignatures[i] == permissionSignature) {
+    function hasPermission(uint256 tokenId, bytes8 permissionSignature) public view override returns (bool) {
+        bytes32[] storage tokenRoles = tokenToRoles[tokenId];
+        unchecked {
+            uint256 tokenRolesLength = tokenRoles.length;
+            for (uint256 i; i < tokenRolesLength; ++i) {
+                if (roleToHasPermissionSignature[tokenRoles[i]][permissionSignature]) {
                     return true;
                 }
             }
@@ -290,7 +298,11 @@
         }
     }
 
-    function getRoles() public view returns (string[] memory) {
+    function getRoles() public view override returns (bytes32[] memory) {
         return roles;
     }
+
+    function tokenURI(uint256 id) public view override returns (string memory) {
+        return string(abi.encodePacked(baseURI, Strings.toString(id)));
+    }
 }