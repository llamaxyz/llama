--- conflicted
+++ resolved
@@ -4,11 +4,7 @@
 import {ERC721} from "@solmate/tokens/ERC721.sol";
 import {Strings} from "@openzeppelin/utils/Strings.sol";
 import {VertexPolicy} from "src/policy/VertexPolicy.sol";
-<<<<<<< HEAD
 import {PermissionData, PermissionIdCheckpoint, PermissionChangeData, BatchUpdateData, BatchGrantData, BatchRevokeData} from "src/utils/Structs.sol";
-=======
-import {PermissionData, PermissionIdCheckpoint, PermissionChangeData, BatchUpdateData} from "src/utils/Structs.sol";
->>>>>>> 05e8fca0
 
 /// @title VertexPolicyNFT
 /// @author Llama (vertex@llama.xyz)
@@ -97,20 +93,14 @@
         uint256 length = updateData.length;
         unchecked {
             for (uint256 i = 0; i < length; ++i) {
-<<<<<<< HEAD
                 if (updateData[i].permissionsToAdd.length == 0 && updateData[i].permissionsToRemove.length == 0) {
                     revert InvalidInput();
                 }
                 updatePermissions(updateData[i]);
+                emit PermissionUpdated(updateData[i]);
             }
         }
         emit PermissionsUpdated(updateData);
-=======
-                updatePermissions(updateData[i]);
-                emit PermissionUpdated(updateData[i]);
-            }
-        }
->>>>>>> 05e8fca0
     }
 
     /// @inheritdoc VertexPolicy
@@ -155,15 +145,6 @@
     /// @notice updates a policyID with a new set of permissions
     /// @notice will delete and add permissions as needed
     /// @param updateData the policy token Id being updated
-<<<<<<< HEAD
-    function updatePermissions(BatchUpdateData calldata updateData) private onlyVertex {
-        if (ownerOf(updateData.policyId) == address(0)) revert InvalidInput();
-        uint256 newPermissionSignaturesLength = updateData.permissionsToAdd.length;
-        uint256 removeLength = updateData.permissionsToRemove.length;
-        unchecked {
-            for (uint256 i; i < removeLength; ++i) {
-                PermissionChangeData memory data = updateData.permissionsToRemove[i];
-=======
     function updatePermissions(BatchUpdateData calldata updateData) private {
         if (ownerOf(updateData.policyId) == address(0)) revert InvalidInput();
         uint256 permissionsToAddLength = updateData.permissionsToAdd.length;
@@ -171,19 +152,13 @@
         unchecked {
             for (uint256 i; i < permissionsToRemoveLength; ++i) {
                 PermissionChangeData calldata data = updateData.permissionsToRemove[i];
->>>>>>> 05e8fca0
                 tokenPermissionCheckpoints[updateData.policyId][data.permissionId].push(PermissionIdCheckpoint(uint224(block.timestamp), 0));
                 PermissionIdCheckpoint[] storage supplyCheckpoint = permissionSupplyCheckpoints[data.permissionId];
                 uint256 supplyIndex = supplyCheckpoint.length > 0 ? supplyCheckpoint.length - 1 : 0;
                 supplyCheckpoint.push(PermissionIdCheckpoint(uint224(block.timestamp), supplyCheckpoint[supplyIndex].quantity - 1));
             }
-<<<<<<< HEAD
-            for (uint256 j; j < newPermissionSignaturesLength; ++j) {
-                PermissionChangeData memory data = updateData.permissionsToAdd[j];
-=======
             for (uint256 j; j < permissionsToAddLength; ++j) {
                 PermissionChangeData calldata data = updateData.permissionsToAdd[j];
->>>>>>> 05e8fca0
                 bool _hasPermission = hasPermission(updateData.policyId, data.permissionId);
                 if (!_hasPermission) {
                     tokenPermissionCheckpoints[updateData.policyId][data.permissionId].push(PermissionIdCheckpoint(uint224(block.timestamp), 1));
