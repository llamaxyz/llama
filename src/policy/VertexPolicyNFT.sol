--- conflicted
+++ resolved
@@ -1,17 +1,10 @@
 // SPDX-License-Identifier: MIT
 pragma solidity ^0.8.17;
 
-<<<<<<< HEAD
-import {ERC721} from "@openzeppelin/token/ERC721/ERC721.sol";
 import {IVertexCore} from "src/core/IVertexCore.sol";
-import {Permission} from "src/utils/Structs.sol";
-
-error OnlyVertex();
-=======
 import {VertexPolicy, Permission} from "src/policy/VertexPolicy.sol";
 import {ERC721} from "@solmate/tokens/ERC721.sol";
 import {Strings} from "@openzeppelin/utils/Strings.sol";
->>>>>>> 33328f6b
 
 ///@title VertexPolicyNFT
 ///@dev VertexPolicyNFT is a (TODO: soulbound) ERC721 contract where each token has roles and permissions
@@ -21,84 +14,37 @@
  * to solve this, we could run a pre check on all role based access functions that checks if the role exists in the...
  * roles array, and if not we delete that role from the tokenToRoles mapping, however, this adds extra gas to every call.
  */
-<<<<<<< HEAD
-contract VertexPolicyNFT is ERC721 {
-    IVertexCore public immutable vertex;
-    mapping(uint256 => bytes32[]) public tokenToRoles;
-    mapping(bytes32 => bytes8[]) public rolesToPermissionSignatures;
-=======
 
 contract VertexPolicyNFT is VertexPolicy {
     mapping(uint256 => bytes32[]) public tokenToRoles;
     mapping(bytes32 => bytes8[]) public roleToPermissionSignatures;
     mapping(bytes32 => mapping(bytes8 => bool)) public roleToHasPermissionSignature;
     mapping(uint256 => mapping(bytes32 => bool)) public tokenToHasRole;
->>>>>>> 33328f6b
     bytes32[] public roles;
     uint256 private _totalSupply;
-    address public immutable vertex;
+    IVertexCore public immutable vertex;
     string public baseURI;
-
-<<<<<<< HEAD
-    constructor(string memory name, string memory symbol, IVertexCore _vertex) ERC721(name, symbol) {
-        vertex = _vertex;
-    }
 
     modifier onlyVertex() {
         if (msg.sender != address(vertex)) revert OnlyVertex();
         _;
     }
 
-    event RolesAdded(bytes32[] roles, string[] roleStrings, Permission[][] permissions, bytes8[][] permissionSignatures);
-    event RolesAssigned(uint256 tokenId, bytes32[] roles);
-    event RolesRevoked(uint256 tokenId, bytes32[] roles);
-    event RolesDeleted(bytes32[] role);
-    event PermissionsAdded(bytes32 role, Permission[] permissions, bytes8[] permissionSignatures);
-    event PermissionsDeleted(bytes32 role, bytes8[] permissionSignatures);
-
-    error RoleNonExistant(bytes32 role);
-    error SoulboundToken();
-    error InvalidInput();
-=======
-    modifier onlyVertex() {
-        if (msg.sender != vertex) revert OnlyVertex();
-        _;
-    }
-
-    constructor(string memory name, string memory symbol) ERC721(name, symbol) {
-        vertex = msg.sender;
-    }
->>>>>>> 33328f6b
+    constructor(string memory name, string memory symbol, IVertexCore _vertex) ERC721(name, symbol) {
+        vertex = _vertex;
+    }
 
     ///@dev checks if a token has a role
     ///@param tokenId the id of the token
     ///@param role the role to check
-<<<<<<< HEAD
-    function hasRole(uint256 tokenId, bytes32 role) public view returns (bool) {
-        bytes32[] memory userRoles = tokenToRoles[tokenId];
-        uint256 userRolesLength = userRoles.length;
-        unchecked {
-            for (uint256 i; i < userRolesLength; ++i) {
-                if (userRoles[i] == role) {
-                    return true;
-                }
-            }
-        }
-        return false;
-=======
     function hasRole(uint256 tokenId, bytes32 role) public view override returns (bool) {
         return tokenToHasRole[tokenId][role];
->>>>>>> 33328f6b
     }
 
     ///@dev mints a new token
     ///@param to the address to mint the token to
     ///@param userRoles the roles of the token
-<<<<<<< HEAD
-    function mint(address to, bytes32[] calldata userRoles) public onlyVertex {
-=======
     function mint(address to, bytes32[] calldata userRoles) public override onlyVertex {
->>>>>>> 33328f6b
         if (balanceOf(to) != 0) {
             revert SoulboundToken();
         }
@@ -116,16 +62,12 @@
 
     ///@dev burns a token
     ///@param tokenId the id of the token to burn
-<<<<<<< HEAD
-    function burn(uint256 tokenId) public onlyVertex {
-=======
     function burn(uint256 tokenId) public override onlyVertex {
         bytes32[] storage userRoles = tokenToRoles[tokenId];
         uint256 length = userRoles.length;
         for (uint256 i = 0; i < length; i++) {
             delete tokenToHasRole[tokenId][userRoles[i]];
         }
->>>>>>> 33328f6b
         delete tokenToRoles[tokenId];
         _burn(tokenId);
     }
@@ -140,12 +82,8 @@
         unchecked {
             for (uint256 i; i < permissionsLength; ++i) {
                 bytes8 permissionSignature = hashPermission(permissions[i]);
-<<<<<<< HEAD
-                rolesToPermissionSignatures[role].push(permissionSignature);
-=======
                 roleToHasPermissionSignature[role][permissionSignature] = true;
                 roleToPermissionSignatures[role].push(permissionSignature);
->>>>>>> 33328f6b
                 permissionSignatures[i] = permissionSignature;
             }
         }
@@ -156,11 +94,7 @@
     ///@dev indexes in rolesArray and permissionsArray must match
     ///@param rolesArray the roles to add
     ///@param permissionsArray and array of permissions arrays for each role
-<<<<<<< HEAD
-    function addRoles(string[] calldata rolesArray, Permission[][] calldata permissionsArray) public onlyVertex {
-=======
     function addRoles(string[] calldata rolesArray, Permission[][] calldata permissionsArray) public override onlyVertex {
->>>>>>> 33328f6b
         uint256 rolesArrayLength = rolesArray.length;
         uint256 permissionsArrayLength = permissionsArray.length;
         if (rolesArrayLength != permissionsArrayLength || rolesArrayLength == 0) {
@@ -180,11 +114,7 @@
 
     ///@dev assigns a role to a token
     ///@param tokenId the id of the token
-<<<<<<< HEAD
-    function assignRoles(uint256 tokenId, bytes32[] calldata rolesArray) public onlyVertex {
-=======
     function assignRoles(uint256 tokenId, bytes32[] calldata rolesArray) public override onlyVertex {
->>>>>>> 33328f6b
         if (rolesArray.length == 0) {
             revert InvalidInput();
         }
@@ -192,12 +122,6 @@
         unchecked {
             for (uint256 i; i < rolesArrayLength; ++i) {
                 bytes32 role = rolesArray[i];
-<<<<<<< HEAD
-                if (rolesToPermissionSignatures[role].length == 0) {
-                    revert RoleNonExistant(role);
-                }
-                tokenToRoles[tokenId].push(role);
-=======
                 if (roleToPermissionSignatures[role].length == 0) {
                     revert RoleNonExistant(role);
                 }
@@ -205,7 +129,6 @@
                     tokenToHasRole[tokenId][role] = true;
                     tokenToRoles[tokenId].push(role);
                 }
->>>>>>> 33328f6b
             }
         }
         emit RolesAssigned(tokenId, rolesArray);
@@ -214,11 +137,7 @@
     ///@dev revokes a role from a token
     ///@param tokenId the id of the token
     ///@param revokeRolesArray the array of roles to revoke
-<<<<<<< HEAD
-    function revokeRoles(uint256 tokenId, bytes32[] calldata revokeRolesArray) public onlyVertex {
-=======
     function revokeRoles(uint256 tokenId, bytes32[] calldata revokeRolesArray) public override onlyVertex {
->>>>>>> 33328f6b
         if (revokeRolesArray.length == 0) {
             revert InvalidInput();
         }
@@ -228,14 +147,9 @@
         unchecked {
             for (uint256 i; i < userRolesLength; ++i) {
                 for (uint256 j; j < revokeRolesLength; ++j) {
-<<<<<<< HEAD
-                    if (userRoles[i] == revokeRolesArray[j]) {
-                        delete userRoles[i];
-=======
                     if (tokenToHasRole[tokenId][revokeRolesArray[j]]) {
                         delete userRoles[i];
                         delete tokenToHasRole[tokenId][revokeRolesArray[j]];
->>>>>>> 33328f6b
                     }
                 }
             }
@@ -245,11 +159,7 @@
 
     ///@dev deletes multiple roles from the contract
     ///@param deleteRolesArray the role to delete
-<<<<<<< HEAD
-    function deleteRoles(bytes32[] calldata deleteRolesArray) public onlyVertex {
-=======
     function deleteRoles(bytes32[] calldata deleteRolesArray) public override onlyVertex {
->>>>>>> 33328f6b
         if (deleteRolesArray.length == 0) {
             revert InvalidInput();
         }
@@ -257,13 +167,6 @@
             uint256 deleteRolesLength = deleteRolesArray.length;
             for (uint256 i; i < deleteRolesLength; ++i) {
                 bytes32 role = deleteRolesArray[i];
-<<<<<<< HEAD
-                delete rolesToPermissionSignatures[role];
-                uint256 rolesLength = roles.length;
-                for (uint256 j; i < rolesLength; ++i) {
-                    if (roles[j] == role) {
-                        delete roles[j];
-=======
                 bytes8[] storage rolePermissionSignatures = roleToPermissionSignatures[role];
                 uint256 roleToPermissionSignaturesLength = rolePermissionSignatures.length;
                 for (uint256 j; j < roleToPermissionSignaturesLength; ++j) {
@@ -274,49 +177,11 @@
                 for (uint256 k; k < rolesLength; ++k) {
                     if (roles[k] == role) {
                         delete roles[k];
->>>>>>> 33328f6b
                     }
                 }
             }
         }
         emit RolesDeleted(deleteRolesArray);
-    }
-
-<<<<<<< HEAD
-    ///@dev adds multiple permission to a role
-    ///@param role the role to add the permission to
-    ///@param permissions the permission to add
-    function addPermissionsToRole(bytes32 role, Permission[] calldata permissions) public onlyVertex {
-        if (permissions.length == 0) {
-            revert InvalidInput();
-        }
-        bytes8[] memory permissionSignatures = hashPermissions(permissions);
-        uint256 permissionSignaturesLength = permissionSignatures.length;
-        unchecked {
-            for (uint256 i; i < permissionSignaturesLength; ++i) {
-                rolesToPermissionSignatures[role].push(permissionSignatures[i]);
-            }
-        }
-        emit PermissionsAdded(role, permissions, permissionSignatures);
-    }
-
-    ///@dev deletes multiple permissions from a role
-    ///@param role the role to delete the permission from
-    ///@param permissions the array of permissions to delete
-    function deletePermissionsFromRole(bytes32 role, bytes8[] calldata permissions) public onlyVertex {
-        if (permissions.length == 0) {
-            revert InvalidInput();
-        }
-        bytes8[] storage rolePermissionSignatures = rolesToPermissionSignatures[role];
-        uint256 rolePermissionSignaturesLength = rolePermissionSignatures.length;
-        for (uint256 i; i < rolePermissionSignaturesLength; ++i) {
-            for (uint256 j; j < rolePermissionSignaturesLength; ++j) {
-                if (rolePermissionSignatures[i] == permissions[j]) {
-                    delete rolePermissionSignatures[i];
-                }
-            }
-        }
-        emit PermissionsDeleted(role, permissions);
     }
 
     ///@dev overriding transferFrom to disable transfers for SBTs
@@ -328,55 +193,25 @@
     // BEGIN TODO
 
     // Check if a holder has a permissionSignature at a specific block number
-    function holderHasPermissionAt(address policyholder, bytes32 permissionSignature, uint256 blockNumber) external view returns (bool) {
+    function holderHasPermissionAt(address policyHolder, bytes32 permissionSignature, uint256 blockNumber) external view override returns (bool) {
         // TODO
         return true;
-=======
-    ///@dev overriding transferFrom to disable transfers for SBTs
-    ///@dev this is a temporary solution, we will need to conform to a Souldbound standard
-    function transferFrom(
-        address from,
-        address to,
-        uint256 tokenId
-    ) public override {
-        revert SoulboundToken();
-    }
-
-    // BEGIN TODO
-
-    // Check if a holder has a permissionSignature at a specific block number
-    function holderHasPermissionAt(
-        address policyHolder,
-        bytes32 permissionSignature,
-        uint256 blockNumber
-    ) external view override returns (bool) {
-        // TODO
-        return true;
     }
 
     function setBaseURI(string memory _baseURI) public override onlyVertex {
         baseURI = _baseURI;
->>>>>>> 33328f6b
     }
 
     // Total number of policy NFTs at specific block number
     // TODO: This should queried at action creation time and stored on the Action object
-<<<<<<< HEAD
-    function totalSupplyAt(uint256 blockNumber) external view returns (uint256) {
-=======
     function totalSupplyAt(uint256 blockNumber) external view override returns (uint256) {
->>>>>>> 33328f6b
         // TODO
         return totalSupply();
     }
 
     // Total number of policy NFTs at that have at least 1 of these permissions at specific block number
     // TODO: This should queried at action creation time and stored on the Action object
-<<<<<<< HEAD
-    function getSupplyByPermissions(bytes32[] memory permissions) external view returns (uint256) {
-=======
-    function getSupplyByPermissionsAt(bytes32[] memory permissions, uint256 blockNumber) external view override returns (uint256) {
->>>>>>> 33328f6b
+    function getSupplyByPermissions(bytes32[] memory permissions) external view override returns (uint256) {
         // TODO
         return totalSupply();
     }
@@ -384,11 +219,7 @@
     ///@dev hashes a permission
     ///@param permission the permission to hash
     function hashPermission(Permission calldata permission) internal pure returns (bytes8) {
-<<<<<<< HEAD
-        return bytes8(keccak256(abi.encodePacked(permission.target, permission.selector, permission.executor)));
-=======
         return bytes8(keccak256(abi.encodePacked(permission.target, permission.signature, permission.strategy)));
->>>>>>> 33328f6b
     }
 
     // END TODO
@@ -405,26 +236,13 @@
         return output;
     }
 
-<<<<<<< HEAD
-    ///@dev hashes a role
-    ///@param role the role to hash
-    function hashRole(string calldata role) internal pure returns (bytes32) {
-        return keccak256(abi.encodePacked(role));
-    }
-
-=======
->>>>>>> 33328f6b
     ///@dev hashes multiple roles
     ///@param rolesArray the roles to hash
     function hashRoles(string[] calldata rolesArray) internal pure returns (bytes32[] memory) {
         bytes32[] memory output = new bytes32[](rolesArray.length);
         unchecked {
             for (uint256 i; i < rolesArray.length; ++i) {
-<<<<<<< HEAD
-                output[i] = hashRole(rolesArray[i]);
-=======
                 output[i] = keccak256(abi.encodePacked(rolesArray[i]));
->>>>>>> 33328f6b
             }
         }
         return output;
@@ -435,24 +253,16 @@
         return _totalSupply;
     }
 
-    ///@dev returns the permission selectors of a token
-    ///@param tokenId the id of the token
-<<<<<<< HEAD
-    function getPermissionSignatures(uint256 tokenId) public view returns (bytes8[] memory) {
-=======
+    ///@dev returns the permission signatures of a token
+    ///@param tokenId the id of the token
     function getPermissionSignatures(uint256 tokenId) public view override returns (bytes8[] memory) {
->>>>>>> 33328f6b
         bytes32[] memory userRoles = tokenToRoles[tokenId];
         (uint256 userRolesLength, uint256 permissionSignaturesLength) = getTotalPermissions(userRoles);
         bytes8[] memory permissionSignatures = new bytes8[](permissionSignaturesLength);
         uint256 psIndex;
         unchecked {
             for (uint256 i; i < userRolesLength; ++i) {
-<<<<<<< HEAD
-                bytes8[] memory rolePermissionSignatures = rolesToPermissionSignatures[userRoles[i]];
-=======
                 bytes8[] memory rolePermissionSignatures = roleToPermissionSignatures[userRoles[i]];
->>>>>>> 33328f6b
                 uint256 rolePermissionSignaturesLength = rolePermissionSignatures.length;
                 for (uint256 j; j < rolePermissionSignaturesLength; j++) {
                     permissionSignatures[psIndex] = rolePermissionSignatures[j];
@@ -475,15 +285,9 @@
 
     ///@dev checks if a token has a permission
     ///@param tokenId the id of the token
-<<<<<<< HEAD
-    ///@param permissionSignature the selector of the permission
-    function hasPermission(uint256 tokenId, bytes8 permissionSignature) public view returns (bool) {
-        bytes8[] memory permissionSignatures = getPermissionSignatures(tokenId);
-=======
     ///@param permissionSignature the signature of the permission
     function hasPermission(uint256 tokenId, bytes8 permissionSignature) public view override returns (bool) {
         bytes32[] storage tokenRoles = tokenToRoles[tokenId];
->>>>>>> 33328f6b
         unchecked {
             uint256 tokenRolesLength = tokenRoles.length;
             for (uint256 i; i < tokenRolesLength; ++i) {
@@ -495,11 +299,7 @@
         }
     }
 
-<<<<<<< HEAD
-    function getRoles() public view returns (bytes32[] memory) {
-=======
     function getRoles() public view override returns (bytes32[] memory) {
->>>>>>> 33328f6b
         return roles;
     }
 
