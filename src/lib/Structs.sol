--- conflicted
+++ resolved
@@ -59,11 +59,7 @@
 }
 
 struct LlamaCoreInitializationConfig {
-<<<<<<< HEAD
-  string name; // The name of the `LlamaCore` clone.
-=======
   string name; // The name of the `LlamaCore` instance.
->>>>>>> 16f3e3e5
   LlamaPolicy policyLogic; // This Llama instance's policy contract.
   ILlamaStrategy strategyLogic; // The Llama Strategy implementation (logic) contract.
   ILlamaAccount accountLogic; // The Llama Account implementation (logic) contract.
@@ -79,11 +75,7 @@
 }
 
 struct LlamaPolicyInitializationConfig {
-<<<<<<< HEAD
-  string name; // The name of the policy.
-=======
   string name; // The ERC-721 name of the policy NFT.
->>>>>>> 16f3e3e5
   RoleDescription[] roleDescriptions; // The role descriptions.
   RoleHolderData[] roleHolders; // The `role`, `policyholder`, `quantity` and `expiration` of the role holders.
   RolePermissionData[] rolePermissions; // The `role`, `permissionId` and whether the role has the permission of the
