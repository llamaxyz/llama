// SPDX-License-Identifier: MIT
pragma solidity 0.8.19;

import {ILlamaStrategy} from "src/interfaces/ILlamaStrategy.sol";

/// @dev Data required to create an action.
struct ActionInfo {
  uint256 id; // ID of the action.
  address creator; // Address that created the action.
  uint8 creatorRole; // The role that created the action.
  ILlamaStrategy strategy; // Strategy used to govern the action.
  address target; // Contract being called by an action.
  uint256 value; // Value in wei to be sent when the action is executed.
  bytes data; // Data to be called on the target when the action is executed.
}

/// @dev Data that represents an action.
struct Action {
  // Instead of storing all data required to execute an action in storage, we only save the hash to
  // make action creation cheaper. The hash is computed by taking the keccak256 hash of the concatenation of each
  // field in the `ActionInfo` struct.
  bytes32 infoHash;
  bool executed; // Has action executed.
  bool canceled; // Is action canceled.
  bool isScript; // Is the action's target a script.
  uint64 creationTime; // The timestamp when action was created (used for policy snapshots).
  uint64 minExecutionTime; // Only set when an action is queued. The timestamp when action execution can begin.
  uint128 totalApprovals; // The total quantity of policyholder approvals.
  uint128 totalDisapprovals; // The total quantity of policyholder disapprovals.
<<<<<<< HEAD
=======
}

/// @dev Data that represents a permission.
struct PermissionData {
  address target; // Contract being called by an action.
  bytes4 selector; // Selector of the function being called by an action.
  ILlamaStrategy strategy; // Strategy used to govern the action.
}

/// @dev Data required to assign/revoke a role to/from a policyholder.
struct RoleHolderData {
  uint8 role; // ID of the role to set (uint8 ensures on-chain enumerability when burning policies).
  address policyholder; // Policyholder to assign the role to.
  uint128 quantity; // Quantity of the role to assign to the policyholder, i.e. their (dis)approval quantity.
  uint64 expiration; // When the role expires.
}

/// @dev Data required to assign/revoke a permission to/from a role.
struct RolePermissionData {
  uint8 role; // ID of the role to set (uint8 ensures on-chain enumerability when burning policies).
  // Permission ID to assign to the role. It's a hash computed by taking the keccak256 hash of the concatenation of
  // each field in the `PermissionData` struct.
  bytes32 permissionId;
  bool hasPermission; // Whether to assign the permission or remove the permission.
}

/// @dev Data for sending ERC20 tokens to recipients.
struct ERC20Data {
  IERC20 token; // The ERC20 token to transfer.
  address recipient; // The address to transfer the token to.
  uint256 amount; // The amount of tokens to transfer.
}

/// @dev Data for sending ERC721 tokens to recipients.
struct ERC721Data {
  IERC721 token; // The ERC721 token to transfer.
  address recipient; // The address to transfer the token to.
  uint256 tokenId; // The tokenId of the token to transfer.
}

/// @dev Data for operator allowance for ERC721 transfers.
struct ERC721OperatorData {
  IERC721 token; // The ERC721 token to transfer.
  address recipient; // The address to transfer the token to.
  bool approved; // Whether to approve or revoke allowance.
}

/// @dev Data for sending ERC1155 tokens to recipients.
struct ERC1155Data {
  IERC1155 token; // The ERC1155 token to transfer.
  address recipient; // The address to transfer the token to.
  uint256 tokenId; // The tokenId of the token to transfer.
  uint256 amount; // The amount of tokens to transfer.
  bytes data; // The data to pass to the ERC1155 token.
}

/// @dev Data for batch sending ERC1155 tokens to recipients.
struct ERC1155BatchData {
  IERC1155 token; // The ERC1155 token to transfer.
  address recipient; // The address to transfer the token to.
  uint256[] tokenIds; // The tokenId of the token to transfer.
  uint256[] amounts; // The amount of tokens to transfer.
  bytes data; // The data to pass to the ERC1155 token.
}

/// @dev Data for operator allowance for ERC1155 transfers.
struct ERC1155OperatorData {
  IERC1155 token; // The ERC1155 token to transfer.
  address recipient; // The address to transfer the token to.
  bool approved; // Whether to approve or revoke allowance.
>>>>>>> 8ac2ea9e
}<|MERGE_RESOLUTION|>--- conflicted
+++ resolved
@@ -27,8 +27,6 @@
   uint64 minExecutionTime; // Only set when an action is queued. The timestamp when action execution can begin.
   uint128 totalApprovals; // The total quantity of policyholder approvals.
   uint128 totalDisapprovals; // The total quantity of policyholder disapprovals.
-<<<<<<< HEAD
-=======
 }
 
 /// @dev Data that represents a permission.
@@ -53,51 +51,4 @@
   // each field in the `PermissionData` struct.
   bytes32 permissionId;
   bool hasPermission; // Whether to assign the permission or remove the permission.
-}
-
-/// @dev Data for sending ERC20 tokens to recipients.
-struct ERC20Data {
-  IERC20 token; // The ERC20 token to transfer.
-  address recipient; // The address to transfer the token to.
-  uint256 amount; // The amount of tokens to transfer.
-}
-
-/// @dev Data for sending ERC721 tokens to recipients.
-struct ERC721Data {
-  IERC721 token; // The ERC721 token to transfer.
-  address recipient; // The address to transfer the token to.
-  uint256 tokenId; // The tokenId of the token to transfer.
-}
-
-/// @dev Data for operator allowance for ERC721 transfers.
-struct ERC721OperatorData {
-  IERC721 token; // The ERC721 token to transfer.
-  address recipient; // The address to transfer the token to.
-  bool approved; // Whether to approve or revoke allowance.
-}
-
-/// @dev Data for sending ERC1155 tokens to recipients.
-struct ERC1155Data {
-  IERC1155 token; // The ERC1155 token to transfer.
-  address recipient; // The address to transfer the token to.
-  uint256 tokenId; // The tokenId of the token to transfer.
-  uint256 amount; // The amount of tokens to transfer.
-  bytes data; // The data to pass to the ERC1155 token.
-}
-
-/// @dev Data for batch sending ERC1155 tokens to recipients.
-struct ERC1155BatchData {
-  IERC1155 token; // The ERC1155 token to transfer.
-  address recipient; // The address to transfer the token to.
-  uint256[] tokenIds; // The tokenId of the token to transfer.
-  uint256[] amounts; // The amount of tokens to transfer.
-  bytes data; // The data to pass to the ERC1155 token.
-}
-
-/// @dev Data for operator allowance for ERC1155 transfers.
-struct ERC1155OperatorData {
-  IERC1155 token; // The ERC1155 token to transfer.
-  address recipient; // The address to transfer the token to.
-  bool approved; // Whether to approve or revoke allowance.
->>>>>>> 8ac2ea9e
 }