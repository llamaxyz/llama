--- conflicted
+++ resolved
@@ -292,13 +292,9 @@
   /// @notice Execute arbitrary calls from the Llama Account.
   /// @param target The address of the contract to call.
   /// @param withDelegatecall Whether to use delegatecall or call.
-<<<<<<< HEAD
   /// @param callData The calldata to pass to the contract.
+  /// @return The result of the call.
   function execute(address target, bool withDelegatecall, bytes calldata callData)
-=======
-  /// @return The result of the call.
-  function execute(address target, bytes calldata callData, bool withDelegatecall)
->>>>>>> 8ac2ea9e
     external
     payable
     onlyLlama
