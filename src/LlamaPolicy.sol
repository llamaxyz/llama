--- conflicted
+++ resolved
@@ -92,12 +92,6 @@
   event PolicyMetadataSet(
     ILlamaPolicyMetadata policyMetadata, ILlamaPolicyMetadata indexed policyMetadataLogic, bytes initializationData
   );
-<<<<<<< HEAD
-  event PolicyMetadataSet(
-    ILlamaPolicyMetadata policyMetadata, ILlamaPolicyMetadata indexed policyMetadataLogic, bytes initializationData
-  );
-=======
->>>>>>> 16f3e3e5
 
   // =================================================
   // ======== Constants and Storage Variables ========
@@ -288,20 +282,6 @@
     returns (uint96 numberOfHolders)
   {
     (numberOfHolders,) = roleSupplyCkpts[role].getAtProbablyRecentTimestamp(timestamp);
-<<<<<<< HEAD
-  function getRoleSupplyAsNumberOfHolders(uint8 role) public view returns (uint96 numberOfHolders) {
-    (numberOfHolders,) = roleSupplyCkpts[role].latest();
-  }
-
-  /// @notice Returns the total number of role holders for given `role` at `timestamp`.
-  function getPastRoleSupplyAsNumberOfHolders(uint8 role, uint256 timestamp)
-    external
-    view
-    returns (uint96 numberOfHolders)
-  {
-    (numberOfHolders,) = roleSupplyCkpts[role].getAtProbablyRecentTimestamp(timestamp);
-=======
->>>>>>> 16f3e3e5
   }
 
   /// @notice Returns the sum of quantity across all role holders for given `role`.
@@ -312,16 +292,6 @@
   /// @notice Returns the sum of quantity across all role holders for given `role` at `timestamp`.
   function getPastRoleSupplyAsQuantitySum(uint8 role, uint256 timestamp) external view returns (uint96 totalQuantity) {
     (, totalQuantity) = roleSupplyCkpts[role].getAtProbablyRecentTimestamp(timestamp);
-<<<<<<< HEAD
-  function getRoleSupplyAsQuantitySum(uint8 role) external view returns (uint96 totalQuantity) {
-    (, totalQuantity) = roleSupplyCkpts[role].latest();
-  }
-
-  /// @notice Returns the sum of quantity across all role holders for given `role` at `timestamp`.
-  function getPastRoleSupplyAsQuantitySum(uint8 role, uint256 timestamp) external view returns (uint96 totalQuantity) {
-    (, totalQuantity) = roleSupplyCkpts[role].getAtProbablyRecentTimestamp(timestamp);
-=======
->>>>>>> 16f3e3e5
   }
 
   /// @notice Returns all checkpoints for the given `policyholder` and `role`.
@@ -339,14 +309,6 @@
     return roleSupplyCkpts[role];
   }
 
-<<<<<<< HEAD
-  /// @notice Returns all supply checkpoints for the given `role`.
-  function roleSupplyCheckpoints(uint8 role) external view returns (SupplyCheckpoints.History memory) {
-    return roleSupplyCkpts[role];
-  }
-
-=======
->>>>>>> 16f3e3e5
   /// @notice Returns all checkpoints for the given policyholder and role between `start` and
   /// `end`, where `start` is inclusive and `end` is exclusive.
   /// @param policyholder Policyholder to get the checkpoints for.
@@ -406,15 +368,6 @@
     return roleSupplyCkpts[role]._checkpoints.length;
   }
 
-<<<<<<< HEAD
-  /// @notice Returns the number of supply checkpoints for the given `role`.
-  /// @dev Useful for knowing the max index when requesting a range of checkpoints in `roleSupplyCheckpoints`.
-  function roleSupplyCheckpointsLength(uint8 role) external view returns (uint256) {
-    return roleSupplyCkpts[role]._checkpoints.length;
-  }
-
-=======
->>>>>>> 16f3e3e5
   /// @notice Returns `true` if the `policyholder` has the `role`, `false` otherwise.
   function hasRole(address policyholder, uint8 role) public view returns (bool) {
     uint96 quantity = roleBalanceCkpts[_tokenId(policyholder)][role].latest();
@@ -564,22 +517,6 @@
     }
 
     (uint96 numberOfHolders, uint96 totalQuantity) = roleSupplyCkpts[role].latest();
-<<<<<<< HEAD
-    (uint96 numberOfHolders, uint96 totalQuantity) = roleSupplyCkpts[role].latest();
-
-    if (hadRole && !willHaveRole) {
-      roleSupplyCkpts[role].push(numberOfHolders - 1, totalQuantity - quantityDiff);
-      roleSupplyCkpts[role].push(numberOfHolders - 1, totalQuantity - quantityDiff);
-    } else if (!hadRole && willHaveRole) {
-      roleSupplyCkpts[role].push(numberOfHolders + 1, totalQuantity + quantityDiff);
-      roleSupplyCkpts[role].push(numberOfHolders + 1, totalQuantity + quantityDiff);
-    } else if (hadRole && willHaveRole && initialQuantity > quantity) {
-      roleSupplyCkpts[role].push(numberOfHolders, totalQuantity - quantityDiff);
-      roleSupplyCkpts[role].push(numberOfHolders, totalQuantity - quantityDiff);
-    } else if (hadRole && willHaveRole && initialQuantity < quantity) {
-      roleSupplyCkpts[role].push(numberOfHolders, totalQuantity + quantityDiff);
-      roleSupplyCkpts[role].push(numberOfHolders, totalQuantity + quantityDiff);
-=======
 
     if (hadRole && !willHaveRole) {
       roleSupplyCkpts[role].push(numberOfHolders - 1, totalQuantity - quantityDiff);
@@ -589,7 +526,6 @@
       roleSupplyCkpts[role].push(numberOfHolders, totalQuantity - quantityDiff);
     } else if (hadRole && willHaveRole && initialQuantity < quantity) {
       roleSupplyCkpts[role].push(numberOfHolders, totalQuantity + quantityDiff);
->>>>>>> 16f3e3e5
     } else {
       // There are two ways to reach this branch, both of which are nop-ops:
       //   1. `hadRole` and `willHaveRole` are both false.
@@ -620,10 +556,6 @@
     _mint(policyholder, tokenId);
 
     (uint96 numberOfHolders, uint96 totalQuantity) = roleSupplyCkpts[ALL_HOLDERS_ROLE].latest();
-<<<<<<< HEAD
-    (uint96 numberOfHolders, uint96 totalQuantity) = roleSupplyCkpts[ALL_HOLDERS_ROLE].latest();
-=======
->>>>>>> 16f3e3e5
     unchecked {
       // Safety: Can never overflow a uint96 by incrementing.
       roleSupplyCkpts[ALL_HOLDERS_ROLE].push(numberOfHolders + 1, totalQuantity + 1);
@@ -640,6 +572,7 @@
     unchecked {
       // Safety: Can never underflow, since we only burn tokens that currently exist.
       roleSupplyCkpts[ALL_HOLDERS_ROLE].push(numberOfHolders - 1, totalQuantity - 1);
+    }
     }
 
     roleBalanceCkpts[tokenId][ALL_HOLDERS_ROLE].push(0, 0);
